########################################################
FROM ossrs/srs:dev-cache AS centos7-baseline
COPY . /srs
RUN cd /srs/trunk && ./configure --srt=off --gb28181=off && make

FROM ossrs/srs:dev-cache AS centos7-no-webrtc
COPY . /srs
RUN cd /srs/trunk && ./configure --srt=off --gb28181=off --rtc=off && make

FROM ossrs/srs:dev-cache AS centos7-no-asm
COPY . /srs
RUN cd /srs/trunk && ./configure --srt=off --gb28181=off --nasm=off --srtp-nasm=off && make

FROM ossrs/srs:dev-cache AS centos7-all
COPY . /srs
RUN cd /srs/trunk && ./configure --srt=on --gb28181=on --h265=on && make

FROM ossrs/srs:dev-cache AS centos7-ansi-no-ffmpeg
COPY . /srs
RUN cd /srs/trunk && ./configure --srt=off --gb28181=off --cxx11=off --cxx14=off --ffmpeg-fit=off && make

########################################################
<<<<<<< HEAD
FROM ossrs/srs:dev6-cache AS centos6-baseline
COPY . /srs
RUN cd /srs/trunk && ./configure --srt=off --gb28181=off --cxx11=off --cxx14=off --sanitizer=off && make

FROM ossrs/srs:dev6-cache AS centos6-all
COPY . /srs
RUN cd /srs/trunk && ./configure --srt=on --gb28181=on --h265=on --cxx11=off --cxx14=off --sanitizer=off && make

########################################################
=======
>>>>>>> 1ee16cd5
FROM ossrs/srs:ubuntu16-cache AS ubuntu16-baseline
COPY . /srs
RUN cd /srs/trunk && ./configure --srt=off --gb28181=off && make

FROM ossrs/srs:ubuntu16-cache AS ubuntu16-all
COPY . /srs
RUN cd /srs/trunk && ./configure --srt=on --gb28181=on --h265=on && make

########################################################
FROM ossrs/srs:ubuntu18-cache AS ubuntu18-baseline
COPY . /srs
RUN cd /srs/trunk && ./configure --srt=off --gb28181=off && make

FROM ossrs/srs:ubuntu18-cache AS ubuntu18-all
COPY . /srs
RUN cd /srs/trunk && ./configure --srt=on --gb28181=on --h265=on && make

########################################################
FROM ossrs/srs:ubuntu20-cache AS ubuntu20-baseline
COPY . /srs
RUN cd /srs/trunk && ./configure --srt=off --gb28181=off && make

FROM ossrs/srs:ubuntu20-cache AS ubuntu20-all
COPY . /srs
RUN cd /srs/trunk && ./configure --srt=on --gb28181=on --h265=on && make

########################################################
FROM ossrs/srs:ubuntu16-cross-arm AS ubuntu16-cross-armv7
COPY . /srs
RUN cd /srs/trunk && ./configure --cross-build --cross-prefix=arm-linux-gnueabihf- && make

FROM ossrs/srs:ubuntu16-cross-aarch64 AS ubuntu16-cross-aarch64
COPY . /srs
RUN cd /srs/trunk && ./configure --cross-build --cross-prefix=aarch64-linux-gnu- && make

########################################################
FROM ossrs/srs:ubuntu20-cross-arm AS ubuntu20-cross-armv7
COPY . /srs
RUN cd /srs/trunk && ./configure --cross-build --cross-prefix=arm-linux-gnueabihf- && make

FROM ossrs/srs:ubuntu20-cross-aarch64 AS ubuntu20-cross-aarch64
COPY . /srs
RUN cd /srs/trunk && ./configure --cross-build --cross-prefix=aarch64-linux-gnu- && make<|MERGE_RESOLUTION|>--- conflicted
+++ resolved
@@ -20,18 +20,6 @@
 RUN cd /srs/trunk && ./configure --srt=off --gb28181=off --cxx11=off --cxx14=off --ffmpeg-fit=off && make
 
 ########################################################
-<<<<<<< HEAD
-FROM ossrs/srs:dev6-cache AS centos6-baseline
-COPY . /srs
-RUN cd /srs/trunk && ./configure --srt=off --gb28181=off --cxx11=off --cxx14=off --sanitizer=off && make
-
-FROM ossrs/srs:dev6-cache AS centos6-all
-COPY . /srs
-RUN cd /srs/trunk && ./configure --srt=on --gb28181=on --h265=on --cxx11=off --cxx14=off --sanitizer=off && make
-
-########################################################
-=======
->>>>>>> 1ee16cd5
 FROM ossrs/srs:ubuntu16-cache AS ubuntu16-baseline
 COPY . /srs
 RUN cd /srs/trunk && ./configure --srt=off --gb28181=off && make
