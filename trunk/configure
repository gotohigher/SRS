--- conflicted
+++ resolved
@@ -541,12 +541,8 @@
 
 st:
 	(cd ${SRS_OBJS_DIR} && rm -f srs srs_utest)
-<<<<<<< HEAD
 	(cd ${SRS_OBJS_DIR}/${SRS_PLATFORM}/st-srs && \$(MAKE) clean)
-	(cd ${SRS_OBJS_DIR}/${SRS_PLATFORM}/st-srs && env EXTRA_CFLAGS="${_ST_EXTRA_CFLAGS}" \$(MAKE) ${_ST_MAKE_ARGS})
-=======
-	(cd ${SRS_OBJS_DIR}/${SRS_PLATFORM}/st-srs && \$(MAKE) clean && \$(MAKE) ${_ST_MAKE} EXTRA_CFLAGS="${_ST_EXTRA_CFLAGS}" CC=\$(GCC) AR=\$(AR) LD=\$(LINK) RANDLIB=\$(RANDLIB))
->>>>>>> 2d0ea4d2
+	(cd ${SRS_OBJS_DIR}/${SRS_PLATFORM}/st-srs && env EXTRA_CFLAGS="${_ST_EXTRA_CFLAGS}" \$(MAKE) ${_ST_MAKE_ARGS} CC=\$(GCC) AR=\$(AR) LD=\$(LINK) RANDLIB=\$(RANDLIB))
 	@echo "Please rebuild srs by: rm -f objs/srs && make"
 
 ffmpeg:
