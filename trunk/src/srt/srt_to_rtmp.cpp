--- conflicted
+++ resolved
@@ -14,11 +14,8 @@
 #include <srs_app_rtmp_conn.hpp>
 #include <srs_app_config.hpp>
 #include <srs_kernel_stream.hpp>
-<<<<<<< HEAD
 #include <list>
 #include <sstream>
-=======
->>>>>>> d55de5a0
 
 std::shared_ptr<srt2rtmp> srt2rtmp::s_srt2rtmp_ptr;
 
@@ -262,12 +259,8 @@
         _appname = ret_vec[0];
         _streamname = ret_vec[1]; 
     }
-<<<<<<< HEAD
     std::stringstream url_ss;
-    
-=======
-
->>>>>>> d55de5a0
+
     std::vector<std::string> ip_ports = _srs_config->get_listens();
     int port = 0;
     std::string ip;
@@ -278,26 +271,7 @@
             break;
         }
     }
-<<<<<<< HEAD
-    port = (port == 0) ? 1935 : port;
-    if (_vhost == DEF_VHOST) {
-        url_ss << "rtmp://127.0.0.1:" << port
-                << "/" << _appname
-                << "/" <<  _streamname;
-    } else {
-        if (_appname.find("?") == std::string::npos) {
-            url_ss << "rtmp://127.0.0.1:" << port
-                    << "/" << _appname << "?vhost=" << _vhost
-                    << "/" <<  _streamname;
-        } else {
-            url_ss << "rtmp://127.0.0.1:" << port
-                    << "/" << _appname << "&vhost=" << _vhost
-                    << "/" <<  _streamname;
-        }
-    }
-
-    _url = url_ss.str();
-=======
+
     port = (port == 0) ? SRS_CONSTS_RTMP_DEFAULT_PORT : port;
 
     std::stringstream ss;
@@ -310,18 +284,13 @@
     ss << "/" << _streamname;
 
     _url = ss.str();
->>>>>>> d55de5a0
 
     _h264_sps_changed = false;
     _h264_pps_changed = false;
     _h264_sps_pps_sent = false;
 
     _last_live_ts = now_ms();
-<<<<<<< HEAD
     srs_trace("rtmp client construct url:%s", url_ss.str().c_str());
-=======
-    srs_trace("rtmp client construct url:%s", _url.c_str());
->>>>>>> d55de5a0
 }
 
 rtmp_client::~rtmp_client() {
