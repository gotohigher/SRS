/**
 * The MIT License (MIT)
 *
 * Copyright (c) 2013-2020 John
 *
 * Permission is hereby granted, free of charge, to any person obtaining a copy of
 * this software and associated documentation files (the "Software"), to deal in
 * the Software without restriction, including without limitation the rights to
 * use, copy, modify, merge, publish, distribute, sublicense, and/or sell copies of
 * the Software, and to permit persons to whom the Software is furnished to do so,
 * subject to the following conditions:
 *
 * The above copyright notice and this permission notice shall be included in all
 * copies or substantial portions of the Software.
 *
 * THE SOFTWARE IS PROVIDED "AS IS", WITHOUT WARRANTY OF ANY KIND, EXPRESS OR
 * IMPLIED, INCLUDING BUT NOT LIMITED TO THE WARRANTIES OF MERCHANTABILITY, FITNESS
 * FOR A PARTICULAR PURPOSE AND NONINFRINGEMENT. IN NO EVENT SHALL THE AUTHORS OR
 * COPYRIGHT HOLDERS BE LIABLE FOR ANY CLAIM, DAMAGES OR OTHER LIABILITY, WHETHER
 * IN AN ACTION OF CONTRACT, TORT OR OTHERWISE, ARISING FROM, OUT OF OR IN
 * CONNECTION WITH THE SOFTWARE OR THE USE OR OTHER DEALINGS IN THE SOFTWARE.
 */

#include <srs_app_rtc_conn.hpp>

using namespace std;

#include <sys/socket.h>
#include <netinet/in.h>
#include <arpa/inet.h>

#include <stdlib.h>
#include <fcntl.h>
#include <unistd.h>

#include <sstream>

#include <srs_core_autofree.hpp>
#include <srs_kernel_buffer.hpp>
#include <srs_kernel_rtc_rtp.hpp>
#include <srs_kernel_error.hpp>
#include <srs_kernel_log.hpp>
#include <srs_rtc_stun_stack.hpp>
#include <srs_rtmp_stack.hpp>
#include <srs_rtmp_msg_array.hpp>
#include <srs_app_utility.hpp>
#include <srs_app_config.hpp>
#include <srs_app_rtc_queue.hpp>
#include <srs_app_source.hpp>
#include <srs_app_server.hpp>
#include <srs_service_utility.hpp>
#include <srs_http_stack.hpp>
#include <srs_app_http_api.hpp>
#include <srs_app_statistic.hpp>
#include <srs_app_pithy_print.hpp>
#include <srs_service_st.hpp>
#include <srs_app_rtc_server.hpp>
#include <srs_app_rtc_source.hpp>
#include <srs_protocol_utility.hpp>

#include <srs_protocol_kbps.hpp>

SrsPps* _srs_pps_sstuns = new SrsPps();
SrsPps* _srs_pps_srtcps = new SrsPps();
SrsPps* _srs_pps_srtps = new SrsPps();

SrsPps* _srs_pps_pli = new SrsPps();
SrsPps* _srs_pps_twcc = new SrsPps();
SrsPps* _srs_pps_rr = new SrsPps();
SrsPps* _srs_pps_pub = new SrsPps();
SrsPps* _srs_pps_conn = new SrsPps();

extern SrsPps* _srs_pps_snack;
extern SrsPps* _srs_pps_snack2;

extern SrsPps* _srs_pps_rnack;
extern SrsPps* _srs_pps_rnack2;

#define SRS_TICKID_RTCP 0
#define SRS_TICKID_TWCC 1
#define SRS_TICKID_SEND_NACKS 2

ISrsRtcTransport::ISrsRtcTransport()
{
}

ISrsRtcTransport::~ISrsRtcTransport()
{
}

SrsSecurityTransport::SrsSecurityTransport(SrsRtcConnection* s)
{
    session_ = s;

    dtls_ = new SrsDtls((ISrsDtlsCallback*)this);
    srtp_ = new SrsSRTP();

    handshake_done = false;
}

SrsSecurityTransport::~SrsSecurityTransport()
{
    srs_freep(dtls_);
    srs_freep(srtp_);
}

srs_error_t SrsSecurityTransport::initialize(SrsSessionConfig* cfg)
{
    return dtls_->initialize(cfg->dtls_role, cfg->dtls_version);
}

srs_error_t SrsSecurityTransport::start_active_handshake()
{
    return dtls_->start_active_handshake();
}

srs_error_t SrsSecurityTransport::write_dtls_data(void* data, int size) 
{
    srs_error_t err = srs_success;

    if (!size) {
        return err;
    }

    ++_srs_pps_sstuns->sugar;

    if ((err = session_->sendonly_skt->sendto(data, size, 0)) != srs_success) {
        return srs_error_wrap(err, "send dtls packet");
    }

    if (_srs_blackhole->blackhole) {
        _srs_blackhole->sendto(data, size);
    }

    return err;
}

srs_error_t SrsSecurityTransport::on_dtls(char* data, int nb_data)
{
    return dtls_->on_dtls(data, nb_data);
}

srs_error_t SrsSecurityTransport::on_dtls_alert(std::string type, std::string desc)
{
    return session_->on_dtls_alert(type, desc);
}

srs_error_t SrsSecurityTransport::on_dtls_handshake_done()
{
    srs_error_t err = srs_success;

    if (handshake_done) {
        return err;
    }
    handshake_done = true;

    // TODO: FIXME: Add cost for DTLS.
    srs_trace("RTC: DTLS handshake done.");

    if ((err = srtp_initialize()) != srs_success) {
        return srs_error_wrap(err, "srtp init");
    }

    return session_->on_connection_established();
}

srs_error_t SrsSecurityTransport::on_dtls_application_data(const char* buf, const int nb_buf)
{
    srs_error_t err = srs_success;

    // TODO: process SCTP protocol(WebRTC datachannel support)

    return err;
}

srs_error_t SrsSecurityTransport::srtp_initialize()
{
    srs_error_t err = srs_success;

    std::string send_key;
    std::string recv_key;

    if ((err = dtls_->get_srtp_key(recv_key, send_key)) != srs_success) {
        return err;
    }
    
    if ((err = srtp_->initialize(recv_key, send_key)) != srs_success) {
        return srs_error_wrap(err, "srtp init");
    }

    return err;
}

srs_error_t SrsSecurityTransport::protect_rtp(void* packet, int* nb_cipher)
{
    return srtp_->protect_rtp(packet, nb_cipher);
}

srs_error_t SrsSecurityTransport::protect_rtcp(void* packet, int* nb_cipher)
{
    return srtp_->protect_rtcp(packet, nb_cipher);
}

srs_error_t SrsSecurityTransport::unprotect_rtp(void* packet, int* nb_plaintext)
{
    return srtp_->unprotect_rtp(packet, nb_plaintext);
}

srs_error_t SrsSecurityTransport::unprotect_rtcp(void* packet, int* nb_plaintext)
{
    return srtp_->unprotect_rtcp(packet, nb_plaintext);
}

SrsSemiSecurityTransport::SrsSemiSecurityTransport(SrsRtcConnection* s) : SrsSecurityTransport(s)
{
}

SrsSemiSecurityTransport::~SrsSemiSecurityTransport()
{
}

srs_error_t SrsSemiSecurityTransport::protect_rtp(void* packet, int* nb_cipher)
{
    return srs_success;
}

srs_error_t SrsSemiSecurityTransport::protect_rtcp(void* packet, int* nb_cipher)
{
    return srs_success;
}

SrsPlaintextTransport::SrsPlaintextTransport(SrsRtcConnection* s)
{
    session_ = s;
}

SrsPlaintextTransport::~SrsPlaintextTransport()
{
}

srs_error_t SrsPlaintextTransport::initialize(SrsSessionConfig* cfg)
{
    return srs_success;
}

srs_error_t SrsPlaintextTransport::start_active_handshake()
{
    return on_dtls_handshake_done();
}

srs_error_t SrsPlaintextTransport::on_dtls(char* data, int nb_data)
{
    return srs_success;
}

srs_error_t SrsPlaintextTransport::on_dtls_alert(std::string type, std::string desc)
{
    return srs_success;
}

srs_error_t SrsPlaintextTransport::on_dtls_handshake_done()
{
    srs_trace("RTC: DTLS handshake done.");
    return session_->on_connection_established();
}

srs_error_t SrsPlaintextTransport::on_dtls_application_data(const char* data, const int len)
{
    return srs_success;
}

srs_error_t SrsPlaintextTransport::write_dtls_data(void* data, int size)
{
    return srs_success;
}

srs_error_t SrsPlaintextTransport::protect_rtp(void* packet, int* nb_cipher)
{
    return srs_success;
}

srs_error_t SrsPlaintextTransport::protect_rtcp(void* packet, int* nb_cipher)
{
    return srs_success;
}

srs_error_t SrsPlaintextTransport::unprotect_rtp(void* packet, int* nb_plaintext)
{
    return srs_success;
}

srs_error_t SrsPlaintextTransport::unprotect_rtcp(void* packet, int* nb_plaintext)
{
    return srs_success;
}

ISrsRtcPLIWorkerHandler::ISrsRtcPLIWorkerHandler()
{
}

ISrsRtcPLIWorkerHandler::~ISrsRtcPLIWorkerHandler()
{
}

SrsRtcPLIWorker::SrsRtcPLIWorker(ISrsRtcPLIWorkerHandler* h)
{
    handler_ = h;
    wait_ = srs_cond_new();
    trd_ = new SrsSTCoroutine("pli", this, _srs_context->get_id());
}

SrsRtcPLIWorker::~SrsRtcPLIWorker()
{
    srs_cond_signal(wait_);
    trd_->stop();

    srs_freep(trd_);
    srs_cond_destroy(wait_);
}

srs_error_t SrsRtcPLIWorker::start()
{
    srs_error_t err = srs_success;

    if ((err = trd_->start()) != srs_success) {
        return srs_error_wrap(err, "start pli worker");
    }

    return err;
}

void SrsRtcPLIWorker::request_keyframe(uint32_t ssrc, SrsContextId cid)
{
    plis_.insert(make_pair(ssrc, cid));
    srs_cond_signal(wait_);
}

srs_error_t SrsRtcPLIWorker::cycle()
{
    srs_error_t err = srs_success;

    while (true) {
        if ((err = trd_->pull()) != srs_success) {
            return srs_error_wrap(err, "quit");
        }

        while (!plis_.empty()) {
            std::map<uint32_t, SrsContextId> plis;
            plis.swap(plis_);

            for (map<uint32_t, SrsContextId>::iterator it = plis.begin(); it != plis.end(); ++it) {
                uint32_t ssrc = it->first;
                SrsContextId cid = it->second;

                ++_srs_pps_pli->sugar;

                if ((err = handler_->do_request_keyframe(ssrc, cid)) != srs_success) {
                    srs_warn("PLI error, %s", srs_error_desc(err).c_str());
                    srs_error_reset(err);
                }
            }
        }
        srs_cond_wait(wait_);
    }

    return err;
}

SrsRtcPlayStream::SrsRtcPlayStream(SrsRtcConnection* s, const SrsContextId& cid)
{
    cid_ = cid;
    trd_ = NULL;

    req_ = NULL;
    source_ = NULL;

    is_started = false;
    session_ = s;

    mw_msgs = 0;
    realtime = true;

    nack_enabled_ = false;
    nack_no_copy_ = false;

    _srs_config->subscribe(this);
    timer_ = new SrsHourGlass("play", this, 1000 * SRS_UTIME_MILLISECONDS);
    nack_epp = new SrsErrorPithyPrint();
    pli_worker_ = new SrsRtcPLIWorker(this);
}

SrsRtcPlayStream::~SrsRtcPlayStream()
{
    // TODO: FIXME: Should not do callback in de-constructor?
    if (_srs_rtc_hijacker) {
        _srs_rtc_hijacker->on_stop_play(session_, this, req_);
    }

    _srs_config->unsubscribe(this);

    srs_freep(nack_epp);
    srs_freep(pli_worker_);
    srs_freep(trd_);
    srs_freep(timer_);
    srs_freep(req_);

    if (true) {
        std::map<uint32_t, SrsRtcAudioSendTrack*>::iterator it;
        for (it = audio_tracks_.begin(); it != audio_tracks_.end(); ++it) {
            srs_freep(it->second);
        }
    }

    if (true) {
        std::map<uint32_t, SrsRtcVideoSendTrack*>::iterator it;
        for (it = video_tracks_.begin(); it != video_tracks_.end(); ++it) {
            srs_freep(it->second);
        }
    }
}

srs_error_t SrsRtcPlayStream::initialize(SrsRequest* req, std::map<uint32_t, SrsRtcTrackDescription*> sub_relations)
{
    srs_error_t err = srs_success;

    req_ = req->copy();

    if ((err = _srs_rtc_sources->fetch_or_create(req_, &source_)) != srs_success) {
        return srs_error_wrap(err, "rtc fetch source failed");
    }

    if (true) {
        std::map<uint32_t, SrsRtcTrackDescription*>::iterator it = sub_relations.begin();
        while (it != sub_relations.end()) {
            if (it->second->type_ == "audio") {
                SrsRtcAudioSendTrack* track = new SrsRtcAudioSendTrack(session_, it->second);
                audio_tracks_.insert(make_pair(it->first, track));
            }

            if (it->second->type_ == "video") {
                SrsRtcVideoSendTrack* track = new SrsRtcVideoSendTrack(session_, it->second);
                video_tracks_.insert(make_pair(it->first, track));
            }
            ++it;
        }
    }

    // TODO: FIXME: Support reload.
    nack_enabled_ = _srs_config->get_rtc_nack_enabled(req->vhost);
    nack_no_copy_ = _srs_config->get_rtc_nack_no_copy(req->vhost);
    srs_trace("RTC player nack=%d, nnc=%d", nack_enabled_, nack_no_copy_);

    // Setup tracks.
    for (map<uint32_t, SrsRtcAudioSendTrack*>::iterator it = audio_tracks_.begin(); it != audio_tracks_.end(); ++it) {
        SrsRtcAudioSendTrack* track = it->second;
        track->set_nack_no_copy(nack_no_copy_);
    }

    for (map<uint32_t, SrsRtcVideoSendTrack*>::iterator it = video_tracks_.begin(); it != video_tracks_.end(); ++it) {
        SrsRtcVideoSendTrack* track = it->second;
        track->set_nack_no_copy(nack_no_copy_);
    }

    // Update stat for session.
    session_->stat_->nn_subscribers++;

    return err;
}

srs_error_t SrsRtcPlayStream::on_reload_vhost_play(string vhost)
{
    if (req_->vhost != vhost) {
        return srs_success;
    }

    realtime = _srs_config->get_realtime_enabled(req_->vhost, true);
    mw_msgs = _srs_config->get_mw_msgs(req_->vhost, realtime, true);

    srs_trace("Reload play realtime=%d, mw_msgs=%d", realtime, mw_msgs);

    return srs_success;
}

srs_error_t SrsRtcPlayStream::on_reload_vhost_realtime(string vhost)
{
    return on_reload_vhost_play(vhost);
}

const SrsContextId& SrsRtcPlayStream::context_id()
{
    return cid_;
}

srs_error_t SrsRtcPlayStream::start()
{
    srs_error_t err = srs_success;

    // If player coroutine allocated, we think the player is started.
    // To prevent play multiple times for this play stream.
    // @remark Allow start multiple times, for DTLS may retransmit the final packet.
    if (is_started) {
        return err;
    }

    srs_freep(trd_);
    trd_ = new SrsFastCoroutine("rtc_sender", this, cid_);

    if ((err = trd_->start()) != srs_success) {
        return srs_error_wrap(err, "rtc_sender");
    }

    if ((err = timer_->start()) != srs_success) {
        return srs_error_wrap(err, "start timer");
    }

    if ((err = pli_worker_->start()) != srs_success) {
        return srs_error_wrap(err, "start pli worker");
    }

    if (_srs_rtc_hijacker) {
        if ((err = _srs_rtc_hijacker->on_start_play(session_, this, req_)) != srs_success) {
            return srs_error_wrap(err, "on start play");
        }
    }

    is_started = true;

    return err;
}

void SrsRtcPlayStream::stop()
{
    if (trd_) {
        trd_->stop();
    }
}

srs_error_t SrsRtcPlayStream::cycle()
{
    srs_error_t err = srs_success;

    SrsRtcStream* source = source_;

    SrsRtcConsumer* consumer = NULL;
    SrsAutoFree(SrsRtcConsumer, consumer);
    if ((err = source->create_consumer(consumer)) != srs_success) {
        return srs_error_wrap(err, "create consumer, source=%s", req_->get_stream_url().c_str());
    }

    // TODO: FIXME: Dumps the SPS/PPS from gop cache, without other frames.
    if ((err = source->consumer_dumps(consumer)) != srs_success) {
        return srs_error_wrap(err, "dumps consumer, url=%s", req_->get_stream_url().c_str());
    }

    realtime = _srs_config->get_realtime_enabled(req_->vhost, true);
    mw_msgs = _srs_config->get_mw_msgs(req_->vhost, realtime, true);

    // TODO: FIXME: Add cost in ms.
    SrsContextId cid = source->source_id();
    srs_trace("RTC: start play url=%s, source_id=%s/%s, realtime=%d, mw_msgs=%d", req_->get_stream_url().c_str(),
        cid.c_str(), source->pre_source_id().c_str(), realtime, mw_msgs);

    SrsErrorPithyPrint* epp = new SrsErrorPithyPrint();
    SrsAutoFree(SrsErrorPithyPrint, epp);

    if (_srs_rtc_hijacker) {
        if ((err = _srs_rtc_hijacker->on_start_consume(session_, this, req_, consumer)) != srs_success) {
            return srs_error_wrap(err, "on start consuming");
        }
    }

    while (true) {
        if ((err = trd_->pull()) != srs_success) {
            return srs_error_wrap(err, "rtc sender thread");
        }

        // Wait for amount of packets.
        SrsRtpPacket2* pkt = NULL;
        consumer->dump_packet(&pkt);
        if (!pkt) {
            // TODO: FIXME: We should check the quit event.
            consumer->wait(mw_msgs);
            continue;
        }

        // Send-out the RTP packet and do cleanup
        // @remark Note that the pkt might be set to NULL.
        if ((err = send_packet(pkt)) != srs_success) {
            uint32_t nn = 0;
            if (epp->can_print(err, &nn)) {
                srs_warn("play send packets=%u, nn=%u/%u, err: %s", 1, epp->nn_count, nn, srs_error_desc(err).c_str());
            }
            srs_freep(err);
        }

        // Release the packet to cache.
        // @remark Note that the pkt might be set to NULL.
        _srs_rtp_cache->recycle(pkt);
    }
}

srs_error_t SrsRtcPlayStream::send_packet(SrsRtpPacket2*& pkt)
{
    srs_error_t err = srs_success;

    // TODO: FIXME: Maybe refine for performance issue.
    if (!audio_tracks_.count(pkt->header.get_ssrc()) && !video_tracks_.count(pkt->header.get_ssrc())) {
        srs_warn("ssrc %u not found", pkt->header.get_ssrc());
        return err;
    }

    // For audio, we transcoded AAC to opus in extra payloads.
    SrsRtcAudioSendTrack* audio_track = NULL;
    SrsRtcVideoSendTrack* video_track = NULL;
    if (pkt->is_audio()) {
        // TODO: FIXME: Any simple solution?
        audio_track = audio_tracks_[pkt->header.get_ssrc()];

        if ((err = audio_track->on_rtp(pkt)) != srs_success) {
            return srs_error_wrap(err, "audio track, SSRC=%u, SEQ=%u", pkt->header.get_ssrc(), pkt->header.get_sequence());
        }

        // TODO: FIXME: Padding audio to the max payload in RTP packets.
    } else {
        // TODO: FIXME: Any simple solution?
        video_track = video_tracks_[pkt->header.get_ssrc()];

        if ((err = video_track->on_rtp(pkt)) != srs_success) {
            return srs_error_wrap(err, "video track, SSRC=%u, SEQ=%u", pkt->header.get_ssrc(), pkt->header.get_sequence());
        }
    }

    // For NACK to handle packet.
    // @remark Note that the pkt might be set to NULL.
    if (nack_enabled_) {
        if (audio_track) {
            if ((err = audio_track->on_nack(&pkt)) != srs_success) {
                return srs_error_wrap(err, "on nack");
            }
        } else if (video_track) {
            if ((err = video_track->on_nack(&pkt)) != srs_success) {
                return srs_error_wrap(err, "on nack");
            }
        }
    }

    return err;
}

void SrsRtcPlayStream::set_all_tracks_status(bool status)
{
    std::ostringstream merged_log;

    // set video track status
    if (true) {
        std::map<uint32_t, SrsRtcVideoSendTrack*>::iterator it;
        for (it = video_tracks_.begin(); it != video_tracks_.end(); ++it) {
            SrsRtcVideoSendTrack* track = it->second;

            bool previous = track->set_track_status(status);
            merged_log << "{track: " << track->get_track_id() << ", is_active: " << previous << "=>" << status << "},";
        }
    }

    // set audio track status
    if (true) {
        std::map<uint32_t, SrsRtcAudioSendTrack*>::iterator it;
        for (it = audio_tracks_.begin(); it != audio_tracks_.end(); ++it) {
            SrsRtcAudioSendTrack* track = it->second;

            bool previous = track->set_track_status(status);
            merged_log << "{track: " << track->get_track_id() << ", is_active: " << previous << "=>" << status << "},";
        }
    }

    srs_trace("RTC: Init tracks %s ok", merged_log.str().c_str());
}

srs_error_t SrsRtcPlayStream::notify(int type, srs_utime_t interval, srs_utime_t tick)
{
    srs_error_t err = srs_success;

    if (!is_started) {
        return err;
    }

    return err;
}

srs_error_t SrsRtcPlayStream::on_rtcp(SrsRtcpCommon* rtcp)
{
    if(SrsRtcpType_rr == rtcp->type()) {
        SrsRtcpRR* rr = dynamic_cast<SrsRtcpRR*>(rtcp);
        return on_rtcp_rr(rr);
    } else if(SrsRtcpType_rtpfb == rtcp->type()) {
        //currently rtpfb of nack will be handle by player. TWCC will be handled by SrsRtcConnection
        SrsRtcpNack* nack = dynamic_cast<SrsRtcpNack*>(rtcp);
        return on_rtcp_nack(nack);
    } else if(SrsRtcpType_psfb == rtcp->type()) {
        SrsRtcpPsfbCommon* psfb = dynamic_cast<SrsRtcpPsfbCommon*>(rtcp);
        return on_rtcp_ps_feedback(psfb);
    } else if(SrsRtcpType_xr == rtcp->type()) {
        SrsRtcpXr* xr = dynamic_cast<SrsRtcpXr*>(rtcp);
        return on_rtcp_xr(xr);
    } else if(SrsRtcpType_bye == rtcp->type()) {
        // TODO: FIXME: process rtcp bye.
        return srs_success;
    } else {
        return srs_error_new(ERROR_RTC_RTCP_CHECK, "unknown rtcp type=%u", rtcp->type());
    }
}

srs_error_t SrsRtcPlayStream::on_rtcp_rr(SrsRtcpRR* rtcp)
{
    srs_error_t err = srs_success;

    // TODO: FIXME: Implements it.

    session_->stat_->nn_sr++;

    return err;
}

srs_error_t SrsRtcPlayStream::on_rtcp_xr(SrsRtcpXr* rtcp)
{
    srs_error_t err = srs_success;

    // TODO: FIXME: Implements it.

    session_->stat_->nn_xr++;

    return err;
}

srs_error_t SrsRtcPlayStream::on_rtcp_nack(SrsRtcpNack* rtcp)
{
    srs_error_t err = srs_success;

    ++_srs_pps_rnack->sugar;

    uint32_t ssrc = rtcp->get_media_ssrc();

    // If NACK disabled, print a log.
    if (!nack_enabled_) {
        vector<uint16_t> sns = rtcp->get_lost_sns();
        srs_trace("RTC: NACK ssrc=%u, seq=%s, ignored", ssrc, srs_join_vector_string(sns, ",").c_str());
        return err;
    }

    SrsRtcSendTrack* target = NULL;
    // Try audio track first.
    for (map<uint32_t, SrsRtcAudioSendTrack*>::iterator it = audio_tracks_.begin(); it != audio_tracks_.end(); ++it) {
        SrsRtcAudioSendTrack* track = it->second;
        if (!track->get_track_status() || !track->has_ssrc(ssrc)) {
            continue;
        }

        target = track;
        break;
    }
    // If not found, try video track.
    for (map<uint32_t, SrsRtcVideoSendTrack*>::iterator it = video_tracks_.begin(); !target && it != video_tracks_.end(); ++it) {
        SrsRtcVideoSendTrack* track = it->second;
        if (!track->get_track_status() || !track->has_ssrc(ssrc)) {
            continue;
        }

        target = track;
        break;
    }
    // Error if no track.
    if (!target) {
        return srs_error_new(ERROR_RTC_NO_TRACK, "no track for %u ssrc", ssrc);
    }

    vector<uint16_t> seqs = rtcp->get_lost_sns();
    if((err = target->on_recv_nack(seqs)) != srs_success) {
        return srs_error_wrap(err, "track response nack. id:%s, ssrc=%u", target->get_track_id().c_str(), ssrc);
    }

    session_->stat_->nn_nack++;

    return err;
}

srs_error_t SrsRtcPlayStream::on_rtcp_ps_feedback(SrsRtcpPsfbCommon* rtcp)
{
    srs_error_t err = srs_success;

    uint8_t fmt = rtcp->get_rc();
    switch (fmt) {
        case kPLI: {
            uint32_t ssrc = get_video_publish_ssrc(rtcp->get_media_ssrc());
            if (ssrc) {
                pli_worker_->request_keyframe(ssrc, cid_);
            }

            session_->stat_->nn_pli++;
            break;
        }
        case kSLI: {
            srs_verbose("sli");
            break;
        }
        case kRPSI: {
            srs_verbose("rpsi");
            break;
        }
        case kAFB: {
            srs_verbose("afb");
            break;
        }
        default: {
            return srs_error_new(ERROR_RTC_RTCP, "unknown payload specific feedback=%u", fmt);
        }
    }

    return err;
}

uint32_t SrsRtcPlayStream::get_video_publish_ssrc(uint32_t play_ssrc)
{
    std::map<uint32_t, SrsRtcVideoSendTrack*>::iterator it;
    for (it = video_tracks_.begin(); it != video_tracks_.end(); ++it) {
        if (it->second->has_ssrc(play_ssrc)) {
            return it->first;
        }
    }

    return 0;
}

srs_error_t SrsRtcPlayStream::do_request_keyframe(uint32_t ssrc, SrsContextId cid)
{
    srs_error_t err = srs_success;

    // The source MUST exists, when PLI thread is running.
    srs_assert(source_);

    ISrsRtcPublishStream* publisher = source_->publish_stream();
    if (!publisher) {
        return err;
    }

    publisher->request_keyframe(ssrc);

    return err;
}

SrsRtcPublishStream::SrsRtcPublishStream(SrsRtcConnection* session, const SrsContextId& cid)
{
    timer_ = new SrsHourGlass("publish", this, 100 * SRS_UTIME_MILLISECONDS);

    cid_ = cid;
    is_started = false;
    session_ = session;
    request_keyframe_ = false;
    pli_epp = new SrsErrorPithyPrint();
    twcc_epp_ = new SrsErrorPithyPrint(3.0);

    req = NULL;
    source = NULL;
    nn_simulate_nack_drop = 0;
    nack_enabled_ = false;
    nack_no_copy_ = false;
    pt_to_drop_ = 0;

    nn_audio_frames = 0;
    twcc_enabled_ = false;
    twcc_id_ = 0;
    twcc_fb_count_ = 0;
    
    pli_worker_ = new SrsRtcPLIWorker(this);
    last_time_send_twcc_ = 0;
}

SrsRtcPublishStream::~SrsRtcPublishStream()
{
    // TODO: FIXME: Should remove and delete source.
    if (source) {
        source->set_publish_stream(NULL);
        source->on_unpublish();
    }

    // TODO: FIXME: Should not do callback in de-constructor?
    // NOTE: on_stop_publish lead to switch io,
    // it must be called after source stream unpublish (set source stream is_created=false).
    // if not, it lead to republish failed.
    if (_srs_rtc_hijacker) {
        _srs_rtc_hijacker->on_stop_publish(session_, this, req);
    }

    for (int i = 0; i < (int)video_tracks_.size(); ++i) {
        SrsRtcVideoRecvTrack* track = video_tracks_.at(i);
        srs_freep(track);
    }
    video_tracks_.clear();

    for (int i = 0; i < (int)audio_tracks_.size(); ++i) {
        SrsRtcAudioRecvTrack* track = audio_tracks_.at(i);
        srs_freep(track);
    }
    audio_tracks_.clear();

    srs_freep(timer_);
    srs_freep(pli_worker_);
    srs_freep(twcc_epp_);
    srs_freep(pli_epp);
    srs_freep(req);
}

srs_error_t SrsRtcPublishStream::initialize(SrsRequest* r, SrsRtcStreamDescription* stream_desc)
{
    srs_error_t err = srs_success;

    req = r->copy();

    audio_tracks_.push_back(new SrsRtcAudioRecvTrack(session_, stream_desc->audio_track_desc_));
    for (int i = 0; i < (int)stream_desc->video_track_descs_.size(); ++i) {
        SrsRtcTrackDescription* desc = stream_desc->video_track_descs_.at(i);
        video_tracks_.push_back(new SrsRtcVideoRecvTrack(session_, desc));
    }

    int twcc_id = -1;
    uint32_t media_ssrc = 0;
    // because audio_track_desc have not twcc id, for example, h5demo
    // fetch twcc_id from video track description, 
    for (int i = 0; i < (int)stream_desc->video_track_descs_.size(); ++i) {
        SrsRtcTrackDescription* desc = stream_desc->video_track_descs_.at(i);
        twcc_id = desc->get_rtp_extension_id(kTWCCExt);
        media_ssrc = desc->ssrc_;
        break;
    }
    if (twcc_id > 0) {
        twcc_id_ = twcc_id;
        extension_types_.register_by_uri(twcc_id_, kTWCCExt);
        rtcp_twcc_.set_media_ssrc(media_ssrc);
    }

    nack_enabled_ = _srs_config->get_rtc_nack_enabled(req->vhost);
    nack_no_copy_ = _srs_config->get_rtc_nack_no_copy(req->vhost);
    pt_to_drop_ = (uint16_t)_srs_config->get_rtc_drop_for_pt(req->vhost);
    twcc_enabled_ = _srs_config->get_rtc_twcc_enabled(req->vhost);

<<<<<<< HEAD
    srs_trace("RTC publisher nack=%d, nnc=%d, pt-drop=%u, twcc=%u/%d", nack_enabled_, nack_no_copy_, pt_to_drop_, twcc_enabled_, twcc_id);

    // Setup tracks.
    for (int i = 0; i < (int)audio_tracks_.size(); i++) {
        SrsRtcAudioRecvTrack* track = audio_tracks_.at(i);
        track->set_nack_no_copy(nack_no_copy_);
    }

    for (int i = 0; i < (int)video_tracks_.size(); i++) {
        SrsRtcVideoRecvTrack* track = video_tracks_.at(i);
        track->set_nack_no_copy(nack_no_copy_);
    }

=======
    // No TWCC when negotiate, disable it.
    if (twcc_id <= 0) {
        twcc_enabled_ = false;
    }

    srs_trace("RTC publisher nack=%d, nnc=%d, pt-drop=%u, twcc=%u/%d", nack_enabled_, nack_no_copy_, pt_to_drop_, twcc_enabled_, twcc_id);

    // Setup tracks.
    for (int i = 0; i < (int)audio_tracks_.size(); i++) {
        SrsRtcAudioRecvTrack* track = audio_tracks_.at(i);
        track->set_nack_no_copy(nack_no_copy_);
    }

    for (int i = 0; i < (int)video_tracks_.size(); i++) {
        SrsRtcVideoRecvTrack* track = video_tracks_.at(i);
        track->set_nack_no_copy(nack_no_copy_);
    }

>>>>>>> 68a1942e
    // Update stat for session.
    session_->stat_->nn_publishers++;

    // Setup the publish stream in source to enable PLI as such.
    if ((err = _srs_rtc_sources->fetch_or_create(req, &source)) != srs_success) {
        return srs_error_wrap(err, "create source");
    }
    source->set_publish_stream(this);

    return err;
}

srs_error_t SrsRtcPublishStream::start()
{
    srs_error_t err = srs_success;

    if (is_started) {
        return err;
    }

    if ((err = timer_->tick(SRS_TICKID_TWCC, 100 * SRS_UTIME_MILLISECONDS)) != srs_success) {
        return srs_error_wrap(err, "twcc tick");
    }

    if ((err = timer_->tick(SRS_TICKID_RTCP, 1000 * SRS_UTIME_MILLISECONDS)) != srs_success) {
        return srs_error_wrap(err, "rtcp tick");
    }

    if ((err = timer_->start()) != srs_success) {
        return srs_error_wrap(err, "start timer");
    }

    if ((err = source->on_publish()) != srs_success) {
        return srs_error_wrap(err, "on publish");
    }

    if ((err = pli_worker_->start()) != srs_success) {
        return srs_error_wrap(err, "start pli worker");
    }

    if (_srs_rtc_hijacker) {
        if ((err = _srs_rtc_hijacker->on_start_publish(session_, this, req)) != srs_success) {
            return srs_error_wrap(err, "on start publish");
        }
    }

    is_started = true;

    return err;
}

void SrsRtcPublishStream::set_all_tracks_status(bool status)
{
    std::ostringstream merged_log;

    // set video track status
    if (true) {
        std::vector<SrsRtcVideoRecvTrack*>::iterator it;
        for (it = video_tracks_.begin(); it != video_tracks_.end(); ++it) {
            SrsRtcVideoRecvTrack* track = *it;

            bool previous = track->set_track_status(status);
            merged_log << "{track: " << track->get_track_id() << ", is_active: " << previous << "=>" << status << "},";
        }
    }

    // set audio track status
    if (true) {
        std::vector<SrsRtcAudioRecvTrack*>::iterator it;
        for (it = audio_tracks_.begin(); it != audio_tracks_.end(); ++it) {
            SrsRtcAudioRecvTrack* track = *it;

            bool previous = track->set_track_status(status);
            merged_log << "{track: " << track->get_track_id() << ", is_active: " << previous << "=>" << status << "},";
        }
    }

    srs_trace("RTC: Init tracks %s ok", merged_log.str().c_str());
}

const SrsContextId& SrsRtcPublishStream::context_id()
{
    return cid_;
}

srs_error_t SrsRtcPublishStream::send_rtcp_rr()
{
    srs_error_t err = srs_success;

    for (int i = 0; i < (int)video_tracks_.size(); ++i) {
        SrsRtcVideoRecvTrack* track = video_tracks_.at(i);
        if ((err = track->send_rtcp_rr()) != srs_success) {
            return srs_error_wrap(err, "track=%s", track->get_track_id().c_str());
        }
    }

    for (int i = 0; i < (int)audio_tracks_.size(); ++i) {
        SrsRtcAudioRecvTrack* track = audio_tracks_.at(i);
        if ((err = track->send_rtcp_rr()) != srs_success) {
            return srs_error_wrap(err, "track=%s", track->get_track_id().c_str());
        }
    }

    session_->stat_->nn_rr++;

    return err;
}

srs_error_t SrsRtcPublishStream::send_rtcp_xr_rrtr()
{
    srs_error_t err = srs_success;

    for (int i = 0; i < (int)video_tracks_.size(); ++i) {
        SrsRtcVideoRecvTrack* track = video_tracks_.at(i);
        if ((err = track->send_rtcp_xr_rrtr()) != srs_success) {
            return srs_error_wrap(err, "track=%s", track->get_track_id().c_str());
        }
    }

    for (int i = 0; i < (int)audio_tracks_.size(); ++i) {
        SrsRtcAudioRecvTrack* track = audio_tracks_.at(i);
        if ((err = track->send_rtcp_xr_rrtr()) != srs_success) {
            return srs_error_wrap(err, "track=%s", track->get_track_id().c_str());
        }
    }

    session_->stat_->nn_xr++;

    return err;
}

srs_error_t SrsRtcPublishStream::on_twcc(uint16_t sn) {
    srs_error_t err = srs_success;

    srs_utime_t now = srs_get_system_time();
    err = rtcp_twcc_.recv_packet(sn, now);

    session_->stat_->nn_in_twcc++;

    return err;
}

srs_error_t SrsRtcPublishStream::on_rtp(char* data, int nb_data)
{
    srs_error_t err = srs_success;

    session_->stat_->nn_in_rtp++;

    // For NACK simulator, drop packet.
    if (nn_simulate_nack_drop) {
        SrsBuffer b(data, nb_data); SrsRtpHeader h; h.ignore_padding(true);
        err = h.decode(&b); srs_freep(err); // Ignore any error for simluate drop.
        simulate_drop_packet(&h, nb_data);
        return err;
    }

    // If payload type is configed to drop, ignore this packet.
    if (pt_to_drop_) {
        uint8_t pt = srs_rtp_fast_parse_pt(data, nb_data);
        if (pt_to_drop_ == pt) {
            return err;
        }
    }

    // Decode the header first.
    if (twcc_id_) {
        // We must parse the TWCC from RTP header before SRTP unprotect, because:
        //      1. Client may send some padding packets with invalid SequenceNumber, which causes the SRTP fail.
        //      2. Server may send multiple duplicated NACK to client, and got more than one ARQ packet, which also fail SRTP.
        // so, we must parse the header before SRTP unprotect(which may fail and drop packet).
        uint16_t twcc_sn = 0;
        if ((err = srs_rtp_fast_parse_twcc(data, nb_data, &extension_types_, twcc_sn)) == srs_success) {
            if((err = on_twcc(twcc_sn)) != srs_success) {
                return srs_error_wrap(err, "on twcc");
            }
        } else {
            srs_error_reset(err);
        }
    }

    // Decrypt the cipher to plaintext RTP data.
    char* plaintext = data;
    int nb_plaintext = nb_data;
    if ((err = session_->transport_->unprotect_rtp(plaintext, &nb_plaintext)) != srs_success) {
        // We try to decode the RTP header for more detail error informations.
        SrsBuffer b(data, nb_data); SrsRtpHeader h; h.ignore_padding(true);
        srs_error_t r0 = h.decode(&b); srs_freep(r0); // Ignore any error for header decoding.

        err = srs_error_wrap(err, "marker=%u, pt=%u, seq=%u, ts=%u, ssrc=%u, pad=%u, payload=%uB", h.get_marker(), h.get_payload_type(),
            h.get_sequence(), h.get_timestamp(), h.get_ssrc(), h.get_padding(), nb_data - b.pos());

        return err;
    }

    // Handle the plaintext RTP packet.
    if ((err = on_rtp_plaintext(plaintext, nb_plaintext)) != srs_success) {
        // We try to decode the RTP header for more detail error informations.
        SrsBuffer b(data, nb_data); SrsRtpHeader h; h.ignore_padding(true);
        srs_error_t r0 = h.decode(&b); srs_freep(r0); // Ignore any error for header decoding.

        int nb_header = h.nb_bytes();
        const char* body = data + nb_header;
        int nb_body = nb_data - nb_header;
        return srs_error_wrap(err, "cipher=%u, plaintext=%u, body=[%s]", nb_data, nb_plaintext,
            srs_string_dumps_hex(body, nb_body, 8).c_str());
    }

    return err;
}

srs_error_t SrsRtcPublishStream::on_rtp_plaintext(char* plaintext, int nb_plaintext)
{
    srs_error_t err = srs_success;

    if (_srs_blackhole->blackhole) {
        _srs_blackhole->sendto(plaintext, nb_plaintext);
    }

    // Allocate packet form cache.
    SrsRtpPacket2* pkt = _srs_rtp_cache->allocate();

    // It's better to reset it before decode it.
    pkt->reset();

    // Copy the packet body.
    char* p = pkt->wrap(plaintext, nb_plaintext);

    // Handle the packet.
    SrsBuffer buf(p, nb_plaintext);

    // @remark Note that the pkt might be set to NULL.
    err = do_on_rtp_plaintext(pkt, &buf);

    // Release the packet to cache.
    // @remark Note that the pkt might be set to NULL.
    _srs_rtp_cache->recycle(pkt);

    return err;
}

srs_error_t SrsRtcPublishStream::do_on_rtp_plaintext(SrsRtpPacket2*& pkt, SrsBuffer* buf)
{
    srs_error_t err = srs_success;

    pkt->set_decode_handler(this);
    pkt->set_extension_types(&extension_types_);
    pkt->header.ignore_padding(false);

    if ((err = pkt->decode(buf)) != srs_success) {
        return srs_error_wrap(err, "decode rtp packet");
    }

    // For source to consume packet.
    uint32_t ssrc = pkt->header.get_ssrc();
    SrsRtcAudioRecvTrack* audio_track = get_audio_track(ssrc);
    SrsRtcVideoRecvTrack* video_track = get_video_track(ssrc);
    if (audio_track) {
        pkt->frame_type = SrsFrameTypeAudio;
        if ((err = audio_track->on_rtp(source, pkt)) != srs_success) {
            return srs_error_wrap(err, "on audio");
        }
    } else if (video_track) {
        pkt->frame_type = SrsFrameTypeVideo;
        if ((err = video_track->on_rtp(source, pkt)) != srs_success) {
            return srs_error_wrap(err, "on video");
        }
    } else {
        return srs_error_new(ERROR_RTC_RTP, "unknown ssrc=%u", ssrc);
    }

    if (_srs_rtc_hijacker) {
        if ((err = _srs_rtc_hijacker->on_rtp_packet(session_, this, req, pkt)) != srs_success) {
            return srs_error_wrap(err, "on rtp packet");
        }
    }

    // For NACK to handle packet.
    // @remark Note that the pkt might be set to NULL.
    if (nack_enabled_) {
        if (audio_track) {
            if ((err = audio_track->on_nack(&pkt)) != srs_success) {
                return srs_error_wrap(err, "on nack");
            }
        } else if (video_track) {
            if ((err = video_track->on_nack(&pkt)) != srs_success) {
                return srs_error_wrap(err, "on nack");
            }
        }
    }

    return err;
}

srs_error_t SrsRtcPublishStream::check_send_nacks()
{
    srs_error_t err = srs_success;

    if (!nack_enabled_) {
        return err;
    }

    for (int i = 0; i < (int)video_tracks_.size(); ++i) {
        SrsRtcVideoRecvTrack* track = video_tracks_.at(i);
        if ((err = track->check_send_nacks()) != srs_success) {
            return srs_error_wrap(err, "video track=%s", track->get_track_id().c_str());
        }
    }

    for (int i = 0; i < (int)audio_tracks_.size(); ++i) {
        SrsRtcAudioRecvTrack* track = audio_tracks_.at(i);
        if ((err = track->check_send_nacks()) != srs_success) {
            return srs_error_wrap(err, "audio track=%s", track->get_track_id().c_str());
        }
    }

    return err;
}

void SrsRtcPublishStream::on_before_decode_payload(SrsRtpPacket2* pkt, SrsBuffer* buf, ISrsRtpPayloader** ppayload, SrsRtpPacketPayloadType* ppt)
{
    // No payload, ignore.
    if (buf->empty()) {
        return;
    }

    uint32_t ssrc = pkt->header.get_ssrc();
    SrsRtcAudioRecvTrack* audio_track = get_audio_track(ssrc);
    SrsRtcVideoRecvTrack* video_track = get_video_track(ssrc);

    if (audio_track) {
        audio_track->on_before_decode_payload(pkt, buf, ppayload, ppt);
    } else if (video_track) {
        video_track->on_before_decode_payload(pkt, buf, ppayload, ppt);
    }
}

srs_error_t SrsRtcPublishStream::send_periodic_twcc()
{
    srs_error_t err = srs_success;

    if (last_time_send_twcc_) {
        uint32_t nn = 0;
        srs_utime_t duration = srs_duration(last_time_send_twcc_, srs_get_system_time());
        if (duration > 130 * SRS_UTIME_MILLISECONDS && twcc_epp_->can_print(0, &nn)) {
            srs_warn2(TAG_LARGE_TIMER, "twcc delay %dms > 100ms, count=%u/%u",
                srsu2msi(duration), nn, twcc_epp_->nn_count);
        }
    }
    last_time_send_twcc_ = srs_get_system_time();

    if (!rtcp_twcc_.need_feedback()) {
        return err;
    }

    ++_srs_pps_srtcps->sugar;

    char pkt[kRtcpPacketSize];
    SrsBuffer *buffer = new SrsBuffer(pkt, sizeof(pkt));
    SrsAutoFree(SrsBuffer, buffer);

    rtcp_twcc_.set_feedback_count(twcc_fb_count_);
    twcc_fb_count_++;

    if((err = rtcp_twcc_.encode(buffer)) != srs_success) {
        return srs_error_wrap(err, "encode, count=%u", twcc_fb_count_);
    }

    int nb_protected_buf = buffer->pos();
    if ((err = session_->transport_->protect_rtcp(pkt, &nb_protected_buf)) != srs_success) {
        return srs_error_wrap(err, "protect rtcp, size=%u", nb_protected_buf);
    }

    return session_->sendonly_skt->sendto(pkt, nb_protected_buf, 0);
}

srs_error_t SrsRtcPublishStream::on_rtcp(SrsRtcpCommon* rtcp)
{
    if(SrsRtcpType_sr == rtcp->type()) {
        SrsRtcpSR* sr = dynamic_cast<SrsRtcpSR*>(rtcp);
        return on_rtcp_sr(sr);
    } else if(SrsRtcpType_xr == rtcp->type()) {
        SrsRtcpXr* xr = dynamic_cast<SrsRtcpXr*>(rtcp);
        return on_rtcp_xr(xr);
    } else if(SrsRtcpType_sdes == rtcp->type()) {
        //ignore RTCP SDES
        return srs_success;
    } else if(SrsRtcpType_bye == rtcp->type()) {
        // TODO: FIXME: process rtcp bye.
        return srs_success;
    } else {
        return srs_error_new(ERROR_RTC_RTCP_CHECK, "unknown rtcp type=%u", rtcp->type());
    }
}

srs_error_t SrsRtcPublishStream::on_rtcp_sr(SrsRtcpSR* rtcp)
{
    srs_error_t err = srs_success;
    SrsNtp srs_ntp = SrsNtp::to_time_ms(rtcp->get_ntp());

    srs_verbose("sender report, ssrc_of_sender=%u, rtp_time=%u, sender_packet_count=%u, sender_octec_count=%u",
        rtcp->get_ssrc(), rtcp->get_rtp_ts(), rtcp->get_rtp_send_packets(), rtcp->get_rtp_send_bytes());

    update_send_report_time(rtcp->get_ssrc(), srs_ntp);

    return err;
}

srs_error_t SrsRtcPublishStream::on_rtcp_xr(SrsRtcpXr* rtcp)
{
    srs_error_t err = srs_success;

    /*
     @see: http://www.rfc-editor.org/rfc/rfc3611.html#section-2

      0                   1                   2                   3
      0 1 2 3 4 5 6 7 8 9 0 1 2 3 4 5 6 7 8 9 0 1 2 3 4 5 6 7 8 9 0 1
     +-+-+-+-+-+-+-+-+-+-+-+-+-+-+-+-+-+-+-+-+-+-+-+-+-+-+-+-+-+-+-+-+
     |V=2|P|reserved |   PT=XR=207   |             length            |
     +-+-+-+-+-+-+-+-+-+-+-+-+-+-+-+-+-+-+-+-+-+-+-+-+-+-+-+-+-+-+-+-+
     |                              SSRC                             |
     +-+-+-+-+-+-+-+-+-+-+-+-+-+-+-+-+-+-+-+-+-+-+-+-+-+-+-+-+-+-+-+-+
     :                         report blocks                         :
     +-+-+-+-+-+-+-+-+-+-+-+-+-+-+-+-+-+-+-+-+-+-+-+-+-+-+-+-+-+-+-+-+
     */

    SrsBuffer stream(rtcp->data(), rtcp->size());
    /*uint8_t first = */stream.read_1bytes();
    uint8_t pt = stream.read_1bytes();
    srs_assert(pt == kXR);
    uint16_t length = (stream.read_2bytes() + 1) * 4;
    /*uint32_t ssrc = */stream.read_4bytes();

    if (length > rtcp->size()) {
        return srs_error_new(ERROR_RTC_RTCP_CHECK, "invalid XR packet, length=%u, nb_buf=%d", length, rtcp->size());
    }

    while (stream.pos() + 4 < length) {
        uint8_t bt = stream.read_1bytes();
        stream.skip(1);
        uint16_t block_length = (stream.read_2bytes() + 1) * 4;

        if (stream.pos() + block_length - 4 > rtcp->size()) {
            return srs_error_new(ERROR_RTC_RTCP_CHECK, "invalid XR packet block, block_length=%u, nb_buf=%d", block_length, rtcp->size());
        }

        if (bt == 5) {
            for (int i = 4; i < block_length; i += 12) {
                uint32_t ssrc = stream.read_4bytes();
                uint32_t lrr = stream.read_4bytes();
                uint32_t dlrr = stream.read_4bytes();

                SrsNtp cur_ntp = SrsNtp::from_time_ms(srs_update_system_time() / 1000);
                uint32_t compact_ntp = (cur_ntp.ntp_second_ << 16) | (cur_ntp.ntp_fractions_ >> 16);

                int rtt_ntp = compact_ntp - lrr - dlrr;
                int rtt = ((rtt_ntp * 1000) >> 16) + ((rtt_ntp >> 16) * 1000);
                srs_verbose("ssrc=%u, compact_ntp=%u, lrr=%u, dlrr=%u, rtt=%d",
                    ssrc, compact_ntp, lrr, dlrr, rtt);

                update_rtt(ssrc, rtt);
            }
        }
    }

    return err;
}

void SrsRtcPublishStream::request_keyframe(uint32_t ssrc)
{
    SrsContextId sub_cid = _srs_context->get_id();
    pli_worker_->request_keyframe(ssrc, sub_cid);
	
    uint32_t nn = 0;
    if (pli_epp->can_print(ssrc, &nn)) {
        // The player(subscriber) cid, which requires PLI.
        srs_trace("RTC: Need PLI ssrc=%u, play=[%s], publish=[%s], count=%u/%u", ssrc, sub_cid.c_str(),
            cid_.c_str(), nn, pli_epp->nn_count);
    }
}

srs_error_t SrsRtcPublishStream::do_request_keyframe(uint32_t ssrc, SrsContextId sub_cid)
{
    srs_error_t err = srs_success;
    if ((err = session_->send_rtcp_fb_pli(ssrc, sub_cid)) != srs_success) {
        srs_warn("PLI err %s", srs_error_desc(err).c_str());
        srs_freep(err);
    }

    session_->stat_->nn_pli++;

    return err;
}

srs_error_t SrsRtcPublishStream::notify(int type, srs_utime_t interval, srs_utime_t tick)
{
    srs_error_t err = srs_success;

    ++_srs_pps_pub->sugar;

    if (!is_started) {
        return err;
    }

    if (type == SRS_TICKID_RTCP) {
        ++_srs_pps_rr->sugar;

        if ((err = send_rtcp_rr()) != srs_success) {
            srs_warn("RR err %s", srs_error_desc(err).c_str());
            srs_freep(err);
        }

        if ((err = send_rtcp_xr_rrtr()) != srs_success) {
            srs_warn("XR err %s", srs_error_desc(err).c_str());
            srs_freep(err);
        }
    }

    if (twcc_enabled_ && type == SRS_TICKID_TWCC) {
        ++_srs_pps_twcc->sugar;

        // We should not depends on the received packet,
        // instead we should send feedback every Nms.
        if ((err = send_periodic_twcc()) != srs_success) {
            srs_warn("TWCC err %s", srs_error_desc(err).c_str());
            srs_freep(err);
        }
    }

    return err;
}

void SrsRtcPublishStream::simulate_nack_drop(int nn)
{
    nn_simulate_nack_drop = nn;
}

void SrsRtcPublishStream::simulate_drop_packet(SrsRtpHeader* h, int nn_bytes)
{
    srs_warn("RTC: NACK simulator #%d drop seq=%u, ssrc=%u/%s, ts=%u, %d bytes", nn_simulate_nack_drop,
        h->get_sequence(), h->get_ssrc(), (get_video_track(h->get_ssrc())? "Video":"Audio"), h->get_timestamp(),
        nn_bytes);

    nn_simulate_nack_drop--;
}

SrsRtcVideoRecvTrack* SrsRtcPublishStream::get_video_track(uint32_t ssrc)
{
    for (int i = 0; i < (int)video_tracks_.size(); ++i) {
        SrsRtcVideoRecvTrack* track = video_tracks_.at(i);
        if (track->has_ssrc(ssrc)) {
            return track;
        }
    }

    return NULL;
}

SrsRtcAudioRecvTrack* SrsRtcPublishStream::get_audio_track(uint32_t ssrc)
{
    for (int i = 0; i < (int)audio_tracks_.size(); ++i) {
        SrsRtcAudioRecvTrack* track = audio_tracks_.at(i);
        if (track->has_ssrc(ssrc)) {
            return track;
        }
    }

    return NULL;
}

void SrsRtcPublishStream::update_rtt(uint32_t ssrc, int rtt)
{
    SrsRtcVideoRecvTrack* video_track = get_video_track(ssrc);
    if (video_track) {
        return video_track->update_rtt(rtt);
    }

    SrsRtcAudioRecvTrack* audio_track = get_audio_track(ssrc);
    if (audio_track) {
        return audio_track->update_rtt(rtt);
    }
}

void SrsRtcPublishStream::update_send_report_time(uint32_t ssrc, const SrsNtp& ntp)
{
    SrsRtcVideoRecvTrack* video_track = get_video_track(ssrc);
    if (video_track) {
        return video_track->update_send_report_time(ntp);
    }

    SrsRtcAudioRecvTrack* audio_track = get_audio_track(ssrc);
    if (audio_track) {
        return audio_track->update_send_report_time(ntp);
    }
}

SrsRtcConnectionStatistic::SrsRtcConnectionStatistic()
{
    dead = born = srs_get_system_time();
    nn_publishers = nn_subscribers = 0;
    nn_rr = nn_xr = 0;
    nn_sr = nn_nack = nn_pli = 0;
    nn_in_twcc = nn_in_rtp = nn_in_audios = nn_in_videos = 0;
    nn_out_twcc = nn_out_rtp = nn_out_audios = nn_out_videos = 0;
}

SrsRtcConnectionStatistic::~SrsRtcConnectionStatistic()
{
}

string SrsRtcConnectionStatistic::summary()
{
    dead = srs_get_system_time();

    stringstream ss;

    ss << "alive=" << srsu2msi(dead - born) << "ms";

    if (nn_publishers) ss << ", npub=" << nn_publishers;
    if (nn_subscribers) ss << ", nsub=" << nn_subscribers;

    if (nn_rr) ss << ", nrr=" << nn_rr;
    if (nn_xr) ss << ", nxr=" << nn_xr;
    
    if (nn_sr) ss << ", nsr=" << nn_sr;
    if (nn_nack) ss << ", nnack=" << nn_nack;
    if (nn_pli) ss << ", npli=" << nn_pli;

    if (nn_in_twcc) ss << ", in_ntwcc=" << nn_in_twcc;
    if (nn_in_rtp) ss << ", in_nrtp=" << nn_in_rtp;
    if (nn_in_audios) ss << ", in_naudio=" << nn_in_audios;
    if (nn_in_videos) ss << ", in_nvideo=" << nn_in_videos;

    if (nn_out_twcc) ss << ", out_ntwcc=" << nn_out_twcc;
    if (nn_out_rtp) ss << ", out_nrtp=" << nn_out_rtp;
    if (nn_out_audios) ss << ", out_naudio=" << nn_out_audios;
    if (nn_out_videos) ss << ", out_nvideo=" << nn_out_videos;

    return ss.str();
}

ISrsRtcConnectionHijacker::ISrsRtcConnectionHijacker()
{
}

ISrsRtcConnectionHijacker::~ISrsRtcConnectionHijacker()
{
}

SrsRtcConnection::SrsRtcConnection(SrsRtcServer* s, const SrsContextId& cid)
{
    req = NULL;
    cid_ = cid;
    stat_ = new SrsRtcConnectionStatistic();
    timer_ = new SrsHourGlass("conn", this, 20 * SRS_UTIME_MILLISECONDS);
    hijacker_ = NULL;

    sendonly_skt = NULL;
    server_ = s;
    transport_ = new SrsSecurityTransport(this);

    cache_iov_ = new iovec();
    cache_iov_->iov_base = new char[kRtpPacketSize];
    cache_iov_->iov_len = kRtpPacketSize;
    cache_buffer_ = new SrsBuffer((char*)cache_iov_->iov_base, kRtpPacketSize);

    state_ = INIT;
    last_stun_time = 0;
    session_timeout = 0;
    disposing_ = false;

    twcc_id_ = 0;
    nn_simulate_player_nack_drop = 0;
    pp_address_change = new SrsErrorPithyPrint();
    pli_epp = new SrsErrorPithyPrint();

    _srs_rtc_manager->subscribe(this);
}

SrsRtcConnection::~SrsRtcConnection()
{
    _srs_rtc_manager->unsubscribe(this);

    srs_freep(timer_);
    
    // Cleanup publishers.
    for(map<string, SrsRtcPublishStream*>::iterator it = publishers_.begin(); it != publishers_.end(); ++it) {
        SrsRtcPublishStream* publisher = it->second;
        srs_freep(publisher);
    }
    publishers_.clear();
    publishers_ssrc_map_.clear();

    // Cleanup players.
    for(map<string, SrsRtcPlayStream*>::iterator it = players_.begin(); it != players_.end(); ++it) {
        SrsRtcPlayStream* player = it->second;
        srs_freep(player);
    }
    players_.clear();
    players_ssrc_map_.clear();

    // Note that we should never delete the sendonly_skt,
    // it's just point to the object in peer_addresses_.
    map<string, SrsUdpMuxSocket*>::iterator it;
    for (it = peer_addresses_.begin(); it != peer_addresses_.end(); ++it) {
        SrsUdpMuxSocket* addr = it->second;
        srs_freep(addr);
    }

    srs_freep(cache_iov_);
    srs_freep(cache_buffer_);

    srs_freep(transport_);
    srs_freep(req);
    srs_freep(stat_);
    srs_freep(pp_address_change);
    srs_freep(pli_epp);
}

void SrsRtcConnection::on_before_dispose(ISrsResource* c)
{
    if (disposing_) {
        return;
    }

    SrsRtcConnection* session = dynamic_cast<SrsRtcConnection*>(c);
    if (session == this) {
        disposing_ = true;
    }

    if (session && session == this) {
        _srs_context->set_id(cid_);
        srs_trace("RTC: session detach from [%s](%s), disposing=%d", c->get_id().c_str(),
            c->desc().c_str(), disposing_);
    }
}

void SrsRtcConnection::on_disposing(ISrsResource* c)
{
    if (disposing_) {
        return;
    }
}

SrsSdp* SrsRtcConnection::get_local_sdp()
{
    return &local_sdp;
}

void SrsRtcConnection::set_local_sdp(const SrsSdp& sdp)
{
    local_sdp = sdp;
}

SrsSdp* SrsRtcConnection::get_remote_sdp()
{
    return &remote_sdp;
}

void SrsRtcConnection::set_remote_sdp(const SrsSdp& sdp)
{
    remote_sdp = sdp;
}

SrsRtcConnectionStateType SrsRtcConnection::state()
{
    return state_;
}

void SrsRtcConnection::set_state(SrsRtcConnectionStateType state)
{
    state_ = state;
}

string SrsRtcConnection::username()
{
    return username_;
}

vector<SrsUdpMuxSocket*> SrsRtcConnection::peer_addresses()
{
    vector<SrsUdpMuxSocket*> addresses;

    map<string, SrsUdpMuxSocket*>::iterator it;
    for (it = peer_addresses_.begin(); it != peer_addresses_.end(); ++it) {
        SrsUdpMuxSocket* addr = it->second;
        addresses.push_back(addr);
    }

    return addresses;
}

const SrsContextId& SrsRtcConnection::get_id()
{
    return cid_;
}

std::string SrsRtcConnection::desc()
{
    return "RtcConn";
}

void SrsRtcConnection::switch_to_context()
{
    _srs_context->set_id(cid_);
}

const SrsContextId& SrsRtcConnection::context_id()
{
    return cid_;
}

srs_error_t SrsRtcConnection::add_publisher(SrsRequest* req, const SrsSdp& remote_sdp, SrsSdp& local_sdp)
{
    srs_error_t err = srs_success;

    SrsRtcStreamDescription* stream_desc = new SrsRtcStreamDescription();
    SrsAutoFree(SrsRtcStreamDescription, stream_desc);

    // TODO: FIXME: Change to api of stream desc.
    if ((err = negotiate_publish_capability(req, remote_sdp, stream_desc)) != srs_success) {
        return srs_error_wrap(err, "publish negotiate");
    }

    if ((err = generate_publish_local_sdp(req, local_sdp, stream_desc, remote_sdp.is_unified())) != srs_success) {
        return srs_error_wrap(err, "generate local sdp");
    }

    SrsRtcStream* source = NULL;
    if ((err = _srs_rtc_sources->fetch_or_create(req, &source)) != srs_success) {
        return srs_error_wrap(err, "create source");
    }

    // When SDP is done, we set the stream to create state, to prevent multiple publisher.
    // @note Here, we check the stream again.
    if (!source->can_publish()) {
        return srs_error_new(ERROR_RTC_SOURCE_BUSY, "stream %s busy", req->get_stream_url().c_str());
    }
    source->set_stream_created();

    // Apply the SDP to source.
    source->set_stream_desc(stream_desc);

    // TODO: FIXME: What happends when error?
    if ((err = create_publisher(req, stream_desc)) != srs_success) {
        return srs_error_wrap(err, "create publish");
    }

    return err;
}

// TODO: FIXME: Error when play before publishing.
srs_error_t SrsRtcConnection::add_player(SrsRequest* req, const SrsSdp& remote_sdp, SrsSdp& local_sdp)
{
    srs_error_t err = srs_success;

    if (_srs_rtc_hijacker) {
        if ((err = _srs_rtc_hijacker->on_before_play(this, req)) != srs_success) {
            return srs_error_wrap(err, "before play");
        }
    }

    std::map<uint32_t, SrsRtcTrackDescription*> play_sub_relations;
    if ((err = negotiate_play_capability(req, remote_sdp, play_sub_relations)) != srs_success) {
        return srs_error_wrap(err, "play negotiate");
    }

    if (!play_sub_relations.size()) {
        return srs_error_new(ERROR_RTC_SDP_EXCHANGE, "no play relations");
    }

    SrsRtcStreamDescription* stream_desc = new SrsRtcStreamDescription();
    SrsAutoFree(SrsRtcStreamDescription, stream_desc);
    std::map<uint32_t, SrsRtcTrackDescription*>::iterator it = play_sub_relations.begin();
    while (it != play_sub_relations.end()) {
        SrsRtcTrackDescription* track_desc = it->second;

        if (track_desc->type_ == "audio" || !stream_desc->audio_track_desc_) {
            stream_desc->audio_track_desc_ = track_desc->copy();
        }

        if (track_desc->type_ == "video") {
            stream_desc->video_track_descs_.push_back(track_desc->copy());
        }
        ++it;
    }

    if ((err = generate_play_local_sdp(req, local_sdp, stream_desc, remote_sdp.is_unified())) != srs_success) {
        return srs_error_wrap(err, "generate local sdp");
    }

    if ((err = create_player(req, play_sub_relations)) != srs_success) {
        return srs_error_wrap(err, "create player");
    }

    return err;
}

srs_error_t SrsRtcConnection::add_player2(SrsRequest* req, bool unified_plan, SrsSdp& local_sdp)
{
    srs_error_t err = srs_success;

    if (_srs_rtc_hijacker) {
        if ((err = _srs_rtc_hijacker->on_before_play(this, req)) != srs_success) {
            return srs_error_wrap(err, "before play");
        }
    }

    std::map<uint32_t, SrsRtcTrackDescription*> play_sub_relations;
    if ((err = fetch_source_capability(req, play_sub_relations)) != srs_success) {
        return srs_error_wrap(err, "play negotiate");
    }

    if (!play_sub_relations.size()) {
        return srs_error_new(ERROR_RTC_SDP_EXCHANGE, "no play relations");
    }

    SrsRtcStreamDescription* stream_desc = new SrsRtcStreamDescription();
    SrsAutoFree(SrsRtcStreamDescription, stream_desc);

    std::map<uint32_t, SrsRtcTrackDescription*>::iterator it = play_sub_relations.begin();
    while (it != play_sub_relations.end()) {
        SrsRtcTrackDescription* track_desc = it->second;

        if (track_desc->type_ == "audio" || !stream_desc->audio_track_desc_) {
            stream_desc->audio_track_desc_ = track_desc->copy();
        }

        if (track_desc->type_ == "video") {
            stream_desc->video_track_descs_.push_back(track_desc->copy());
        }
        ++it;
    }

    if ((err = generate_play_local_sdp(req, local_sdp, stream_desc, unified_plan)) != srs_success) {
        return srs_error_wrap(err, "generate local sdp");
    }

    if ((err = create_player(req, play_sub_relations)) != srs_success) {
        return srs_error_wrap(err, "create player");
    }

    return err;
}

srs_error_t SrsRtcConnection::initialize(SrsRequest* r, bool dtls, bool srtp, string username)
{
    srs_error_t err = srs_success;

    username_ = username;
    req = r->copy();

    if (!srtp) {
        srs_freep(transport_);
        if (dtls) {
            transport_ = new SrsSemiSecurityTransport(this);
        } else {
            transport_ = new SrsPlaintextTransport(this);
        }
    }

    SrsSessionConfig* cfg = &local_sdp.session_config_;
    if ((err = transport_->initialize(cfg)) != srs_success) {
        return srs_error_wrap(err, "init");
    }

    if ((err = timer_->tick(SRS_TICKID_SEND_NACKS, 20 * SRS_UTIME_MILLISECONDS)) != srs_success) {
        return srs_error_wrap(err, "tick nack");
    }

    if ((err = timer_->start()) != srs_success) {
        return srs_error_wrap(err, "start timer");
    }

    // TODO: FIXME: Support reload.
    session_timeout = _srs_config->get_rtc_stun_timeout(req->vhost);
    last_stun_time = srs_get_system_time();

    srs_trace("RTC init session, user=%s, url=%s, encrypt=%u/%u, DTLS(role=%s, version=%s), timeout=%dms", username.c_str(),
        r->get_stream_url().c_str(), dtls, srtp, cfg->dtls_role.c_str(), cfg->dtls_version.c_str(), srsu2msi(session_timeout));

    return err;
}

srs_error_t SrsRtcConnection::on_stun(SrsUdpMuxSocket* skt, SrsStunPacket* r)
{
    srs_error_t err = srs_success;

    if (!r->is_binding_request()) {
        return err;
    }

    // We are running in the ice-lite(server) mode. If client have multi network interface,
    // we only choose one candidate pair which is determined by client.
    update_sendonly_socket(skt);

    // Write STUN messages to blackhole.
    if (_srs_blackhole->blackhole) {
        _srs_blackhole->sendto(skt->data(), skt->size());
    }

    if ((err = on_binding_request(r)) != srs_success) {
        return srs_error_wrap(err, "stun binding request failed");
    }

    return err;
}

srs_error_t SrsRtcConnection::on_dtls(char* data, int nb_data)
{
    return transport_->on_dtls(data, nb_data);
}

srs_error_t SrsRtcConnection::on_rtcp(char* data, int nb_data)
{
    srs_error_t err = srs_success;

    int nb_unprotected_buf = nb_data;
    if ((err = transport_->unprotect_rtcp(data, &nb_unprotected_buf)) != srs_success) {
        return srs_error_wrap(err, "rtcp unprotect");
    }

    char* unprotected_buf = data;
    if (_srs_blackhole->blackhole) {
        _srs_blackhole->sendto(unprotected_buf, nb_unprotected_buf);
    }

    SrsBuffer* buffer = new SrsBuffer(unprotected_buf, nb_unprotected_buf);
    SrsAutoFree(SrsBuffer, buffer);

    SrsRtcpCompound rtcp_compound;
    if(srs_success != (err = rtcp_compound.decode(buffer))) {
        return srs_error_wrap(err, "decode rtcp plaintext=%u, bytes=[%s], at=%s", nb_unprotected_buf,
            srs_string_dumps_hex(unprotected_buf, nb_unprotected_buf, 8).c_str(),
            srs_string_dumps_hex(buffer->head(), buffer->left(), 8).c_str());
    }

    SrsRtcpCommon* rtcp = NULL;
    while(NULL != (rtcp = rtcp_compound.get_next_rtcp())) {
        err = dispatch_rtcp(rtcp);
        SrsAutoFree(SrsRtcpCommon, rtcp);

        if(srs_success != err) {
            return srs_error_wrap(err, "cipher=%u, plaintext=%u, bytes=[%s], rtcp=(%u,%u,%u,%u)", nb_data, nb_unprotected_buf,
                srs_string_dumps_hex(rtcp->data(), rtcp->size(), rtcp->size()).c_str(),
                rtcp->get_rc(), rtcp->type(), rtcp->get_ssrc(), rtcp->size());
        }
    }

    return err;
}

srs_error_t SrsRtcConnection::dispatch_rtcp(SrsRtcpCommon* rtcp)
{
    srs_error_t err = srs_success;

    // For TWCC packet.
    if (SrsRtcpType_rtpfb == rtcp->type() && 15 == rtcp->get_rc()) {
        return on_rtcp_feedback_twcc(rtcp->data(), rtcp->size());
    }

    // For REMB packet.
    if (SrsRtcpType_psfb == rtcp->type()) {
        SrsRtcpPsfbCommon* psfb = dynamic_cast<SrsRtcpPsfbCommon*>(rtcp);
        if (15 == psfb->get_rc()) {
            return on_rtcp_feedback_remb(psfb);
        }
    }

    // Ignore special packet.
    if (SrsRtcpType_rr == rtcp->type()) {
        SrsRtcpRR* rr = dynamic_cast<SrsRtcpRR*>(rtcp);
        if (rr->get_rb_ssrc() == 0) { //for native client
            return err;
        }
    }

    // The feedback packet for specified SSRC.
    // For example, if got SR packet, we required a publisher to handle it.
    uint32_t required_publisher_ssrc = 0, required_player_ssrc = 0;
    if (SrsRtcpType_sr == rtcp->type()) {
        required_publisher_ssrc = rtcp->get_ssrc();
    } else if (SrsRtcpType_rr == rtcp->type()) {
        SrsRtcpRR* rr = dynamic_cast<SrsRtcpRR*>(rtcp);
        required_player_ssrc = rr->get_rb_ssrc();
    } else if (SrsRtcpType_rtpfb == rtcp->type()) {
        if(1 == rtcp->get_rc()) {
            SrsRtcpNack* nack = dynamic_cast<SrsRtcpNack*>(rtcp);
            required_player_ssrc = nack->get_media_ssrc();
        }
    } else if(SrsRtcpType_psfb == rtcp->type()) {
        SrsRtcpPsfbCommon* psfb = dynamic_cast<SrsRtcpPsfbCommon*>(rtcp);
        required_player_ssrc = psfb->get_media_ssrc();
    }

    // Find the publisher or player by SSRC, always try to got one.
    SrsRtcPlayStream* player = NULL;
    SrsRtcPublishStream* publisher = NULL;
    if (true) {
        uint32_t ssrc = required_publisher_ssrc? required_publisher_ssrc : rtcp->get_ssrc();
        map<uint32_t, SrsRtcPublishStream*>::iterator it = publishers_ssrc_map_.find(ssrc);
        if (it != publishers_ssrc_map_.end()) {
            publisher = it->second;
        }
    }

    if (true) {
        uint32_t ssrc = required_player_ssrc? required_player_ssrc : rtcp->get_ssrc();
        map<uint32_t, SrsRtcPlayStream*>::iterator it = players_ssrc_map_.find(ssrc);
        if (it != players_ssrc_map_.end()) {
            player = it->second;
        }
    }

    // Ignore if packet is required by publisher or player.
    if (required_publisher_ssrc && !publisher) {
        srs_warn("no ssrc %u in publishers. rtcp type:%u", required_publisher_ssrc, rtcp->type());
        return err;
    }
    if (required_player_ssrc && !player) {
        srs_warn("no ssrc %u in players. rtcp type:%u", required_player_ssrc, rtcp->type());
        return err;
    }

    // Handle packet by publisher or player.
    if (publisher && srs_success != (err = publisher->on_rtcp(rtcp))) {
        return srs_error_wrap(err, "handle rtcp");
    }
    if (player && srs_success != (err = player->on_rtcp(rtcp))) {
        return srs_error_wrap(err, "handle rtcp");
    }

    return err;
}

srs_error_t SrsRtcConnection::on_rtcp_feedback_twcc(char* data, int nb_data)
{
    return srs_success;
}

srs_error_t SrsRtcConnection::on_rtcp_feedback_remb(SrsRtcpPsfbCommon *rtcp)
{
    //ignore REMB
    return srs_success;
}

void SrsRtcConnection::set_hijacker(ISrsRtcConnectionHijacker* h)
{
    hijacker_ = h;
}

srs_error_t SrsRtcConnection::on_rtp(char* data, int nb_data)
{
    srs_error_t err = srs_success;

    SrsRtcPublishStream* publisher = NULL;
    if ((err = find_publisher(data, nb_data, &publisher)) != srs_success) {
        return srs_error_wrap(err, "find");
    }
    srs_assert(publisher);

    return publisher->on_rtp(data, nb_data);
}

srs_error_t SrsRtcConnection::find_publisher(char* buf, int size, SrsRtcPublishStream** ppublisher)
{
    srs_error_t err = srs_success;

    if (publishers_.size() == 0) {
        return srs_error_new(ERROR_RTC_RTCP, "no publisher");
    }

    uint32_t ssrc = srs_rtp_fast_parse_ssrc(buf, size);
    if (ssrc == 0) {
        return srs_error_new(ERROR_RTC_NO_PUBLISHER, "invalid ssrc");
    }

    map<uint32_t, SrsRtcPublishStream*>::iterator it = publishers_ssrc_map_.find(ssrc);
    if(it == publishers_ssrc_map_.end()) {
        return srs_error_new(ERROR_RTC_NO_PUBLISHER, "no publisher for ssrc:%u", ssrc);
    }

    *ppublisher = it->second;

    return err;
}

srs_error_t SrsRtcConnection::on_connection_established()
{
    srs_error_t err = srs_success;

    // If DTLS done packet received many times, such as ARQ, ignore.
    if(ESTABLISHED == state_) {
        return err;
    }
    state_ = ESTABLISHED;

    srs_trace("RTC: session pub=%u, sub=%u, to=%dms connection established", publishers_.size(), players_.size(),
        srsu2msi(session_timeout));

    // start all publisher
    for(map<string, SrsRtcPublishStream*>::iterator it = publishers_.begin(); it != publishers_.end(); ++it) {
        string url = it->first;
        SrsRtcPublishStream* publisher = it->second;

        srs_trace("RTC: Publisher url=%s established", url.c_str());

        if ((err = publisher->start()) != srs_success) {
            return srs_error_wrap(err, "start publish");
        }
    }

    // start all player
    for(map<string, SrsRtcPlayStream*>::iterator it = players_.begin(); it != players_.end(); ++it) {
        string url = it->first;
        SrsRtcPlayStream* player = it->second;

        srs_trace("RTC: Subscriber url=%s established", url.c_str());

        if ((err = player->start()) != srs_success) {
            return srs_error_wrap(err, "start play");
        }
    }

    if (hijacker_) {
        if ((err = hijacker_->on_dtls_done()) != srs_success) {
            return srs_error_wrap(err, "hijack on dtls done");
        }
    }

    return err;
}

srs_error_t SrsRtcConnection::on_dtls_alert(std::string type, std::string desc)
{
    srs_error_t err = srs_success;

    // CN(Close Notify) is sent when client close the PeerConnection.
    if (type == "warning" && desc == "CN") {
        SrsContextRestore(_srs_context->get_id());
        switch_to_context();

        srs_trace("RTC: session destroy by DTLS alert, username=%s, summary: %s",
            username_.c_str(), stat_->summary().c_str());
        _srs_rtc_manager->remove(this);
    }

    return err;
}

srs_error_t SrsRtcConnection::start_play(string stream_uri)
{
    srs_error_t err = srs_success;

    map<string, SrsRtcPlayStream*>::iterator it = players_.find(stream_uri);
    if(it == players_.end()) {
        return srs_error_new(ERROR_RTC_NO_PLAYER, "not subscribe %s", stream_uri.c_str());
    }

    SrsRtcPlayStream* player = it->second;
    if ((err = player->start()) != srs_success) {
        return srs_error_wrap(err, "start");
    }

    return err;
}

srs_error_t SrsRtcConnection::start_publish(std::string stream_uri)
{
    srs_error_t err = srs_success;

    map<string, SrsRtcPublishStream*>::iterator it = publishers_.find(stream_uri);
    if(it == publishers_.end()) {
        return srs_error_new(ERROR_RTC_NO_PUBLISHER, "no %s publisher", stream_uri.c_str());
    }

    if ((err = it->second->start()) != srs_success) {
        return srs_error_wrap(err, "start");
    }

    return err;
}

bool SrsRtcConnection::is_alive()
{
    return last_stun_time + session_timeout > srs_get_system_time();
}

void SrsRtcConnection::alive()
{
    last_stun_time = srs_get_system_time();
}

void SrsRtcConnection::update_sendonly_socket(SrsUdpMuxSocket* skt)
{
    // TODO: FIXME: Refine performance.
    string prev_peer_id, peer_id = skt->peer_id();
    if (sendonly_skt) {
        prev_peer_id = sendonly_skt->peer_id();
    }

    // Ignore if same address.
    if (prev_peer_id == peer_id) {
        return;
    }

    // Find object from cache.
    SrsUdpMuxSocket* addr_cache = NULL;
    if (true) {
        map<string, SrsUdpMuxSocket*>::iterator it = peer_addresses_.find(peer_id);
        if (it != peer_addresses_.end()) {
            addr_cache = it->second;
        }
    }

    // Show address change log.
    if (prev_peer_id.empty()) {
        srs_trace("RTC: session address init %s", peer_id.c_str());
    } else {
        uint32_t nn = 0;
        if (pp_address_change->can_print(skt->get_peer_port(), &nn)) {
            srs_trace("RTC: session address change %s -> %s, cached=%d, nn_change=%u/%u, nn_address=%u", prev_peer_id.c_str(),
                peer_id.c_str(), (addr_cache? 1:0), pp_address_change->nn_count, nn, peer_addresses_.size());
        }
    }

    // If no cache, build cache and setup the relations in connection.
    if (!addr_cache) {
        peer_addresses_[peer_id] = addr_cache = skt->copy_sendonly();
        _srs_rtc_manager->add_with_id(peer_id, this);

        uint64_t fast_id = skt->fast_id();
        if (fast_id) {
            _srs_rtc_manager->add_with_fast_id(fast_id, this);
        }
    }

    // Update the transport.
    sendonly_skt = addr_cache;
}

srs_error_t SrsRtcConnection::notify(int type, srs_utime_t interval, srs_utime_t tick)
{
    srs_error_t err = srs_success;

    ++_srs_pps_conn->sugar;

    // For publisher to send NACK.
    if (type == SRS_TICKID_SEND_NACKS) {
        // TODO: FIXME: Merge with hybrid system clock.
        srs_update_system_time();

        std::map<std::string, SrsRtcPublishStream*>::iterator it;
        for (it = publishers_.begin(); it != publishers_.end(); it++) {
            SrsRtcPublishStream* publisher = it->second;

            if ((err = publisher->check_send_nacks()) != srs_success) {
                srs_warn("ignore nack err %s", srs_error_desc(err).c_str());
                srs_freep(err);
            }
        }
    }

    return err;
}

srs_error_t SrsRtcConnection::send_rtcp(char *data, int nb_data)
{
    srs_error_t err = srs_success;

    ++_srs_pps_srtcps->sugar;

    int  nb_buf = nb_data;
    if ((err = transport_->protect_rtcp(data, &nb_buf)) != srs_success) {
        return srs_error_wrap(err, "protect rtcp");
    }

    if ((err = sendonly_skt->sendto(data, nb_buf, 0)) != srs_success) {
        return srs_error_wrap(err, "send");
    }

    return err;
}

void SrsRtcConnection::check_send_nacks(SrsRtpNackForReceiver* nack, uint32_t ssrc, uint32_t& sent_nacks, uint32_t& timeout_nacks)
{
    ++_srs_pps_snack->sugar;

    SrsRtcpNack rtcpNack(ssrc);

    rtcpNack.set_media_ssrc(ssrc);
    nack->get_nack_seqs(rtcpNack, timeout_nacks);

    if(rtcpNack.empty()){
        return;
    }

    ++_srs_pps_snack2->sugar;
    ++_srs_pps_srtcps->sugar;

    char buf[kRtcpPacketSize];
    SrsBuffer stream(buf, sizeof(buf));

    // TODO: FIXME: Check error.
    rtcpNack.encode(&stream);

    // TODO: FIXME: Check error.
    int nb_protected_buf = stream.pos();
    transport_->protect_rtcp(stream.data(), &nb_protected_buf);

    // TODO: FIXME: Check error.
    sendonly_skt->sendto(stream.data(), nb_protected_buf, 0);
}

srs_error_t SrsRtcConnection::send_rtcp_rr(uint32_t ssrc, SrsRtpRingBuffer* rtp_queue, const uint64_t& last_send_systime, const SrsNtp& last_send_ntp)
{
    srs_error_t err = srs_success;

    ++_srs_pps_srtcps->sugar;

    // @see https://tools.ietf.org/html/rfc3550#section-6.4.2
    char buf[kRtpPacketSize];
    SrsBuffer stream(buf, sizeof(buf));
    stream.write_1bytes(0x81);
    stream.write_1bytes(kRR);
    stream.write_2bytes(7);
    stream.write_4bytes(ssrc); // TODO: FIXME: Should be 1?

    uint8_t fraction_lost = 0;
    uint32_t cumulative_number_of_packets_lost = 0 & 0x7FFFFF;
    uint32_t extended_highest_sequence = rtp_queue->get_extended_highest_sequence();
    uint32_t interarrival_jitter = 0;

    uint32_t rr_lsr = 0;
    uint32_t rr_dlsr = 0;

    if (last_send_systime > 0) {
        rr_lsr = (last_send_ntp.ntp_second_ << 16) | (last_send_ntp.ntp_fractions_ >> 16);
        uint32_t dlsr = (srs_update_system_time() - last_send_systime) / 1000;
        rr_dlsr = ((dlsr / 1000) << 16) | ((dlsr % 1000) * 65536 / 1000);
    }

    stream.write_4bytes(ssrc);
    stream.write_1bytes(fraction_lost);
    stream.write_3bytes(cumulative_number_of_packets_lost);
    stream.write_4bytes(extended_highest_sequence);
    stream.write_4bytes(interarrival_jitter);
    stream.write_4bytes(rr_lsr);
    stream.write_4bytes(rr_dlsr);

    srs_info("RR ssrc=%u, fraction_lost=%u, cumulative_number_of_packets_lost=%u, extended_highest_sequence=%u, interarrival_jitter=%u",
        ssrc, fraction_lost, cumulative_number_of_packets_lost, extended_highest_sequence, interarrival_jitter);

    int nb_protected_buf = stream.pos();
    if ((err = transport_->protect_rtcp(stream.data(), &nb_protected_buf)) != srs_success) {
        return srs_error_wrap(err, "protect rtcp rr");
    }

    return sendonly_skt->sendto(stream.data(), nb_protected_buf, 0);
}

srs_error_t SrsRtcConnection::send_rtcp_xr_rrtr(uint32_t ssrc)
{
    srs_error_t err = srs_success;

    ++_srs_pps_srtcps->sugar;

    /*
     @see: http://www.rfc-editor.org/rfc/rfc3611.html#section-2

      0                   1                   2                   3
      0 1 2 3 4 5 6 7 8 9 0 1 2 3 4 5 6 7 8 9 0 1 2 3 4 5 6 7 8 9 0 1
     +-+-+-+-+-+-+-+-+-+-+-+-+-+-+-+-+-+-+-+-+-+-+-+-+-+-+-+-+-+-+-+-+
     |V=2|P|reserved |   PT=XR=207   |             length            |
     +-+-+-+-+-+-+-+-+-+-+-+-+-+-+-+-+-+-+-+-+-+-+-+-+-+-+-+-+-+-+-+-+
     |                              SSRC                             |
     +-+-+-+-+-+-+-+-+-+-+-+-+-+-+-+-+-+-+-+-+-+-+-+-+-+-+-+-+-+-+-+-+
     :                         report blocks                         :
     +-+-+-+-+-+-+-+-+-+-+-+-+-+-+-+-+-+-+-+-+-+-+-+-+-+-+-+-+-+-+-+-+

     @see: http://www.rfc-editor.org/rfc/rfc3611.html#section-4.4

      0                   1                   2                   3
         0 1 2 3 4 5 6 7 8 9 0 1 2 3 4 5 6 7 8 9 0 1 2 3 4 5 6 7 8 9 0 1
        +-+-+-+-+-+-+-+-+-+-+-+-+-+-+-+-+-+-+-+-+-+-+-+-+-+-+-+-+-+-+-+-+
        |     BT=4      |   reserved    |       block length = 2        |
        +-+-+-+-+-+-+-+-+-+-+-+-+-+-+-+-+-+-+-+-+-+-+-+-+-+-+-+-+-+-+-+-+
        |              NTP timestamp, most significant word             |
        +-+-+-+-+-+-+-+-+-+-+-+-+-+-+-+-+-+-+-+-+-+-+-+-+-+-+-+-+-+-+-+-+
        |             NTP timestamp, least significant word             |
        +-+-+-+-+-+-+-+-+-+-+-+-+-+-+-+-+-+-+-+-+-+-+-+-+-+-+-+-+-+-+-+-+
    */
    srs_utime_t now = srs_update_system_time();
    SrsNtp cur_ntp = SrsNtp::from_time_ms(now / 1000);

    char buf[kRtpPacketSize];
    SrsBuffer stream(buf, sizeof(buf));
    stream.write_1bytes(0x80);
    stream.write_1bytes(kXR);
    stream.write_2bytes(4);
    stream.write_4bytes(ssrc);
    stream.write_1bytes(4);
    stream.write_1bytes(0);
    stream.write_2bytes(2);
    stream.write_4bytes(cur_ntp.ntp_second_);
    stream.write_4bytes(cur_ntp.ntp_fractions_);

    int nb_protected_buf = stream.pos();
    if ((err = transport_->protect_rtcp(stream.data(), &nb_protected_buf)) != srs_success) {
        return srs_error_wrap(err, "protect rtcp xr");
    }

    return sendonly_skt->sendto(stream.data(), nb_protected_buf, 0);
}

srs_error_t SrsRtcConnection::send_rtcp_fb_pli(uint32_t ssrc, const SrsContextId& cid_of_subscriber)
{
    srs_error_t err = srs_success;

    ++_srs_pps_srtcps->sugar;

    char buf[kRtpPacketSize];
    SrsBuffer stream(buf, sizeof(buf));
    stream.write_1bytes(0x81);
    stream.write_1bytes(kPsFb);
    stream.write_2bytes(2);
    stream.write_4bytes(ssrc);
    stream.write_4bytes(ssrc);

    uint32_t nn = 0;
    if (pli_epp->can_print(ssrc, &nn)) {
        srs_trace("RTC: Request PLI ssrc=%u, play=[%s], count=%u/%u, bytes=%uB", ssrc, cid_of_subscriber.c_str(),
            nn, pli_epp->nn_count, stream.pos());
    }

    if (_srs_blackhole->blackhole) {
        _srs_blackhole->sendto(stream.data(), stream.pos());
    }

    int nb_protected_buf = stream.pos();
    if ((err = transport_->protect_rtcp(stream.data(), &nb_protected_buf)) != srs_success) {
        return srs_error_wrap(err, "protect rtcp psfb pli");
    }

    return sendonly_skt->sendto(stream.data(), nb_protected_buf, 0);
}

void SrsRtcConnection::simulate_nack_drop(int nn)
{
    for(map<string, SrsRtcPublishStream*>::iterator it = publishers_.begin(); it != publishers_.end(); ++it) {
        SrsRtcPublishStream* publisher = it->second;
        publisher->simulate_nack_drop(nn);
    }

    nn_simulate_player_nack_drop = nn;
}

void SrsRtcConnection::simulate_player_drop_packet(SrsRtpHeader* h, int nn_bytes)
{
    srs_warn("RTC: NACK simulator #%d player drop seq=%u, ssrc=%u, ts=%u, %d bytes", nn_simulate_player_nack_drop,
        h->get_sequence(), h->get_ssrc(), h->get_timestamp(),
        nn_bytes);

    nn_simulate_player_nack_drop--;
}

srs_error_t SrsRtcConnection::do_send_packet(SrsRtpPacket2* pkt)
{
    srs_error_t err = srs_success;

    // For this message, select the first iovec.
    iovec* iov = cache_iov_;
    iov->iov_len = kRtpPacketSize;
    cache_buffer_->skip(-1 * cache_buffer_->pos());

    // Marshal packet to bytes in iovec.
    if (true) {
        if ((err = pkt->encode(cache_buffer_)) != srs_success) {
            return srs_error_wrap(err, "encode packet");
        }
        iov->iov_len = cache_buffer_->pos();
    }

    // Cipher RTP to SRTP packet.
    if (true) {
        int nn_encrypt = (int)iov->iov_len;
        if ((err = transport_->protect_rtp(iov->iov_base, &nn_encrypt)) != srs_success) {
            return srs_error_wrap(err, "srtp protect");
        }
        iov->iov_len = (size_t)nn_encrypt;
    }

    // For NACK simulator, drop packet.
    if (nn_simulate_player_nack_drop) {
        simulate_player_drop_packet(&pkt->header, (int)iov->iov_len);
        iov->iov_len = 0;
        return err;
    }

    ++_srs_pps_srtps->sugar;

    // TODO: FIXME: Handle error.
    sendonly_skt->sendto(iov->iov_base, iov->iov_len, 0);

    // Detail log, should disable it in release version.
    srs_info("RTC: SEND PT=%u, SSRC=%#x, SEQ=%u, Time=%u, %u/%u bytes", pkt->header.get_payload_type(), pkt->header.get_ssrc(),
        pkt->header.get_sequence(), pkt->header.get_timestamp(), pkt->nb_bytes(), iov->iov_len);

    return err;
}

void SrsRtcConnection::set_all_tracks_status(std::string stream_uri, bool is_publish, bool status)
{
    // For publishers.
    if (is_publish) {
        map<string, SrsRtcPublishStream*>::iterator it = publishers_.find(stream_uri);
        if (publishers_.end() == it) {
            return;
        }

        SrsRtcPublishStream* publisher = it->second;
        publisher->set_all_tracks_status(status);
        return;
    }

    // For players.
    map<string, SrsRtcPlayStream*>::iterator it = players_.find(stream_uri);
    if (players_.end() == it) {
        return;
    }

    SrsRtcPlayStream* player = it->second;
    player->set_all_tracks_status(status);
}

#ifdef SRS_OSX
// These functions are similar to the older byteorder(3) family of functions.
// For example, be32toh() is identical to ntohl().
// @see https://linux.die.net/man/3/be32toh
#define be32toh ntohl
#endif

srs_error_t SrsRtcConnection::on_binding_request(SrsStunPacket* r)
{
    srs_error_t err = srs_success;

    ++_srs_pps_sstuns->sugar;

    bool strict_check = _srs_config->get_rtc_stun_strict_check(req->vhost);
    if (strict_check && r->get_ice_controlled()) {
        // @see: https://tools.ietf.org/html/draft-ietf-ice-rfc5245bis-00#section-6.1.3.1
        // TODO: Send 487 (Role Conflict) error response.
        return srs_error_new(ERROR_RTC_STUN, "Peer must not in ice-controlled role in ice-lite mode.");
    }

    SrsStunPacket stun_binding_response;
    char buf[kRtpPacketSize];
    SrsBuffer* stream = new SrsBuffer(buf, sizeof(buf));
    SrsAutoFree(SrsBuffer, stream);

    stun_binding_response.set_message_type(BindingResponse);
    stun_binding_response.set_local_ufrag(r->get_remote_ufrag());
    stun_binding_response.set_remote_ufrag(r->get_local_ufrag());
    stun_binding_response.set_transcation_id(r->get_transcation_id());
    // FIXME: inet_addr is deprecated, IPV6 support
    stun_binding_response.set_mapped_address(be32toh(inet_addr(sendonly_skt->get_peer_ip().c_str())));
    stun_binding_response.set_mapped_port(sendonly_skt->get_peer_port());

    if ((err = stun_binding_response.encode(get_local_sdp()->get_ice_pwd(), stream)) != srs_success) {
        return srs_error_wrap(err, "stun binding response encode failed");
    }

    if ((err = sendonly_skt->sendto(stream->data(), stream->pos(), 0)) != srs_success) {
        return srs_error_wrap(err, "stun binding response send failed");
    }

    if (state_ == WAITING_STUN) {
        state_ = DOING_DTLS_HANDSHAKE;
        // TODO: FIXME: Add cost.
        srs_trace("RTC: session STUN done, waiting DTLS handshake.");

        if((err = transport_->start_active_handshake()) != srs_success) {
            return srs_error_wrap(err, "fail to dtls handshake");
        }
    }

    if (_srs_blackhole->blackhole) {
        _srs_blackhole->sendto(stream->data(), stream->pos());
    }

    return err;
}

bool srs_sdp_has_h264_profile(const SrsMediaPayloadType& payload_type, const string& profile)
{
    srs_error_t err = srs_success;

    if (payload_type.format_specific_param_.empty()) {
        return false;
    }

    H264SpecificParam h264_param;
    if ((err = srs_parse_h264_fmtp(payload_type.format_specific_param_, h264_param)) != srs_success) {
        srs_error_reset(err);
        return false;
    }

    if (h264_param.profile_level_id == profile) {
        return true;
    }

    return false;
}

// For example, 42001f 42e01f, see https://blog.csdn.net/epubcn/article/details/102802108
bool srs_sdp_has_h264_profile(const SrsSdp& sdp, const string& profile)
{
    for (size_t i = 0; i < sdp.media_descs_.size(); ++i) {
        const SrsMediaDesc& desc = sdp.media_descs_[i];
        if (!desc.is_video()) {
            continue;
        }

        std::vector<SrsMediaPayloadType> payloads = desc.find_media_with_encoding_name("H264");
        if (payloads.empty()) {
            continue;
        }

        for (std::vector<SrsMediaPayloadType>::iterator it = payloads.begin(); it != payloads.end(); ++it) {
            const SrsMediaPayloadType& payload_type = *it;
            if (srs_sdp_has_h264_profile(payload_type, profile)) {
                return true;
            }
        }
    }

    return false;
}

srs_error_t SrsRtcConnection::negotiate_publish_capability(SrsRequest* req, const SrsSdp& remote_sdp, SrsRtcStreamDescription* stream_desc)
{
    srs_error_t err = srs_success;

    if (!stream_desc) {
        return srs_error_new(ERROR_RTC_SDP_EXCHANGE, "stream description is NULL");
    }

    bool nack_enabled = _srs_config->get_rtc_nack_enabled(req->vhost);
    bool twcc_enabled = _srs_config->get_rtc_twcc_enabled(req->vhost);
    // TODO: FIME: Should check packetization-mode=1 also.
    bool has_42e01f = srs_sdp_has_h264_profile(remote_sdp, "42e01f");

    for (size_t i = 0; i < remote_sdp.media_descs_.size(); ++i) {
        const SrsMediaDesc& remote_media_desc = remote_sdp.media_descs_[i];

        SrsRtcTrackDescription* track_desc = new SrsRtcTrackDescription();
        SrsAutoFree(SrsRtcTrackDescription, track_desc);

        track_desc->set_direction("recvonly");
        track_desc->set_mid(remote_media_desc.mid_);
        // Whether feature enabled in remote extmap.
        int remote_twcc_id = 0;
        if (true) {
            map<int, string> extmaps = remote_media_desc.get_extmaps();
            for(map<int, string>::iterator it = extmaps.begin(); it != extmaps.end(); ++it) {
                if (it->second == kTWCCExt) {
                    remote_twcc_id = it->first;
                    break;
                }
            }
        }

        if (twcc_enabled && remote_twcc_id) {
            track_desc->add_rtp_extension_desc(remote_twcc_id, kTWCCExt);
        }

        if (remote_media_desc.is_audio()) {
            // TODO: check opus format specific param
            std::vector<SrsMediaPayloadType> payloads = remote_media_desc.find_media_with_encoding_name("opus");
            if (payloads.empty()) {
                return srs_error_new(ERROR_RTC_SDP_EXCHANGE, "no valid found opus payload type");
            }

            for (std::vector<SrsMediaPayloadType>::iterator iter = payloads.begin(); iter != payloads.end(); ++iter) {
                // if the playload is opus, and the encoding_param_ is channel
                SrsAudioPayload* audio_payload = new SrsAudioPayload(iter->payload_type_, iter->encoding_name_, iter->clock_rate_, ::atol(iter->encoding_param_.c_str()));
                audio_payload->set_opus_param_desc(iter->format_specific_param_);
                // TODO: FIXME: Only support some transport algorithms.
                for (int j = 0; j < (int)iter->rtcp_fb_.size(); ++j) {
                    if (nack_enabled) {
                        if (iter->rtcp_fb_.at(j) == "nack" || iter->rtcp_fb_.at(j) == "nack pli") {
                            audio_payload->rtcp_fbs_.push_back(iter->rtcp_fb_.at(j));
                        }
                    }
                    if (twcc_enabled && remote_twcc_id) {
                        if (iter->rtcp_fb_.at(j) == "transport-cc") {
                            audio_payload->rtcp_fbs_.push_back(iter->rtcp_fb_.at(j));
                        }
                    }
                }
                track_desc->type_ = "audio";
                track_desc->set_codec_payload((SrsCodecPayload*)audio_payload);
                // Only choose one match opus codec.
                break;
            }
        } else if (remote_media_desc.is_video()) {
            std::vector<SrsMediaPayloadType> payloads = remote_media_desc.find_media_with_encoding_name("H264");
            if (payloads.empty()) {
                return srs_error_new(ERROR_RTC_SDP_EXCHANGE, "no found valid H.264 payload type");
            }

            std::deque<SrsMediaPayloadType> backup_payloads;
            for (std::vector<SrsMediaPayloadType>::iterator iter = payloads.begin(); iter != payloads.end(); ++iter) {
                if (iter->format_specific_param_.empty()) {
                    backup_payloads.push_front(*iter);
                    continue;
                }
                H264SpecificParam h264_param;
                if ((err = srs_parse_h264_fmtp(iter->format_specific_param_, h264_param)) != srs_success) {
                    srs_error_reset(err); continue;
                }

                // If not exists 42e01f, we pick up any profile such as 42001f.
                bool profile_matched = (!has_42e01f || h264_param.profile_level_id == "42e01f");

                // Try to pick the "best match" H.264 payload type.
                if (h264_param.packetization_mode == "1" && h264_param.level_asymmerty_allow == "1" && profile_matched) {
                    // if the playload is opus, and the encoding_param_ is channel
                    SrsVideoPayload* video_payload = new SrsVideoPayload(iter->payload_type_, iter->encoding_name_, iter->clock_rate_);
                    video_payload->set_h264_param_desc(iter->format_specific_param_);

                    // TODO: FIXME: Only support some transport algorithms.
                    for (int j = 0; j < (int)iter->rtcp_fb_.size(); ++j) {
                        if (nack_enabled) {
                            if (iter->rtcp_fb_.at(j) == "nack" || iter->rtcp_fb_.at(j) == "nack pli") {
                                video_payload->rtcp_fbs_.push_back(iter->rtcp_fb_.at(j));
                            }
                        }
                        if (twcc_enabled && remote_twcc_id) {
                            if (iter->rtcp_fb_.at(j) == "transport-cc") {
                                video_payload->rtcp_fbs_.push_back(iter->rtcp_fb_.at(j));
                            }
                        }
                    }

                    track_desc->type_ = "video";
                    track_desc->set_codec_payload((SrsCodecPayload*)video_payload);
                    // Only choose first match H.264 payload type.
                    break;
                }

                backup_payloads.push_back(*iter);
            }

            // Try my best to pick at least one media payload type.
            if (!track_desc->media_ && ! backup_payloads.empty()) {
                SrsMediaPayloadType media_pt= backup_payloads.front();
                // if the playload is opus, and the encoding_param_ is channel
                SrsVideoPayload* video_payload = new SrsVideoPayload(media_pt.payload_type_, media_pt.encoding_name_, media_pt.clock_rate_);

                std::vector<std::string> rtcp_fbs = media_pt.rtcp_fb_;
                // TODO: FIXME: Only support some transport algorithms.
                for (int j = 0; j < (int)rtcp_fbs.size(); ++j) {
                    if (nack_enabled) {
                        if (rtcp_fbs.at(j) == "nack" || rtcp_fbs.at(j) == "nack pli") {
                            video_payload->rtcp_fbs_.push_back(rtcp_fbs.at(j));
                        }
                    }

                    if (twcc_enabled && remote_twcc_id) {
                        if (rtcp_fbs.at(j) == "transport-cc") {
                            video_payload->rtcp_fbs_.push_back(rtcp_fbs.at(j));
                        }
                    }
                }

                track_desc->set_codec_payload((SrsCodecPayload*)video_payload);

                srs_warn("choose backup H.264 payload type=%d", backup_payloads.front().payload_type_);
            }

            // TODO: FIXME: Support RRTR?
            //local_media_desc.payload_types_.back().rtcp_fb_.push_back("rrtr");
        }

        // TODO: FIXME: use one parse paylod from sdp.

        track_desc->create_auxiliary_payload(remote_media_desc.find_media_with_encoding_name("red"));
        track_desc->create_auxiliary_payload(remote_media_desc.find_media_with_encoding_name("rtx"));
        track_desc->create_auxiliary_payload(remote_media_desc.find_media_with_encoding_name("ulpfec"));

        std::string track_id;
        for (int i = 0; i < (int)remote_media_desc.ssrc_infos_.size(); ++i) {
            SrsSSRCInfo ssrc_info = remote_media_desc.ssrc_infos_.at(i);
            // ssrc have same track id, will be description in the same track description.
            if(track_id != ssrc_info.msid_tracker_) {
                SrsRtcTrackDescription* track_desc_copy = track_desc->copy();
                track_desc_copy->ssrc_ = ssrc_info.ssrc_;
                track_desc_copy->id_ = ssrc_info.msid_tracker_;
                track_desc_copy->msid_ = ssrc_info.msid_;

                if (remote_media_desc.is_audio() && !stream_desc->audio_track_desc_) {
                    stream_desc->audio_track_desc_ = track_desc_copy;
                } else if (remote_media_desc.is_video()) {
                    stream_desc->video_track_descs_.push_back(track_desc_copy);
                }
            }
            track_id = ssrc_info.msid_tracker_;
        }

        // set track fec_ssrc and rtx_ssrc
        for (int i = 0; i < (int)remote_media_desc.ssrc_groups_.size(); ++i) {
            SrsSSRCGroup ssrc_group = remote_media_desc.ssrc_groups_.at(i);
            SrsRtcTrackDescription* track_desc = stream_desc->find_track_description_by_ssrc(ssrc_group.ssrcs_[0]);
            if (!track_desc) {
                continue;
            }

            if (ssrc_group.semantic_ == "FID") {
                track_desc->set_rtx_ssrc(ssrc_group.ssrcs_[1]);
            } else if (ssrc_group.semantic_ == "FEC") {
                track_desc->set_fec_ssrc(ssrc_group.ssrcs_[1]);
            }
        }
    }

    return err;
}

srs_error_t SrsRtcConnection::generate_publish_local_sdp(SrsRequest* req, SrsSdp& local_sdp, SrsRtcStreamDescription* stream_desc, bool unified_plan)
{
    srs_error_t err = srs_success;

    if (!stream_desc) {
        return srs_error_new(ERROR_RTC_SDP_EXCHANGE, "stream description is NULL");
    }

    local_sdp.version_ = "0";

    local_sdp.username_        = RTMP_SIG_SRS_SERVER;
    local_sdp.session_id_      = srs_int2str((int64_t)this);
    local_sdp.session_version_ = "2";
    local_sdp.nettype_         = "IN";
    local_sdp.addrtype_        = "IP4";
    local_sdp.unicast_address_ = "0.0.0.0";

    local_sdp.session_name_ = "SRSPublishSession";

    local_sdp.msid_semantic_ = "WMS";
    std::string stream_id = req->app + "/" + req->stream;
    local_sdp.msids_.push_back(stream_id);

    local_sdp.group_policy_ = "BUNDLE";

    // generate audio media desc
    if (stream_desc->audio_track_desc_) {
        SrsRtcTrackDescription* audio_track = stream_desc->audio_track_desc_;

        local_sdp.media_descs_.push_back(SrsMediaDesc("audio"));
        SrsMediaDesc& local_media_desc = local_sdp.media_descs_.back();

        local_media_desc.port_ = 9;
        local_media_desc.protos_ = "UDP/TLS/RTP/SAVPF";
        local_media_desc.rtcp_mux_ = true;
        local_media_desc.rtcp_rsize_ = true;

        local_media_desc.mid_ = audio_track->mid_;
        local_sdp.groups_.push_back(local_media_desc.mid_);

        // anwer not need set stream_id and track_id;
        // local_media_desc.msid_ = stream_id;
        // local_media_desc.msid_tracker_ = audio_track->id_;
        local_media_desc.extmaps_ = audio_track->extmaps_;

        if (audio_track->direction_ == "recvonly") {
            local_media_desc.recvonly_ = true;
        } else if (audio_track->direction_ == "sendonly") {
            local_media_desc.sendonly_ = true;
        } else if (audio_track->direction_ == "sendrecv") {
            local_media_desc.sendrecv_ = true;
        } else if (audio_track->direction_ == "inactive_") {
            local_media_desc.inactive_ = true;
        }

        SrsAudioPayload* payload = (SrsAudioPayload*)audio_track->media_;
        local_media_desc.payload_types_.push_back(payload->generate_media_payload_type());
    }

    for (int i = 0;  i < (int)stream_desc->video_track_descs_.size(); ++i) {
        SrsRtcTrackDescription* video_track = stream_desc->video_track_descs_.at(i);

        local_sdp.media_descs_.push_back(SrsMediaDesc("video"));
        SrsMediaDesc& local_media_desc = local_sdp.media_descs_.back();

        local_media_desc.port_ = 9;
        local_media_desc.protos_ = "UDP/TLS/RTP/SAVPF";
        local_media_desc.rtcp_mux_ = true;
        local_media_desc.rtcp_rsize_ = true;

        local_media_desc.mid_ = video_track->mid_;
        local_sdp.groups_.push_back(local_media_desc.mid_);

        // anwer not need set stream_id and track_id;
        //local_media_desc.msid_ = stream_id;
        //local_media_desc.msid_tracker_ = video_track->id_;
        local_media_desc.extmaps_ = video_track->extmaps_;

        if (video_track->direction_ == "recvonly") {
            local_media_desc.recvonly_ = true;
        } else if (video_track->direction_ == "sendonly") {
            local_media_desc.sendonly_ = true;
        } else if (video_track->direction_ == "sendrecv") {
            local_media_desc.sendrecv_ = true;
        } else if (video_track->direction_ == "inactive_") {
            local_media_desc.inactive_ = true;
        }

        SrsVideoPayload* payload = (SrsVideoPayload*)video_track->media_;
        local_media_desc.payload_types_.push_back(payload->generate_media_payload_type());

        if (video_track->red_) {
            SrsRedPayload* payload = (SrsRedPayload*)video_track->red_;
            local_media_desc.payload_types_.push_back(payload->generate_media_payload_type());
        }

        if(!unified_plan) {
            // For PlanB, only need media desc info, not ssrc info;
            break;
        }
    }

    return err;
}

srs_error_t SrsRtcConnection::negotiate_play_capability(SrsRequest* req, const SrsSdp& remote_sdp, std::map<uint32_t, SrsRtcTrackDescription*>& sub_relations)
{
    srs_error_t err = srs_success;

    bool nack_enabled = _srs_config->get_rtc_nack_enabled(req->vhost);
    bool twcc_enabled = _srs_config->get_rtc_twcc_enabled(req->vhost);
    // TODO: FIME: Should check packetization-mode=1 also.
    bool has_42e01f = srs_sdp_has_h264_profile(remote_sdp, "42e01f");

    SrsRtcStream* source = NULL;
    if ((err = _srs_rtc_sources->fetch_or_create(req, &source)) != srs_success) {
        return srs_error_wrap(err, "fetch rtc source");
    }

    for (size_t i = 0; i < remote_sdp.media_descs_.size(); ++i) {
        const SrsMediaDesc& remote_media_desc = remote_sdp.media_descs_[i];

        // Whether feature enabled in remote extmap.
        int remote_twcc_id = 0;
        if (true) {
            map<int, string> extmaps = remote_media_desc.get_extmaps();
            for(map<int, string>::iterator it = extmaps.begin(); it != extmaps.end(); ++it) {
                if (it->second == kTWCCExt) {
                    remote_twcc_id = it->first;
                    break;
                }
            }
        }

        std::vector<SrsRtcTrackDescription*> track_descs;
        SrsMediaPayloadType remote_payload(0);
        if (remote_media_desc.is_audio()) {
            // TODO: check opus format specific param
            vector<SrsMediaPayloadType> payloads = remote_media_desc.find_media_with_encoding_name("opus");
            if (payloads.empty()) {
                return srs_error_new(ERROR_RTC_SDP_EXCHANGE, "no valid found opus payload type");
            }

            remote_payload = payloads.at(0);
            track_descs = source->get_track_desc("audio", "opus");
        } else if (remote_media_desc.is_video()) {
            // TODO: check opus format specific param
            vector<SrsMediaPayloadType> payloads = remote_media_desc.find_media_with_encoding_name("H264");
            if (payloads.empty()) {
                return srs_error_new(ERROR_RTC_SDP_EXCHANGE, "no valid found h264 payload type");
            }

            remote_payload = payloads.at(0);
            for (int j = 0; j < (int)payloads.size(); j++) {
                SrsMediaPayloadType& payload = payloads.at(j);

                // If exists 42e01f profile, choose it; otherwise, use the first payload.
                // TODO: FIME: Should check packetization-mode=1 also.
                if (!has_42e01f || srs_sdp_has_h264_profile(payload, "42e01f")) {
                    remote_payload = payload;
                    break;
                }
            }

            track_descs = source->get_track_desc("video", "H264");
        }

        for (int i = 0; i < (int)track_descs.size(); ++i) {
            SrsRtcTrackDescription* track = track_descs[i]->copy();

            // Use remote/source/offer PayloadType.
            track->media_->pt_of_publisher_ = track->media_->pt_;
            track->media_->pt_ = remote_payload.payload_type_;

            vector<SrsMediaPayloadType> red_pts = remote_media_desc.find_media_with_encoding_name("red");
            if (!red_pts.empty() && track->red_) {
                SrsMediaPayloadType red_pt = red_pts.at(0);

                track->red_->pt_of_publisher_ = track->red_->pt_;
                track->red_->pt_ = red_pt.payload_type_;
            }

            track->mid_ = remote_media_desc.mid_;
            uint32_t publish_ssrc = track->ssrc_;

            vector<string> rtcp_fb;
            track->media_->rtcp_fbs_.swap(rtcp_fb);
            for (int j = 0; j < (int)rtcp_fb.size(); j++) {
                if (nack_enabled) {
                    if (rtcp_fb.at(j) == "nack" || rtcp_fb.at(j) == "nack pli") {
                        track->media_->rtcp_fbs_.push_back(rtcp_fb.at(j));
                    }
                }
                if (twcc_enabled && remote_twcc_id) {
                    if (rtcp_fb.at(j) == "transport-cc") {
                        track->media_->rtcp_fbs_.push_back(rtcp_fb.at(j));
                    }
                    track->add_rtp_extension_desc(remote_twcc_id, kTWCCExt);
                }
            }

            track->ssrc_ = SrsRtcSSRCGenerator::instance()->generate_ssrc();
            
            // TODO: FIXME: set audio_payload rtcp_fbs_,
            // according by whether downlink is support transport algorithms.
            // TODO: FIXME: if we support downlink RTX, MUST assign rtx_ssrc_, rtx_pt, rtx_apt
            // not support rtx
            if (true) {
                srs_freep(track->rtx_);
                track->rtx_ssrc_ = 0;
            }

            track->set_direction("sendonly");
            sub_relations.insert(make_pair(publish_ssrc, track));
        }
    }

    return err;
}

srs_error_t SrsRtcConnection::negotiate_play_capability(SrsRequest* req, SrsRtcStreamDescription* req_stream_desc,
        std::map<uint32_t, SrsRtcTrackDescription*>& sub_relations)
{
    srs_error_t err = srs_success;

    SrsRtcStream* source = NULL;
    if ((err = _srs_rtc_sources->fetch_or_create(req, &source)) != srs_success) {
        return srs_error_wrap(err, "fetch rtc source");
    }

    std::vector<SrsRtcTrackDescription*> src_track_descs;
    //negotiate audio media
    if(NULL != req_stream_desc->audio_track_desc_) {
        SrsRtcTrackDescription* req_audio_track = req_stream_desc->audio_track_desc_;
        int remote_twcc_id = req_audio_track->get_rtp_extension_id(kTWCCExt);

        src_track_descs = source->get_track_desc("audio", "opus");
        if (src_track_descs.size() > 0) {
            // FIXME: use source sdp or subscribe sdp? native subscribe may have no sdp
            SrsRtcTrackDescription *track = src_track_descs[0]->copy();

            // Use remote/source/offer PayloadType.
            track->media_->pt_of_publisher_ = track->media_->pt_;
            track->media_->pt_ = req_audio_track->media_->pt_;

            if (req_audio_track->red_ && track->red_) {
                track->red_->pt_of_publisher_ = track->red_->pt_;
                track->red_->pt_ = req_audio_track->red_->pt_;
            }

            track->del_rtp_extension_desc(kTWCCExt);
            if (remote_twcc_id > 0) {
                track->add_rtp_extension_desc(remote_twcc_id, kTWCCExt);
            }

            track->mid_ = req_audio_track->mid_;
            sub_relations.insert(make_pair(track->ssrc_, track));
            track->set_direction("sendonly");
            track->ssrc_ = SrsRtcSSRCGenerator::instance()->generate_ssrc();
        }
    }

    //negotiate video media
    std::vector<SrsRtcTrackDescription*> req_video_tracks = req_stream_desc->video_track_descs_;
    src_track_descs = source->get_track_desc("video", "h264");
    for(int i = 0; i < (int)req_video_tracks.size(); ++i) {
        SrsRtcTrackDescription* req_video = req_video_tracks.at(i);
        int remote_twcc_id = req_video->get_rtp_extension_id(kTWCCExt);

        for(int j = 0; j < (int)src_track_descs.size(); ++j) {
            SrsRtcTrackDescription* src_video = src_track_descs.at(j);
            if(req_video->id_ == src_video->id_) {
                // FIXME: use source sdp or subscribe sdp? native subscribe may have no sdp
                SrsRtcTrackDescription *track = src_video->copy();

                // Use remote/source/offer PayloadType.
                track->media_->pt_of_publisher_ = track->media_->pt_;
                track->media_->pt_ = req_video->media_->pt_;

                if (req_video->red_ && track->red_) {
                    track->red_->pt_of_publisher_ = track->red_->pt_;
                    track->red_->pt_ = req_video->red_->pt_;
                }

                track->del_rtp_extension_desc(kTWCCExt);
                if (remote_twcc_id > 0) {
                    track->add_rtp_extension_desc(remote_twcc_id, kTWCCExt);
                }

                track->mid_ = req_video->mid_;
                sub_relations.insert(make_pair(track->ssrc_, track));
                track->set_direction("sendonly");
                track->ssrc_ = SrsRtcSSRCGenerator::instance()->generate_ssrc();
            }
        }
    }

    return err;
}

srs_error_t SrsRtcConnection::fetch_source_capability(SrsRequest* req, std::map<uint32_t, SrsRtcTrackDescription*>& sub_relations)
{
    srs_error_t err = srs_success;

    bool nack_enabled = _srs_config->get_rtc_nack_enabled(req->vhost);
    bool twcc_enabled = _srs_config->get_rtc_twcc_enabled(req->vhost);

    SrsRtcStream* source = NULL;
    if ((err = _srs_rtc_sources->fetch_or_create(req, &source)) != srs_success) {
        return srs_error_wrap(err, "fetch rtc source");
    }

    std::vector<SrsRtcTrackDescription*> track_descs = source->get_track_desc("audio", "opus");
    std::vector<SrsRtcTrackDescription*> video_track_desc = source->get_track_desc("video", "H264");
    
    track_descs.insert(track_descs.end(), video_track_desc.begin(), video_track_desc.end());
    for (int i = 0; i < (int)track_descs.size(); ++i) {
        SrsRtcTrackDescription* track = track_descs[i]->copy();
        uint32_t publish_ssrc = track->ssrc_;

        int local_twcc_id = track->get_rtp_extension_id(kTWCCExt);

        vector<string> rtcp_fb;
        track->media_->rtcp_fbs_.swap(rtcp_fb);
        for (int j = 0; j < (int)rtcp_fb.size(); j++) {
            if (nack_enabled) {
                if (rtcp_fb.at(j) == "nack" || rtcp_fb.at(j) == "nack pli") {
                    track->media_->rtcp_fbs_.push_back(rtcp_fb.at(j));
                }
            }
            if (twcc_enabled && local_twcc_id) {
                if (rtcp_fb.at(j) == "transport-cc") {
                    track->media_->rtcp_fbs_.push_back(rtcp_fb.at(j));
                }
                track->add_rtp_extension_desc(local_twcc_id, kTWCCExt);
            }
        }

        track->ssrc_ = SrsRtcSSRCGenerator::instance()->generate_ssrc();

        // TODO: FIXME: set audio_payload rtcp_fbs_,
        // according by whether downlink is support transport algorithms.
        // TODO: FIXME: if we support downlink RTX, MUST assign rtx_ssrc_, rtx_pt, rtx_apt
        // not support rtx
        srs_freep(track->rtx_);
        track->rtx_ssrc_ = 0;

        track->set_direction("sendonly");
        sub_relations.insert(make_pair(publish_ssrc, track));
    }

    return err;
}

void video_track_generate_play_offer(SrsRtcTrackDescription* track, string mid, SrsSdp& local_sdp)
{
    local_sdp.media_descs_.push_back(SrsMediaDesc("video"));
    SrsMediaDesc& local_media_desc = local_sdp.media_descs_.back();

    local_media_desc.port_ = 9;
    local_media_desc.protos_ = "UDP/TLS/RTP/SAVPF";
    local_media_desc.rtcp_mux_ = true;
    local_media_desc.rtcp_rsize_ = true;

    local_media_desc.extmaps_ = track->extmaps_;

    // If mid not duplicated, use mid_ of track. Otherwise, use transformed mid.
    if (true) {
        bool mid_duplicated = false;
        for (int i = 0; i < (int)local_sdp.groups_.size(); ++i) {
            string& existed_mid = local_sdp.groups_.at(i);
            if(existed_mid == track->mid_) {
                mid_duplicated = true;
                break;
            }
        }
        if (mid_duplicated) {
            local_media_desc.mid_ = mid;
        } else {
            local_media_desc.mid_ = track->mid_;
        }
        local_sdp.groups_.push_back(local_media_desc.mid_);
    }

    if (track->direction_ == "recvonly") {
        local_media_desc.recvonly_ = true;
    } else if (track->direction_ == "sendonly") {
        local_media_desc.sendonly_ = true;
    } else if (track->direction_ == "sendrecv") {
        local_media_desc.sendrecv_ = true;
    } else if (track->direction_ == "inactive_") {
        local_media_desc.inactive_ = true;
    }

    SrsVideoPayload* payload = (SrsVideoPayload*)track->media_;

    local_media_desc.payload_types_.push_back(payload->generate_media_payload_type());

    if (track->red_) {
        SrsRedPayload* red_payload = (SrsRedPayload*)track->red_;
        local_media_desc.payload_types_.push_back(red_payload->generate_media_payload_type());
    }
}

srs_error_t SrsRtcConnection::generate_play_local_sdp(SrsRequest* req, SrsSdp& local_sdp, SrsRtcStreamDescription* stream_desc, bool unified_plan)
{
    srs_error_t err = srs_success;

    if (!stream_desc) {
        return srs_error_new(ERROR_RTC_SDP_EXCHANGE, "stream description is NULL");
    }

    local_sdp.version_ = "0";

    local_sdp.username_        = RTMP_SIG_SRS_SERVER;
    local_sdp.session_id_      = srs_int2str((int64_t)this);
    local_sdp.session_version_ = "2";
    local_sdp.nettype_         = "IN";
    local_sdp.addrtype_        = "IP4";
    local_sdp.unicast_address_ = "0.0.0.0";

    local_sdp.session_name_ = "SRSPlaySession";

    local_sdp.msid_semantic_ = "WMS";
    std::string stream_id = req->app + "/" + req->stream;
    local_sdp.msids_.push_back(stream_id);

    local_sdp.group_policy_ = "BUNDLE";

    std::string cname = srs_random_str(16);

    // generate audio media desc
    if (stream_desc->audio_track_desc_) {
        SrsRtcTrackDescription* audio_track = stream_desc->audio_track_desc_;

        local_sdp.media_descs_.push_back(SrsMediaDesc("audio"));
        SrsMediaDesc& local_media_desc = local_sdp.media_descs_.back();

        local_media_desc.port_ = 9;
        local_media_desc.protos_ = "UDP/TLS/RTP/SAVPF";
        local_media_desc.rtcp_mux_ = true;
        local_media_desc.rtcp_rsize_ = true;

        local_media_desc.extmaps_ = audio_track->extmaps_;

        local_media_desc.mid_ = audio_track->mid_;
        local_sdp.groups_.push_back(local_media_desc.mid_);

        if (audio_track->direction_ == "recvonly") {
            local_media_desc.recvonly_ = true;
        } else if (audio_track->direction_ == "sendonly") {
            local_media_desc.sendonly_ = true;
        } else if (audio_track->direction_ == "sendrecv") {
            local_media_desc.sendrecv_ = true;
        } else if (audio_track->direction_ == "inactive_") {
            local_media_desc.inactive_ = true;
        }

        if (audio_track->red_) {
            SrsRedPayload* red_payload = (SrsRedPayload*)audio_track->red_;
            local_media_desc.payload_types_.push_back(red_payload->generate_media_payload_type());
        }

        SrsAudioPayload* payload = (SrsAudioPayload*)audio_track->media_;
        local_media_desc.payload_types_.push_back(payload->generate_media_payload_type()); 

        //TODO: FIXME: add red, rtx, ulpfec..., payload_types_.
        //local_media_desc.payload_types_.push_back(payload->generate_media_payload_type());

        local_media_desc.ssrc_infos_.push_back(SrsSSRCInfo(audio_track->ssrc_, cname, audio_track->msid_, audio_track->id_));

        if (audio_track->rtx_) {
            std::vector<uint32_t> group_ssrcs;
            group_ssrcs.push_back(audio_track->ssrc_);
            group_ssrcs.push_back(audio_track->rtx_ssrc_);

            local_media_desc.ssrc_groups_.push_back(SrsSSRCGroup("FID", group_ssrcs));
            local_media_desc.ssrc_infos_.push_back(SrsSSRCInfo(audio_track->rtx_ssrc_, cname, audio_track->msid_, audio_track->id_));
        }

        if (audio_track->ulpfec_) {
            std::vector<uint32_t> group_ssrcs;
            group_ssrcs.push_back(audio_track->ssrc_);
            group_ssrcs.push_back(audio_track->fec_ssrc_);
            local_media_desc.ssrc_groups_.push_back(SrsSSRCGroup("FEC", group_ssrcs));

            local_media_desc.ssrc_infos_.push_back(SrsSSRCInfo(audio_track->fec_ssrc_, cname, audio_track->msid_, audio_track->id_));
        }
    }

    for (int i = 0;  i < (int)stream_desc->video_track_descs_.size(); ++i) {
        SrsRtcTrackDescription* track = stream_desc->video_track_descs_[i];

        if (!unified_plan) {
            // for plan b, we only add one m= for video track.
            if (i == 0) {
                video_track_generate_play_offer(track, "video-" +srs_int2str(i), local_sdp);
            }
        } else {
            // unified plan SDP, generate a m= for each video track.
            video_track_generate_play_offer(track, "video-" +srs_int2str(i), local_sdp);
        }

        SrsMediaDesc& local_media_desc = local_sdp.media_descs_.back();
        local_media_desc.ssrc_infos_.push_back(SrsSSRCInfo(track->ssrc_, cname, track->msid_, track->id_));

        if (track->rtx_ && track->rtx_ssrc_) {
            std::vector<uint32_t> group_ssrcs;
            group_ssrcs.push_back(track->ssrc_);
            group_ssrcs.push_back(track->rtx_ssrc_);

            local_media_desc.ssrc_groups_.push_back(SrsSSRCGroup("FID", group_ssrcs));
            local_media_desc.ssrc_infos_.push_back(SrsSSRCInfo(track->rtx_ssrc_, cname, track->msid_, track->id_));
        }

        if (track->ulpfec_ && track->fec_ssrc_) {
            std::vector<uint32_t> group_ssrcs;
            group_ssrcs.push_back(track->ssrc_);
            group_ssrcs.push_back(track->fec_ssrc_);
            local_media_desc.ssrc_groups_.push_back(SrsSSRCGroup("FEC", group_ssrcs));

            local_media_desc.ssrc_infos_.push_back(SrsSSRCInfo(track->fec_ssrc_, cname, track->msid_, track->id_));
        }
    }

    return err;
}

srs_error_t SrsRtcConnection::create_player(SrsRequest* req, std::map<uint32_t, SrsRtcTrackDescription*> sub_relations)
{
    srs_error_t err = srs_success;

    // Ignore if exists.
    if(players_.end() != players_.find(req->get_stream_url())) {
        return err;
    }

    SrsRtcPlayStream* player = new SrsRtcPlayStream(this, _srs_context->get_id());
    if ((err = player->initialize(req, sub_relations)) != srs_success) {
        srs_freep(player);
        return srs_error_wrap(err, "SrsRtcPlayStream init");
    }
    players_.insert(make_pair(req->get_stream_url(), player));

    // make map between ssrc and player for fastly searching
    for(map<uint32_t, SrsRtcTrackDescription*>::iterator it = sub_relations.begin(); it != sub_relations.end(); ++it) {
        SrsRtcTrackDescription* track_desc = it->second;
        map<uint32_t, SrsRtcPlayStream*>::iterator it_player = players_ssrc_map_.find(track_desc->ssrc_);
        if((players_ssrc_map_.end() != it_player) && (player != it_player->second)) {
            return srs_error_new(ERROR_RTC_DUPLICATED_SSRC, "duplicate ssrc %d, track id: %s",
                track_desc->ssrc_, track_desc->id_.c_str());
        }
        players_ssrc_map_[track_desc->ssrc_] = player;

        if(0 != track_desc->fec_ssrc_) {
            if(players_ssrc_map_.end() != players_ssrc_map_.find(track_desc->fec_ssrc_)) {
                return srs_error_new(ERROR_RTC_DUPLICATED_SSRC, "duplicate fec ssrc %d, track id: %s",
                    track_desc->fec_ssrc_, track_desc->id_.c_str());
            }
            players_ssrc_map_[track_desc->fec_ssrc_] = player;
        }

        if(0 != track_desc->rtx_ssrc_) {
            if(players_ssrc_map_.end() != players_ssrc_map_.find(track_desc->rtx_ssrc_)) {
                return srs_error_new(ERROR_RTC_DUPLICATED_SSRC, "duplicate rtx ssrc %d, track id: %s",
                    track_desc->rtx_ssrc_, track_desc->id_.c_str());
            }
            players_ssrc_map_[track_desc->rtx_ssrc_] = player;
        }
    }

    // TODO: FIXME: Support reload.
    // The TWCC ID is the ext-map ID in local SDP, and we set to enable GCC.
    // Whatever the ext-map, we will disable GCC when config disable it.
    int twcc_id = 0;
    if (true) {
        std::map<uint32_t, SrsRtcTrackDescription*>::iterator it = sub_relations.begin();
        while (it != sub_relations.end()) {
            if (it->second->type_ == "video") {
                SrsRtcTrackDescription* track = it->second;
                twcc_id = track->get_rtp_extension_id(kTWCCExt);
            }
            ++it;
        }
    }
    srs_trace("RTC connection player gcc=%d", twcc_id);

    // If DTLS done, start the player. Because maybe create some players after DTLS done.
    // For example, for single PC, we maybe start publisher when create it, because DTLS is done.
    if(ESTABLISHED == state_) {
        if(srs_success != (err = player->start())) {
            return srs_error_wrap(err, "start player");
        }
    }

    return err;
}

srs_error_t SrsRtcConnection::create_publisher(SrsRequest* req, SrsRtcStreamDescription* stream_desc)
{
    srs_error_t err = srs_success;

    srs_assert(stream_desc);

    // Ignore if exists.
    if(publishers_.end() != publishers_.find(req->get_stream_url())) {
        return err;
    }

    SrsRtcPublishStream* publisher = new SrsRtcPublishStream(this, _srs_context->get_id());
    if ((err = publisher->initialize(req, stream_desc)) != srs_success) {
        srs_freep(publisher);
        return srs_error_wrap(err, "rtc publisher init");
    }
    publishers_[req->get_stream_url()] = publisher;

    if(NULL != stream_desc->audio_track_desc_) {
        if(publishers_ssrc_map_.end() != publishers_ssrc_map_.find(stream_desc->audio_track_desc_->ssrc_)) {
            return srs_error_new(ERROR_RTC_DUPLICATED_SSRC, " duplicate ssrc %d, track id: %s",
                stream_desc->audio_track_desc_->ssrc_, stream_desc->audio_track_desc_->id_.c_str());
        }
        publishers_ssrc_map_[stream_desc->audio_track_desc_->ssrc_] = publisher;

        if(0 != stream_desc->audio_track_desc_->fec_ssrc_
                && stream_desc->audio_track_desc_->ssrc_ != stream_desc->audio_track_desc_->fec_ssrc_) {
            if(publishers_ssrc_map_.end() != publishers_ssrc_map_.find(stream_desc->audio_track_desc_->fec_ssrc_)) {
                return srs_error_new(ERROR_RTC_DUPLICATED_SSRC, " duplicate fec ssrc %d, track id: %s",
                    stream_desc->audio_track_desc_->fec_ssrc_, stream_desc->audio_track_desc_->id_.c_str());
            }
            publishers_ssrc_map_[stream_desc->audio_track_desc_->fec_ssrc_] = publisher;
        }

        if(0 != stream_desc->audio_track_desc_->rtx_ssrc_
                && stream_desc->audio_track_desc_->ssrc_ != stream_desc->audio_track_desc_->rtx_ssrc_) {
            if(publishers_ssrc_map_.end() != publishers_ssrc_map_.find(stream_desc->audio_track_desc_->rtx_ssrc_)) {
                return srs_error_new(ERROR_RTC_DUPLICATED_SSRC, " duplicate rtx ssrc %d, track id: %s",
                    stream_desc->audio_track_desc_->rtx_ssrc_, stream_desc->audio_track_desc_->id_.c_str());
            }
            publishers_ssrc_map_[stream_desc->audio_track_desc_->rtx_ssrc_] = publisher;
        }
    }

    for(int i = 0; i < (int)stream_desc->video_track_descs_.size(); ++i) {
        SrsRtcTrackDescription* track_desc = stream_desc->video_track_descs_.at(i);
        if(publishers_ssrc_map_.end() != publishers_ssrc_map_.find(track_desc->ssrc_)) {
            return srs_error_new(ERROR_RTC_DUPLICATED_SSRC, " duplicate ssrc %d, track id: %s",
                track_desc->ssrc_, track_desc->id_.c_str());
        }
        publishers_ssrc_map_[track_desc->ssrc_] = publisher;

        if(0 != track_desc->fec_ssrc_ && track_desc->ssrc_ != track_desc->fec_ssrc_) {
            if(publishers_ssrc_map_.end() != publishers_ssrc_map_.find(track_desc->fec_ssrc_)) {
                return srs_error_new(ERROR_RTC_DUPLICATED_SSRC, " duplicate fec ssrc %d, track id: %s",
                    track_desc->fec_ssrc_, track_desc->id_.c_str());
            }
            publishers_ssrc_map_[track_desc->fec_ssrc_] = publisher;
        }

        if(0 != track_desc->rtx_ssrc_ && track_desc->ssrc_ != track_desc->rtx_ssrc_) {
            if(publishers_ssrc_map_.end() != publishers_ssrc_map_.find(track_desc->rtx_ssrc_)) {
                return srs_error_new(ERROR_RTC_DUPLICATED_SSRC, " duplicate rtx ssrc %d, track id: %s",
                    track_desc->rtx_ssrc_, track_desc->id_.c_str());
            }
            publishers_ssrc_map_[track_desc->rtx_ssrc_] = publisher;
        }
    }

    if (_srs_rtc_hijacker) {
        if ((err = _srs_rtc_hijacker->on_create_publish(this, publisher, req)) != srs_success) {
            return srs_error_wrap(err, "on create publish");
        }
    }

    // If DTLS done, start the publisher. Because maybe create some publishers after DTLS done.
    // For example, for single PC, we maybe start publisher when create it, because DTLS is done.
    if(ESTABLISHED == state()) {
        if(srs_success != (err = publisher->start())) {
            return srs_error_wrap(err, "start publisher");
        }
    }

    return err;
}

ISrsRtcHijacker::ISrsRtcHijacker()
{
}

ISrsRtcHijacker::~ISrsRtcHijacker()
{
}

ISrsRtcHijacker* _srs_rtc_hijacker = NULL;
<|MERGE_RESOLUTION|>--- conflicted
+++ resolved
@@ -942,7 +942,11 @@
     pt_to_drop_ = (uint16_t)_srs_config->get_rtc_drop_for_pt(req->vhost);
     twcc_enabled_ = _srs_config->get_rtc_twcc_enabled(req->vhost);
 
-<<<<<<< HEAD
+    // No TWCC when negotiate, disable it.
+    if (twcc_id <= 0) {
+        twcc_enabled_ = false;
+    }
+
     srs_trace("RTC publisher nack=%d, nnc=%d, pt-drop=%u, twcc=%u/%d", nack_enabled_, nack_no_copy_, pt_to_drop_, twcc_enabled_, twcc_id);
 
     // Setup tracks.
@@ -956,26 +960,6 @@
         track->set_nack_no_copy(nack_no_copy_);
     }
 
-=======
-    // No TWCC when negotiate, disable it.
-    if (twcc_id <= 0) {
-        twcc_enabled_ = false;
-    }
-
-    srs_trace("RTC publisher nack=%d, nnc=%d, pt-drop=%u, twcc=%u/%d", nack_enabled_, nack_no_copy_, pt_to_drop_, twcc_enabled_, twcc_id);
-
-    // Setup tracks.
-    for (int i = 0; i < (int)audio_tracks_.size(); i++) {
-        SrsRtcAudioRecvTrack* track = audio_tracks_.at(i);
-        track->set_nack_no_copy(nack_no_copy_);
-    }
-
-    for (int i = 0; i < (int)video_tracks_.size(); i++) {
-        SrsRtcVideoRecvTrack* track = video_tracks_.at(i);
-        track->set_nack_no_copy(nack_no_copy_);
-    }
-
->>>>>>> 68a1942e
     // Update stat for session.
     session_->stat_->nn_publishers++;
 
