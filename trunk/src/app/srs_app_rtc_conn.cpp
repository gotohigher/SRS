--- conflicted
+++ resolved
@@ -379,10 +379,7 @@
 
 SrsRtcPlayStream::~SrsRtcPlayStream()
 {
-<<<<<<< HEAD
-=======
     // TODO: FIXME: Use SrsAsyncCallWorker in http hooks instead, to covert to async call.
->>>>>>> fe8e43fc
     if (req_) {
         http_hooks_on_stop();		
     }
