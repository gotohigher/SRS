/*
The MIT License (MIT)

Copyright (c) 2013-2015 SRS(simple-rtmp-server)

Permission is hereby granted, free of charge, to any person obtaining a copy of
this software and associated documentation files (the "Software"), to deal in
the Software without restriction, including without limitation the rights to
use, copy, modify, merge, publish, distribute, sublicense, and/or sell copies of
the Software, and to permit persons to whom the Software is furnished to do so,
subject to the following conditions:

The above copyright notice and this permission notice shall be included in all
copies or substantial portions of the Software.

THE SOFTWARE IS PROVIDED "AS IS", WITHOUT WARRANTY OF ANY KIND, EXPRESS OR
IMPLIED, INCLUDING BUT NOT LIMITED TO THE WARRANTIES OF MERCHANTABILITY, FITNESS
FOR A PARTICULAR PURPOSE AND NONINFRINGEMENT. IN NO EVENT SHALL THE AUTHORS OR
COPYRIGHT HOLDERS BE LIABLE FOR ANY CLAIM, DAMAGES OR OTHER LIABILITY, WHETHER
IN AN ACTION OF CONTRACT, TORT OR OTHERWISE, ARISING FROM, OUT OF OR IN
CONNECTION WITH THE SOFTWARE OR THE USE OR OTHER DEALINGS IN THE SOFTWARE.
*/

#include <srs_app_http_api.hpp>

#ifdef SRS_AUTO_HTTP_API

#include <sstream>
#include <stdlib.h>
using namespace std;

#include <srs_kernel_log.hpp>
#include <srs_kernel_error.hpp>
#include <srs_app_st.hpp>
#include <srs_core_autofree.hpp>
#include <srs_app_json.hpp>
#include <srs_kernel_utility.hpp>
#include <srs_app_utility.hpp>
#include <srs_app_statistic.hpp>
#include <srs_rtmp_stack.hpp>
#include <srs_app_dvr.hpp>
#include <srs_app_config.hpp>
#include <srs_app_source.hpp>
#include <srs_app_http_conn.hpp>

SrsGoApiRoot::SrsGoApiRoot()
{
}

SrsGoApiRoot::~SrsGoApiRoot()
{
}

int SrsGoApiRoot::serve_http(ISrsHttpResponseWriter* w, ISrsHttpMessage* r)
{
    std::stringstream ss;
    
    ss << SRS_JOBJECT_START
        << SRS_JFIELD_ERROR(ERROR_SUCCESS) << SRS_JFIELD_CONT
        << SRS_JFIELD_ORG("urls", SRS_JOBJECT_START)
            << SRS_JFIELD_STR("api", "the api root")
        << SRS_JOBJECT_END
        << SRS_JOBJECT_END;
        
    return srs_http_response_json(w, ss.str());
}

SrsGoApiApi::SrsGoApiApi()
{
}

SrsGoApiApi::~SrsGoApiApi()
{
}

int SrsGoApiApi::serve_http(ISrsHttpResponseWriter* w, ISrsHttpMessage* r)
{
    std::stringstream ss;
    
    ss << SRS_JOBJECT_START
        << SRS_JFIELD_ERROR(ERROR_SUCCESS) << SRS_JFIELD_CONT
        << SRS_JFIELD_ORG("urls", SRS_JOBJECT_START)
            << SRS_JFIELD_STR("v1", "the api version 1.0")
        << SRS_JOBJECT_END
        << SRS_JOBJECT_END;
        
    return srs_http_response_json(w, ss.str());
}

SrsGoApiV1::SrsGoApiV1()
{
}

SrsGoApiV1::~SrsGoApiV1()
{
}

int SrsGoApiV1::serve_http(ISrsHttpResponseWriter* w, ISrsHttpMessage* r)
{
    std::stringstream ss;
    
    ss << SRS_JOBJECT_START
        << SRS_JFIELD_ERROR(ERROR_SUCCESS) << SRS_JFIELD_CONT
        << SRS_JFIELD_ORG("urls", SRS_JOBJECT_START)
            << SRS_JFIELD_STR("versions", "the version of SRS") << SRS_JFIELD_CONT
            << SRS_JFIELD_STR("summaries", "the summary(pid, argv, pwd, cpu, mem) of SRS") << SRS_JFIELD_CONT
            << SRS_JFIELD_STR("rusages", "the rusage of SRS") << SRS_JFIELD_CONT
            << SRS_JFIELD_STR("self_proc_stats", "the self process stats") << SRS_JFIELD_CONT
            << SRS_JFIELD_STR("system_proc_stats", "the system process stats") << SRS_JFIELD_CONT
            << SRS_JFIELD_STR("meminfos", "the meminfo of system") << SRS_JFIELD_CONT
            << SRS_JFIELD_STR("authors", "the primary authors and contributors") << SRS_JFIELD_CONT
            << SRS_JFIELD_STR("requests", "the request itself, for http debug") << SRS_JFIELD_CONT
            << SRS_JFIELD_STR("vhosts", "dumps vhost to json") << SRS_JFIELD_CONT
            << SRS_JFIELD_STR("streams", "dumps streams to json") << SRS_JFIELD_CONT
            << SRS_JFIELD_ORG("test", SRS_JOBJECT_START)
                << SRS_JFIELD_STR("requests", "show the request info") << SRS_JFIELD_CONT
                << SRS_JFIELD_STR("errors", "always return an error 100") << SRS_JFIELD_CONT
                << SRS_JFIELD_STR("redirects", "always redirect to /api/v1/test/errors") << SRS_JFIELD_CONT
                << SRS_JFIELD_STR(".vhost.", "http vhost for error.srs.com/api/v1/test/errors")
            << SRS_JOBJECT_END
        << SRS_JOBJECT_END
        << SRS_JOBJECT_END;
    
    return srs_http_response_json(w, ss.str());
}

SrsGoApiVersion::SrsGoApiVersion()
{
}

SrsGoApiVersion::~SrsGoApiVersion()
{
}

int SrsGoApiVersion::serve_http(ISrsHttpResponseWriter* w, ISrsHttpMessage* r)
{
    std::stringstream ss;
    
    ss << SRS_JOBJECT_START
        << SRS_JFIELD_ERROR(ERROR_SUCCESS) << SRS_JFIELD_CONT
        << SRS_JFIELD_ORG("data", SRS_JOBJECT_START)
            << SRS_JFIELD_ORG("major", VERSION_MAJOR) << SRS_JFIELD_CONT
            << SRS_JFIELD_ORG("minor", VERSION_MINOR) << SRS_JFIELD_CONT
            << SRS_JFIELD_ORG("revision", VERSION_REVISION) << SRS_JFIELD_CONT
            << SRS_JFIELD_STR("version", RTMP_SIG_SRS_VERSION)
        << SRS_JOBJECT_END
        << SRS_JOBJECT_END;
    
    return srs_http_response_json(w, ss.str());
}

SrsGoApiSummaries::SrsGoApiSummaries()
{
}

SrsGoApiSummaries::~SrsGoApiSummaries()
{
}

int SrsGoApiSummaries::serve_http(ISrsHttpResponseWriter* w, ISrsHttpMessage* r)
{
    std::stringstream ss;
    srs_api_dump_summaries(ss);
    return srs_http_response_json(w, ss.str());
}

SrsGoApiRusages::SrsGoApiRusages()
{
}

SrsGoApiRusages::~SrsGoApiRusages()
{
}

int SrsGoApiRusages::serve_http(ISrsHttpResponseWriter* w, ISrsHttpMessage* req)
{
    std::stringstream ss;
    
    SrsRusage* r = srs_get_system_rusage();
    
    ss << SRS_JOBJECT_START
        << SRS_JFIELD_ERROR(ERROR_SUCCESS) << SRS_JFIELD_CONT
        << SRS_JFIELD_ORG("data", SRS_JOBJECT_START)
            << SRS_JFIELD_ORG("ok", (r->ok? "true":"false")) << SRS_JFIELD_CONT
            << SRS_JFIELD_ORG("sample_time", r->sample_time) << SRS_JFIELD_CONT
            << SRS_JFIELD_ORG("ru_utime", r->r.ru_utime.tv_sec) << SRS_JFIELD_CONT
            << SRS_JFIELD_ORG("ru_stime", r->r.ru_stime.tv_sec) << SRS_JFIELD_CONT
            << SRS_JFIELD_ORG("ru_maxrss", r->r.ru_maxrss) << SRS_JFIELD_CONT
            << SRS_JFIELD_ORG("ru_ixrss", r->r.ru_ixrss) << SRS_JFIELD_CONT
            << SRS_JFIELD_ORG("ru_idrss", r->r.ru_idrss) << SRS_JFIELD_CONT
            << SRS_JFIELD_ORG("ru_isrss", r->r.ru_isrss) << SRS_JFIELD_CONT
            << SRS_JFIELD_ORG("ru_minflt", r->r.ru_minflt) << SRS_JFIELD_CONT
            << SRS_JFIELD_ORG("ru_majflt", r->r.ru_majflt) << SRS_JFIELD_CONT
            << SRS_JFIELD_ORG("ru_nswap", r->r.ru_nswap) << SRS_JFIELD_CONT
            << SRS_JFIELD_ORG("ru_inblock", r->r.ru_inblock) << SRS_JFIELD_CONT
            << SRS_JFIELD_ORG("ru_oublock", r->r.ru_oublock) << SRS_JFIELD_CONT
            << SRS_JFIELD_ORG("ru_msgsnd", r->r.ru_msgsnd) << SRS_JFIELD_CONT
            << SRS_JFIELD_ORG("ru_msgrcv", r->r.ru_msgrcv) << SRS_JFIELD_CONT
            << SRS_JFIELD_ORG("ru_nsignals", r->r.ru_nsignals) << SRS_JFIELD_CONT
            << SRS_JFIELD_ORG("ru_nvcsw", r->r.ru_nvcsw) << SRS_JFIELD_CONT
            << SRS_JFIELD_ORG("ru_nivcsw", r->r.ru_nivcsw)
        << SRS_JOBJECT_END
        << SRS_JOBJECT_END;
    
    return srs_http_response_json(w, ss.str());
}

SrsGoApiSelfProcStats::SrsGoApiSelfProcStats()
{
}

SrsGoApiSelfProcStats::~SrsGoApiSelfProcStats()
{
}

int SrsGoApiSelfProcStats::serve_http(ISrsHttpResponseWriter* w, ISrsHttpMessage* r)
{
    std::stringstream ss;
    
    SrsProcSelfStat* u = srs_get_self_proc_stat();
    
    ss << SRS_JOBJECT_START
        << SRS_JFIELD_ERROR(ERROR_SUCCESS) << SRS_JFIELD_CONT
        << SRS_JFIELD_ORG("data", SRS_JOBJECT_START)
            << SRS_JFIELD_ORG("ok", (u->ok? "true":"false")) << SRS_JFIELD_CONT
            << SRS_JFIELD_ORG("sample_time", u->sample_time) << SRS_JFIELD_CONT
            << SRS_JFIELD_ORG("percent", u->percent) << SRS_JFIELD_CONT
            << SRS_JFIELD_ORG("pid", u->pid) << SRS_JFIELD_CONT
            << SRS_JFIELD_STR("comm", u->comm) << SRS_JFIELD_CONT
            << SRS_JFIELD_STR("state", u->state) << SRS_JFIELD_CONT
            << SRS_JFIELD_ORG("ppid", u->ppid) << SRS_JFIELD_CONT
            << SRS_JFIELD_ORG("pgrp", u->pgrp) << SRS_JFIELD_CONT
            << SRS_JFIELD_ORG("session", u->session) << SRS_JFIELD_CONT
            << SRS_JFIELD_ORG("tty_nr", u->tty_nr) << SRS_JFIELD_CONT
            << SRS_JFIELD_ORG("tpgid", u->tpgid) << SRS_JFIELD_CONT
            << SRS_JFIELD_ORG("flags", u->flags) << SRS_JFIELD_CONT
            << SRS_JFIELD_ORG("minflt", u->minflt) << SRS_JFIELD_CONT
            << SRS_JFIELD_ORG("cminflt", u->cminflt) << SRS_JFIELD_CONT
            << SRS_JFIELD_ORG("majflt", u->majflt) << SRS_JFIELD_CONT
            << SRS_JFIELD_ORG("cmajflt", u->cmajflt) << SRS_JFIELD_CONT
            << SRS_JFIELD_ORG("utime", u->utime) << SRS_JFIELD_CONT
            << SRS_JFIELD_ORG("stime", u->stime) << SRS_JFIELD_CONT
            << SRS_JFIELD_ORG("cutime", u->cutime) << SRS_JFIELD_CONT
            << SRS_JFIELD_ORG("cstime", u->cstime) << SRS_JFIELD_CONT
            << SRS_JFIELD_ORG("priority", u->priority) << SRS_JFIELD_CONT
            << SRS_JFIELD_ORG("nice", u->nice) << SRS_JFIELD_CONT
            << SRS_JFIELD_ORG("num_threads", u->num_threads) << SRS_JFIELD_CONT
            << SRS_JFIELD_ORG("itrealvalue", u->itrealvalue) << SRS_JFIELD_CONT
            << SRS_JFIELD_ORG("starttime", u->starttime) << SRS_JFIELD_CONT
            << SRS_JFIELD_ORG("vsize", u->vsize) << SRS_JFIELD_CONT
            << SRS_JFIELD_ORG("rss", u->rss) << SRS_JFIELD_CONT
            << SRS_JFIELD_ORG("rsslim", u->rsslim) << SRS_JFIELD_CONT
            << SRS_JFIELD_ORG("startcode", u->startcode) << SRS_JFIELD_CONT
            << SRS_JFIELD_ORG("endcode", u->endcode) << SRS_JFIELD_CONT
            << SRS_JFIELD_ORG("startstack", u->startstack) << SRS_JFIELD_CONT
            << SRS_JFIELD_ORG("kstkesp", u->kstkesp) << SRS_JFIELD_CONT
            << SRS_JFIELD_ORG("kstkeip", u->kstkeip) << SRS_JFIELD_CONT
            << SRS_JFIELD_ORG("signal", u->signal) << SRS_JFIELD_CONT
            << SRS_JFIELD_ORG("blocked", u->blocked) << SRS_JFIELD_CONT
            << SRS_JFIELD_ORG("sigignore", u->sigignore) << SRS_JFIELD_CONT
            << SRS_JFIELD_ORG("sigcatch", u->sigcatch) << SRS_JFIELD_CONT
            << SRS_JFIELD_ORG("wchan", u->wchan) << SRS_JFIELD_CONT
            << SRS_JFIELD_ORG("nswap", u->nswap) << SRS_JFIELD_CONT
            << SRS_JFIELD_ORG("cnswap", u->cnswap) << SRS_JFIELD_CONT
            << SRS_JFIELD_ORG("exit_signal", u->exit_signal) << SRS_JFIELD_CONT
            << SRS_JFIELD_ORG("processor", u->processor) << SRS_JFIELD_CONT
            << SRS_JFIELD_ORG("rt_priority", u->rt_priority) << SRS_JFIELD_CONT
            << SRS_JFIELD_ORG("policy", u->policy) << SRS_JFIELD_CONT
            << SRS_JFIELD_ORG("delayacct_blkio_ticks", u->delayacct_blkio_ticks) << SRS_JFIELD_CONT
            << SRS_JFIELD_ORG("guest_time", u->guest_time) << SRS_JFIELD_CONT
            << SRS_JFIELD_ORG("cguest_time", u->cguest_time)
        << SRS_JOBJECT_END
        << SRS_JOBJECT_END;
    
    return srs_http_response_json(w, ss.str());
}

SrsGoApiSystemProcStats::SrsGoApiSystemProcStats()
{
}

SrsGoApiSystemProcStats::~SrsGoApiSystemProcStats()
{
}

int SrsGoApiSystemProcStats::serve_http(ISrsHttpResponseWriter* w, ISrsHttpMessage* r)
{
    std::stringstream ss;
    
    SrsProcSystemStat* s = srs_get_system_proc_stat();
    
    ss << SRS_JOBJECT_START
        << SRS_JFIELD_ERROR(ERROR_SUCCESS) << SRS_JFIELD_CONT
        << SRS_JFIELD_ORG("data", SRS_JOBJECT_START)
            << SRS_JFIELD_ORG("ok", (s->ok? "true":"false")) << SRS_JFIELD_CONT
            << SRS_JFIELD_ORG("sample_time", s->sample_time) << SRS_JFIELD_CONT
            << SRS_JFIELD_ORG("percent", s->percent) << SRS_JFIELD_CONT
            << SRS_JFIELD_ORG("user", s->user) << SRS_JFIELD_CONT
            << SRS_JFIELD_ORG("nice", s->nice) << SRS_JFIELD_CONT
            << SRS_JFIELD_ORG("sys", s->sys) << SRS_JFIELD_CONT
            << SRS_JFIELD_ORG("idle", s->idle) << SRS_JFIELD_CONT
            << SRS_JFIELD_ORG("iowait", s->iowait) << SRS_JFIELD_CONT
            << SRS_JFIELD_ORG("irq", s->irq) << SRS_JFIELD_CONT
            << SRS_JFIELD_ORG("softirq", s->softirq) << SRS_JFIELD_CONT
            << SRS_JFIELD_ORG("steal", s->steal) << SRS_JFIELD_CONT
            << SRS_JFIELD_ORG("guest", s->guest)
        << SRS_JOBJECT_END
        << SRS_JOBJECT_END;
    
    return srs_http_response_json(w, ss.str());
}

SrsGoApiMemInfos::SrsGoApiMemInfos()
{
}

SrsGoApiMemInfos::~SrsGoApiMemInfos()
{
}

int SrsGoApiMemInfos::serve_http(ISrsHttpResponseWriter* w, ISrsHttpMessage* r)
{
    std::stringstream ss;
    
    SrsMemInfo* m = srs_get_meminfo();
    
    ss << SRS_JOBJECT_START
        << SRS_JFIELD_ERROR(ERROR_SUCCESS) << SRS_JFIELD_CONT
        << SRS_JFIELD_ORG("data", SRS_JOBJECT_START)
            << SRS_JFIELD_ORG("ok", (m->ok? "true":"false")) << SRS_JFIELD_CONT
            << SRS_JFIELD_ORG("sample_time", m->sample_time) << SRS_JFIELD_CONT
            << SRS_JFIELD_ORG("percent_ram", m->percent_ram) << SRS_JFIELD_CONT
            << SRS_JFIELD_ORG("percent_swap", m->percent_swap) << SRS_JFIELD_CONT
            << SRS_JFIELD_ORG("MemActive", m->MemActive) << SRS_JFIELD_CONT
            << SRS_JFIELD_ORG("RealInUse", m->RealInUse) << SRS_JFIELD_CONT
            << SRS_JFIELD_ORG("NotInUse", m->NotInUse) << SRS_JFIELD_CONT
            << SRS_JFIELD_ORG("MemTotal", m->MemTotal) << SRS_JFIELD_CONT
            << SRS_JFIELD_ORG("MemFree", m->MemFree) << SRS_JFIELD_CONT
            << SRS_JFIELD_ORG("Buffers", m->Buffers) << SRS_JFIELD_CONT
            << SRS_JFIELD_ORG("Cached", m->Cached) << SRS_JFIELD_CONT
            << SRS_JFIELD_ORG("SwapTotal", m->SwapTotal) << SRS_JFIELD_CONT
            << SRS_JFIELD_ORG("SwapFree", m->SwapFree)
        << SRS_JOBJECT_END
        << SRS_JOBJECT_END;
    
    return srs_http_response_json(w, ss.str());
}

SrsGoApiAuthors::SrsGoApiAuthors()
{
}

SrsGoApiAuthors::~SrsGoApiAuthors()
{
}

int SrsGoApiAuthors::serve_http(ISrsHttpResponseWriter* w, ISrsHttpMessage* r)
{
    std::stringstream ss;
    
    ss << SRS_JOBJECT_START
        << SRS_JFIELD_ERROR(ERROR_SUCCESS) << SRS_JFIELD_CONT
        << SRS_JFIELD_ORG("data", SRS_JOBJECT_START)
            << SRS_JFIELD_STR("primary", RTMP_SIG_SRS_PRIMARY) << SRS_JFIELD_CONT
            << SRS_JFIELD_STR("authors", RTMP_SIG_SRS_AUTHROS) << SRS_JFIELD_CONT
            << SRS_JFIELD_STR("contributors_link", RTMP_SIG_SRS_CONTRIBUTORS_URL) << SRS_JFIELD_CONT
            << SRS_JFIELD_STR("contributors", SRS_AUTO_CONSTRIBUTORS)
        << SRS_JOBJECT_END
        << SRS_JOBJECT_END;
    
    return srs_http_response_json(w, ss.str());
}

SrsGoApiRequests::SrsGoApiRequests()
{
}

SrsGoApiRequests::~SrsGoApiRequests()
{
}

int SrsGoApiRequests::serve_http(ISrsHttpResponseWriter* w, ISrsHttpMessage* r)
{
    ISrsHttpMessage* req = r;
    
    std::stringstream ss;
    
    ss << SRS_JOBJECT_START
        << SRS_JFIELD_ERROR(ERROR_SUCCESS) << SRS_JFIELD_CONT
        << SRS_JFIELD_ORG("data", SRS_JOBJECT_START)
            << SRS_JFIELD_STR("uri", req->uri()) << SRS_JFIELD_CONT
            << SRS_JFIELD_STR("path", req->path()) << SRS_JFIELD_CONT;
    
    // method
    if (req->is_http_get()) {
        ss  << SRS_JFIELD_STR("METHOD", "GET");
    } else if (req->is_http_post()) {
        ss  << SRS_JFIELD_STR("METHOD", "POST");
    } else if (req->is_http_put()) {
        ss  << SRS_JFIELD_STR("METHOD", "PUT");
    } else if (req->is_http_delete()) {
        ss  << SRS_JFIELD_STR("METHOD", "DELETE");
    } else {
        ss  << SRS_JFIELD_ORG("METHOD", req->method());
    }
    ss << SRS_JFIELD_CONT;
    
    // request headers
    ss      << SRS_JFIELD_NAME("headers") << SRS_JOBJECT_START;
    for (int i = 0; i < req->request_header_count(); i++) {
        std::string key = req->request_header_key_at(i);
        std::string value = req->request_header_value_at(i);
        if ( i < req->request_header_count() - 1) {
            ss      << SRS_JFIELD_STR(key, value) << SRS_JFIELD_CONT;
        } else {
            ss      << SRS_JFIELD_STR(key, value);
        }
    }
    ss      << SRS_JOBJECT_END << SRS_JFIELD_CONT;
    
    // server informations
    ss      << SRS_JFIELD_NAME("server") << SRS_JOBJECT_START
                << SRS_JFIELD_STR("sigature", RTMP_SIG_SRS_KEY) << SRS_JFIELD_CONT
                << SRS_JFIELD_STR("name", RTMP_SIG_SRS_NAME) << SRS_JFIELD_CONT
                << SRS_JFIELD_STR("version", RTMP_SIG_SRS_VERSION) << SRS_JFIELD_CONT
                << SRS_JFIELD_STR("link", RTMP_SIG_SRS_URL) << SRS_JFIELD_CONT
                << SRS_JFIELD_ORG("time", srs_get_system_time_ms())
            << SRS_JOBJECT_END
        << SRS_JOBJECT_END
        << SRS_JOBJECT_END;
    
    return srs_http_response_json(w, ss.str());
}

SrsGoApiVhosts::SrsGoApiVhosts()
{
}

SrsGoApiVhosts::~SrsGoApiVhosts()
{
}

int SrsGoApiVhosts::serve_http(ISrsHttpResponseWriter* w, ISrsHttpMessage* r)
{
    std::stringstream data;
    SrsStatistic* stat = SrsStatistic::instance();
    int ret = stat->dumps_vhosts(data);
    
    std::stringstream ss;
    
    ss << SRS_JOBJECT_START
            << SRS_JFIELD_ERROR(ret) << SRS_JFIELD_CONT
            << SRS_JFIELD_ORG("server", stat->server_id()) << SRS_JFIELD_CONT
            << SRS_JFIELD_ORG("vhosts", data.str())
        << SRS_JOBJECT_END;
    
    return srs_http_response_json(w, ss.str());
}

SrsGoApiStreams::SrsGoApiStreams()
{
}

SrsGoApiStreams::~SrsGoApiStreams()
{
}

int SrsGoApiStreams::serve_http(ISrsHttpResponseWriter* w, ISrsHttpMessage* r)
{
    int ret = ERROR_SUCCESS;
    SrsStatistic* stat = SrsStatistic::instance();
    std::stringstream ss;
<<<<<<< HEAD

    if (r->is_http_delete()) {
        // path: {pattern}{stream_id}
        // e.g. /api/v1/streams/100     pattern= /api/v1/streams/, stream_id=100
        string sid = r->path().substr((int)entry->pattern.length());
        if (sid.empty()) {
            ret = ERROR_REQUEST_DATA;
            srs_error("invalid param, stream_id=%s. ret=%d", sid.c_str(), ret);

            ss << SRS_JOBJECT_START
                   << SRS_JFIELD_ERROR(ret)
               << SRS_JOBJECT_END;

            return srs_http_response_json(w, ss.str());
        }

        int stream_id = ::atoi(sid.c_str());
        SrsStatisticStream* stream = stat->find_stream(stream_id);
        if (stream == NULL) {
            ret = ERROR_RTMP_STREAM_NOT_FOUND;
            srs_error("stream stream_id=%s not found. ret=%d", sid.c_str(), ret);

            ss << SRS_JOBJECT_START
                   << SRS_JFIELD_ERROR(ret)
               << SRS_JOBJECT_END;

            return srs_http_response_json(w, ss.str());
        }

        SrsSource* source = SrsSource::fetch(stream->vhost->vhost, stream->app, stream->stream);
        if (source) {
            source->set_expired();
            srs_warn("disconnent stream=%d successfully. vhost=%s, app=%s, stream=%s.", 
                stream_id, stream->vhost->vhost.c_str(), stream->app.c_str(), stream->stream.c_str());
        } else {
            ret = ERROR_SOURCE_NOT_FOUND;
        }

        ss << SRS_JOBJECT_START
               << SRS_JFIELD_ERROR(ret)
           << SRS_JOBJECT_END;

        return srs_http_response_json(w, ss.str());
    } else {
        std::stringstream data;
        int ret = stat->dumps_streams(data);
        
        ss << SRS_JOBJECT_START
               << SRS_JFIELD_ERROR(ret) << SRS_JFIELD_CONT
               << SRS_JFIELD_ORG("server", stat->server_id()) << SRS_JFIELD_CONT
               << SRS_JFIELD_ORG("streams", data.str())
           << SRS_JOBJECT_END;
        
        return srs_http_response_json(w, ss.str());
    }
=======
    
    ss << SRS_JOBJECT_START
            << SRS_JFIELD_ERROR(ret) << SRS_JFIELD_CONT
            << SRS_JFIELD_ORG("server", stat->server_id()) << SRS_JFIELD_CONT
            << SRS_JFIELD_ORG("streams", data.str())
        << SRS_JOBJECT_END;
    
    return srs_http_response_json(w, ss.str());
}

SrsGoApiError::SrsGoApiError()
{
}

SrsGoApiError::~SrsGoApiError()
{
}

int SrsGoApiError::serve_http(ISrsHttpResponseWriter* w, ISrsHttpMessage* r)
{
    std::stringstream ss;
    
    ss << SRS_JOBJECT_START
            << SRS_JFIELD_ERROR(100) << SRS_JFIELD_CONT
            << SRS_JFIELD_STR("msg", "SRS demo error.") << SRS_JFIELD_CONT
            << SRS_JFIELD_STR("path", r->path())
        << SRS_JOBJECT_END;
    
    return srs_http_response_json(w, ss.str());
>>>>>>> 2e22e166
}


SrsHttpApi::SrsHttpApi(IConnectionManager* cm, st_netfd_t fd, SrsHttpServeMux* m)
    : SrsConnection(cm, fd)
{
    mux = m;
    parser = new SrsHttpParser();
    crossdomain_required = false;
}

SrsHttpApi::~SrsHttpApi()
{
    srs_freep(parser);
}

void SrsHttpApi::resample()
{
    // TODO: FIXME: implements it
}

int64_t SrsHttpApi::get_send_bytes_delta()
{
    // TODO: FIXME: implements it
    return 0;
}

int64_t SrsHttpApi::get_recv_bytes_delta()
{
    // TODO: FIXME: implements it
    return 0;
}

void SrsHttpApi::cleanup()
{
    // TODO: FIXME: implements it
}

int SrsHttpApi::do_cycle()
{
    int ret = ERROR_SUCCESS;
    
    srs_trace("api get peer ip success. ip=%s", ip.c_str());
    
    // initialize parser
    if ((ret = parser->initialize(HTTP_REQUEST)) != ERROR_SUCCESS) {
        srs_error("api initialize http parser failed. ret=%d", ret);
        return ret;
    }
    
    // underlayer socket
    SrsStSocket skt(stfd);
    
    // set the recv timeout, for some clients never disconnect the connection.
    // @see https://github.com/simple-rtmp-server/srs/issues/398
    skt.set_recv_timeout(SRS_HTTP_RECV_TIMEOUT_US);
    
    // process http messages.
    while(!disposed) {
        ISrsHttpMessage* req = NULL;
        
        // get a http message
        if ((ret = parser->parse_message(&skt, this, &req)) != ERROR_SUCCESS) {
            return ret;
        }

        // if SUCCESS, always NOT-NULL.
        srs_assert(req);
        
        // always free it in this scope.
        SrsAutoFree(ISrsHttpMessage, req);
        
        // ok, handle http request.
        SrsHttpResponseWriter writer(&skt);
        if ((ret = process_request(&writer, req)) != ERROR_SUCCESS) {
            return ret;
        }

        // read all rest bytes in request body.
        char buf[SRS_HTTP_READ_CACHE_BYTES];
        ISrsHttpResponseReader* br = req->body_reader();
        while (!br->eof()) {
            if ((ret = br->read(buf, SRS_HTTP_READ_CACHE_BYTES, NULL)) != ERROR_SUCCESS) {
                return ret;
            }
        }

        // donot keep alive, disconnect it.
        // @see https://github.com/simple-rtmp-server/srs/issues/399
        if (!req->is_keep_alive()) {
            break;
        }
    }
        
    return ret;
}

int SrsHttpApi::process_request(ISrsHttpResponseWriter* w, ISrsHttpMessage* r) 
{
    int ret = ERROR_SUCCESS;
    
    srs_trace("HTTP %s %s, content-length=%"PRId64"", 
        r->method_str().c_str(), r->url().c_str(), r->content_length());
    
    // method is OPTIONS and enable crossdomain, required crossdomain header.
    if (r->is_http_options() && _srs_config->get_http_api_crossdomain()) {
        crossdomain_required = true;
    }

    // whenever crossdomain required, set crossdomain header.
    if (crossdomain_required) {
        w->header()->set("Access-Control-Allow-Origin", "*");
        w->header()->set("Access-Control-Allow-Methods", "GET, POST, HEAD, PUT, DELETE");
        w->header()->set("Access-Control-Allow-Headers", "Cache-Control,X-Proxy-Authorization,X-Requested-With,Content-Type");
    }

    // handle the http options.
    if (r->is_http_options()) {
        w->header()->set_content_length(0);
        if (_srs_config->get_http_api_crossdomain()) {
            w->write_header(SRS_CONSTS_HTTP_OK);
        } else {
            w->write_header(SRS_CONSTS_HTTP_MethodNotAllowed);
        }
        return w->final_request();
    }
    
    // use default server mux to serve http request.
    if ((ret = mux->serve_http(w, r)) != ERROR_SUCCESS) {
        if (!srs_is_client_gracefully_close(ret)) {
            srs_error("serve http msg failed. ret=%d", ret);
        }
        return ret;
    }
    
    return ret;
}

#endif
<|MERGE_RESOLUTION|>--- conflicted
+++ resolved
@@ -470,7 +470,6 @@
     int ret = ERROR_SUCCESS;
     SrsStatistic* stat = SrsStatistic::instance();
     std::stringstream ss;
-<<<<<<< HEAD
 
     if (r->is_http_delete()) {
         // path: {pattern}{stream_id}
@@ -526,15 +525,6 @@
         
         return srs_http_response_json(w, ss.str());
     }
-=======
-    
-    ss << SRS_JOBJECT_START
-            << SRS_JFIELD_ERROR(ret) << SRS_JFIELD_CONT
-            << SRS_JFIELD_ORG("server", stat->server_id()) << SRS_JFIELD_CONT
-            << SRS_JFIELD_ORG("streams", data.str())
-        << SRS_JOBJECT_END;
-    
-    return srs_http_response_json(w, ss.str());
 }
 
 SrsGoApiError::SrsGoApiError()
@@ -556,7 +546,6 @@
         << SRS_JOBJECT_END;
     
     return srs_http_response_json(w, ss.str());
->>>>>>> 2e22e166
 }
 
 
