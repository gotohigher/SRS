--- conflicted
+++ resolved
@@ -175,25 +175,8 @@
         return srs_success;
     }
 
-<<<<<<< HEAD
-    if (true) {
-        uuid_t uuid;
-        uuid_generate_time(uuid);
-
-        // Must reserve last 1 byte for the trailing '\0', because we expect the size of uuid string is 32 bytes.
-        char buf[32 + 1];
-        srs_assert(16 == sizeof(uuid_t));
-
-        for (int i = 0; i < 16; i++) {
-            int r0 = snprintf(buf + i * 2, sizeof(buf) - i * 2, "%02x", uuid[i]);
-            srs_assert(r0 > 0 && r0 < (int)sizeof(buf) - i * 2);
-        }
-        server_id_ = buf;
-    }
-=======
     server_id_ = SrsStatistic::instance()->server_id();
     session_id_ = srs_generate_stat_vid();
->>>>>>> 21d6c49f
 
     return trd_->start();
 }
