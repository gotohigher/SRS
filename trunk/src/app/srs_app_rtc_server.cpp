/**
 * The MIT License (MIT)
 *
 * Copyright (c) 2013-2020 John
 *
 * Permission is hereby granted, free of charge, to any person obtaining a copy of
 * this software and associated documentation files (the "Software"), to deal in
 * the Software without restriction, including without limitation the rights to
 * use, copy, modify, merge, publish, distribute, sublicense, and/or sell copies of
 * the Software, and to permit persons to whom the Software is furnished to do so,
 * subject to the following conditions:
 *
 * The above copyright notice and this permission notice shall be included in all
 * copies or substantial portions of the Software.
 *
 * THE SOFTWARE IS PROVIDED "AS IS", WITHOUT WARRANTY OF ANY KIND, EXPRESS OR
 * IMPLIED, INCLUDING BUT NOT LIMITED TO THE WARRANTIES OF MERCHANTABILITY, FITNESS
 * FOR A PARTICULAR PURPOSE AND NONINFRINGEMENT. IN NO EVENT SHALL THE AUTHORS OR
 * COPYRIGHT HOLDERS BE LIABLE FOR ANY CLAIM, DAMAGES OR OTHER LIABILITY, WHETHER
 * IN AN ACTION OF CONTRACT, TORT OR OTHERWISE, ARISING FROM, OUT OF OR IN
 * CONNECTION WITH THE SOFTWARE OR THE USE OR OTHER DEALINGS IN THE SOFTWARE.
 */

#include <srs_app_rtc_server.hpp>

using namespace std;

#include <srs_app_config.hpp>
#include <srs_kernel_error.hpp>
#include <srs_kernel_utility.hpp>
#include <srs_kernel_log.hpp>
#include <srs_app_statistic.hpp>
#include <srs_app_utility.hpp>
#include <srs_app_pithy_print.hpp>
#include <srs_core_autofree.hpp>
#include <srs_app_rtc_conn.hpp>
#include <srs_rtc_stun_stack.hpp>
#include <srs_http_stack.hpp>
#include <srs_app_server.hpp>
#include <srs_app_http_api.hpp>
#include <srs_app_rtc_dtls.hpp>
#include <srs_service_utility.hpp>
#include <srs_protocol_utility.hpp>
#include <srs_app_rtc_source.hpp>
#include <srs_app_rtc_api.hpp>
#include <srs_protocol_utility.hpp>

extern SrsPps* _srs_pps_rpkts;
SrsPps* _srs_pps_rstuns = new SrsPps();
SrsPps* _srs_pps_rrtps = new SrsPps();
SrsPps* _srs_pps_rrtcps = new SrsPps();
extern SrsPps* _srs_pps_addrs;
extern SrsPps* _srs_pps_fast_addrs;

extern SrsPps* _srs_pps_spkts;
extern SrsPps* _srs_pps_sstuns;
extern SrsPps* _srs_pps_srtcps;
extern SrsPps* _srs_pps_srtps;

extern SrsPps* _srs_pps_ids;
extern SrsPps* _srs_pps_fids;
extern SrsPps* _srs_pps_fids_level0;

extern SrsPps* _srs_pps_pli;
extern SrsPps* _srs_pps_twcc;
extern SrsPps* _srs_pps_rr;

extern SrsPps* _srs_pps_snack;
extern SrsPps* _srs_pps_snack2;
extern SrsPps* _srs_pps_sanack;
extern SrsPps* _srs_pps_svnack;

extern SrsPps* _srs_pps_rnack;
extern SrsPps* _srs_pps_rnack2;
extern SrsPps* _srs_pps_rhnack;
extern SrsPps* _srs_pps_rmnack;

SrsRtcBlackhole::SrsRtcBlackhole()
{
    blackhole = false;
    blackhole_addr = NULL;
    blackhole_stfd = NULL;
}

SrsRtcBlackhole::~SrsRtcBlackhole()
{
    srs_close_stfd(blackhole_stfd);
    srs_freep(blackhole_addr);
}

srs_error_t SrsRtcBlackhole::initialize()
{
    srs_error_t err = srs_success;

    blackhole = _srs_config->get_rtc_server_black_hole();
    if (!blackhole) {
        return err;
    }

    string blackhole_ep = _srs_config->get_rtc_server_black_hole_addr();
    if (blackhole_ep.empty()) {
        blackhole = false;
        srs_warn("disable black hole for no endpoint");
        return err;
    }

    string host; int port;
    srs_parse_hostport(blackhole_ep, host, port);

    srs_freep(blackhole_addr);
    blackhole_addr = new sockaddr_in();
    blackhole_addr->sin_family = AF_INET;
    blackhole_addr->sin_addr.s_addr = inet_addr(host.c_str());
    blackhole_addr->sin_port = htons(port);

    int fd = socket(AF_INET, SOCK_DGRAM, 0);
    blackhole_stfd = srs_netfd_open_socket(fd);
    srs_assert(blackhole_stfd);

    srs_trace("RTC blackhole %s:%d, fd=%d", host.c_str(), port, fd);

    return err;
}

void SrsRtcBlackhole::sendto(void* data, int len)
{
    if (!blackhole) {
        return;
    }

    // For blackhole, we ignore any error.
    srs_sendto(blackhole_stfd, data, len, (sockaddr*)blackhole_addr, sizeof(sockaddr_in), SRS_UTIME_NO_TIMEOUT);
}

SrsRtcBlackhole* _srs_blackhole = new SrsRtcBlackhole();

// @global dtls certficate for rtc module.
SrsDtlsCertificate* _srs_rtc_dtls_certificate = new SrsDtlsCertificate();

// TODO: Should support error response.
// For STUN packet, 0x00 is binding request, 0x01 is binding success response.
bool srs_is_stun(const uint8_t* data, size_t size)
{
    return size > 0 && (data[0] == 0 || data[0] == 1);
}

// change_cipher_spec(20), alert(21), handshake(22), application_data(23)
// @see https://tools.ietf.org/html/rfc2246#section-6.2.1
bool srs_is_dtls(const uint8_t* data, size_t len)
{
    return (len >= 13 && (data[0] > 19 && data[0] < 64));
}

// For RTP or RTCP, the V=2 which is in the high 2bits, 0xC0 (1100 0000)
bool srs_is_rtp_or_rtcp(const uint8_t* data, size_t len)
{
    return (len >= 12 && (data[0] & 0xC0) == 0x80);
}

// For RTCP, PT is [128, 223] (or without marker [0, 95]).
// Literally, RTCP starts from 64 not 0, so PT is [192, 223] (or without marker [64, 95]).
// @note For RTP, the PT is [96, 127], or [224, 255] with marker.
bool srs_is_rtcp(const uint8_t* data, size_t len)
{
    return (len >= 12) && (data[0] & 0x80) && (data[1] >= 192 && data[1] <= 223);
}

static std::vector<std::string> get_candidate_ips()
{
    std::vector<std::string> candidate_ips;

    string candidate = _srs_config->get_rtc_server_candidates();
    if (candidate != "*" && candidate != "0.0.0.0") {
        candidate_ips.push_back(candidate);
        return candidate_ips;
    }

    // For * or 0.0.0.0, auto discovery expose ip addresses.
    std::vector<SrsIPAddress*>& ips = srs_get_local_ips();
    if (ips.empty()) {
        return candidate_ips;
    }

    // We try to find the best match candidates, no loopback.
    string family = _srs_config->get_rtc_server_ip_family();
    for (int i = 0; i < (int)ips.size(); ++i) {
        SrsIPAddress* ip = ips[i];
        if (ip->is_loopback) {
            continue;
        }

        if (family == "ipv4" && !ip->is_ipv4) {
            continue;
        }
        if (family == "ipv6" && ip->is_ipv4) {
            continue;
        }

        candidate_ips.push_back(ip->ip);
        srs_trace("Best matched ip=%s, ifname=%s", ip->ip.c_str(), ip->ifname.c_str());
    }

    if (!candidate_ips.empty()) {
        return candidate_ips;
    }

    // Then, we use the ipv4 address.
    for (int i = 0; i < (int)ips.size(); ++i) {
        SrsIPAddress* ip = ips[i];
        if (!ip->is_ipv4) {
            continue;
        }

        candidate_ips.push_back(ip->ip);
        srs_trace("No best matched, use first ip=%s, ifname=%s", ip->ip.c_str(), ip->ifname.c_str());
        return candidate_ips;
    }

    // We use the first one.
    if (candidate_ips.empty()) {
        SrsIPAddress* ip = ips[0];
        candidate_ips.push_back(ip->ip);
        srs_warn("No best matched, use first ip=%s, ifname=%s", ip->ip.c_str(), ip->ifname.c_str());
        return candidate_ips;
    }

    return candidate_ips;
}

ISrsRtcServerHandler::ISrsRtcServerHandler()
{
}

ISrsRtcServerHandler::~ISrsRtcServerHandler()
{
}

ISrsRtcServerHijacker::ISrsRtcServerHijacker()
{
}

ISrsRtcServerHijacker::~ISrsRtcServerHijacker()
{
}

SrsRtcServer::SrsRtcServer()
{
    handler = NULL;
    hijacker = NULL;
    timer = new SrsHourGlass("server", this, 1 * SRS_UTIME_SECONDS);

    _srs_config->subscribe(this);
}

SrsRtcServer::~SrsRtcServer()
{
    _srs_config->unsubscribe(this);

    srs_freep(timer);

    if (true) {
        vector<SrsUdpMuxListener*>::iterator it;
        for (it = listeners.begin(); it != listeners.end(); ++it) {
            SrsUdpMuxListener* listener = *it;
            srs_freep(listener);
        }
    }
}

srs_error_t SrsRtcServer::initialize()
{
    srs_error_t err = srs_success;

    if ((err = timer->tick(5 * SRS_UTIME_SECONDS)) != srs_success) {
        return srs_error_wrap(err, "hourglass tick");
    }

    if ((err = timer->start()) != srs_success) {
        return srs_error_wrap(err, "start timer");
    }

    if ((err = _srs_blackhole->initialize()) != srs_success) {
        return srs_error_wrap(err, "black hole");
    }

    bool rtp_cache_enabled = _srs_config->get_rtc_server_rtp_cache_enabled();
    uint64_t rtp_cache_pkt_size = _srs_config->get_rtc_server_rtp_cache_pkt_size();
    uint64_t rtp_cache_payload_size = _srs_config->get_rtc_server_rtp_cache_payload_size();
    _srs_rtp_cache->setup(rtp_cache_enabled, rtp_cache_pkt_size);
    _srs_rtp_raw_cache->setup(rtp_cache_enabled, rtp_cache_payload_size);
    _srs_rtp_fua_cache->setup(rtp_cache_enabled, rtp_cache_payload_size);

    bool rtp_msg_cache_enabled = _srs_config->get_rtc_server_rtp_msg_cache_enabled();
    uint64_t rtp_msg_cache_msg_size = _srs_config->get_rtc_server_rtp_msg_cache_msg_size();
    uint64_t rtp_msg_cache_buffer_size = _srs_config->get_rtc_server_rtp_msg_cache_buffer_size();
    _srs_rtp_msg_cache_buffers->setup(rtp_msg_cache_enabled, rtp_msg_cache_buffer_size);
    _srs_rtp_msg_cache_objs->setup(rtp_msg_cache_enabled, rtp_msg_cache_msg_size);

    srs_trace("RTC: Object cache init, rtp-cache=(enabled:%d,pkt:%dm-%dw,payload:%dm-%dw-%dw), msg-cache=(enabled:%d,obj:%dm-%dw,buf:%dm-%dw)",
        rtp_cache_enabled, (int)(rtp_cache_pkt_size/1024/1024), _srs_rtp_cache->capacity()/10000,
        (int)(rtp_cache_payload_size/1024/1024), _srs_rtp_raw_cache->capacity()/10000, _srs_rtp_fua_cache->capacity()/10000,
        rtp_msg_cache_enabled, (int)(rtp_msg_cache_msg_size/1024/1024), _srs_rtp_msg_cache_objs->capacity()/10000,
        (int)(rtp_msg_cache_buffer_size/1024/1024), _srs_rtp_msg_cache_buffers->capacity()/10000);

    return err;
}

srs_error_t SrsRtcServer::on_reload_rtc_server()
{
    bool changed = false;

    bool rtp_cache_enabled = _srs_config->get_rtc_server_rtp_cache_enabled();
    uint64_t rtp_cache_pkt_size = _srs_config->get_rtc_server_rtp_cache_pkt_size();
    uint64_t rtp_cache_payload_size = _srs_config->get_rtc_server_rtp_cache_payload_size();
    if (_srs_rtp_cache->enabled() != rtp_cache_enabled) {
        _srs_rtp_cache->setup(rtp_cache_enabled, rtp_cache_pkt_size);
        _srs_rtp_raw_cache->setup(rtp_cache_enabled, rtp_cache_payload_size);
        _srs_rtp_fua_cache->setup(rtp_cache_enabled, rtp_cache_payload_size);

        changed = true;
    }

    bool rtp_msg_cache_enabled = _srs_config->get_rtc_server_rtp_msg_cache_enabled();
    uint64_t rtp_msg_cache_msg_size = _srs_config->get_rtc_server_rtp_msg_cache_msg_size();
    uint64_t rtp_msg_cache_buffer_size = _srs_config->get_rtc_server_rtp_msg_cache_buffer_size();
    if (_srs_rtp_msg_cache_buffers->enabled() != rtp_msg_cache_enabled) {
        _srs_rtp_msg_cache_buffers->setup(rtp_msg_cache_enabled, rtp_msg_cache_buffer_size);
        _srs_rtp_msg_cache_objs->setup(rtp_msg_cache_enabled, rtp_msg_cache_msg_size);

        changed = true;
    }

    if (changed) {
        srs_trace("RTC: Object cache reload, rtp-cache=(enabled:%d,pkt:%dm-%dw,payload:%dm-%dw-%dw), msg-cache=(enabled:%d,obj:%dm-%dw,buf:%dm-%dw)",
            rtp_cache_enabled, (int)(rtp_cache_pkt_size/1024/1024), _srs_rtp_cache->capacity()/10000,
            (int)(rtp_cache_payload_size/1024/1024), _srs_rtp_raw_cache->capacity()/10000, _srs_rtp_fua_cache->capacity()/10000,
            rtp_msg_cache_enabled, (int)(rtp_msg_cache_msg_size/1024/1024), _srs_rtp_msg_cache_objs->capacity()/10000,
            (int)(rtp_msg_cache_buffer_size/1024/1024), _srs_rtp_msg_cache_buffers->capacity()/10000);
    }

    return srs_success;
}

void SrsRtcServer::set_handler(ISrsRtcServerHandler* h)
{
    handler = h;
}

void SrsRtcServer::set_hijacker(ISrsRtcServerHijacker* h)
{
    hijacker = h;
}

srs_error_t SrsRtcServer::listen_udp()
{
    srs_error_t err = srs_success;

    if (!_srs_config->get_rtc_server_enabled()) {
        return err;
    }

    int port = _srs_config->get_rtc_server_listen();
    if (port <= 0) {
        return srs_error_new(ERROR_RTC_PORT, "invalid port=%d", port);
    }

    string ip = srs_any_address_for_listener();
    srs_assert(listeners.empty());

    int nn_listeners = _srs_config->get_rtc_server_reuseport();
    for (int i = 0; i < nn_listeners; i++) {
        SrsUdpMuxListener* listener = new SrsUdpMuxListener(this, ip, port);

        if ((err = listener->listen()) != srs_success) {
            srs_freep(listener);
            return srs_error_wrap(err, "listen %s:%d", ip.c_str(), port);
        }

        srs_trace("rtc listen at udp://%s:%d, fd=%d", ip.c_str(), port, listener->fd());
        listeners.push_back(listener);
    }

    return err;
}

srs_error_t SrsRtcServer::on_udp_packet(SrsUdpMuxSocket* skt)
{
    srs_error_t err = srs_success;

    SrsRtcConnection* session = NULL;
    char* data = skt->data(); int size = skt->size();
    bool is_rtp_or_rtcp = srs_is_rtp_or_rtcp((uint8_t*)data, size);
    bool is_rtcp = srs_is_rtcp((uint8_t*)data, size);

    uint64_t fast_id = skt->fast_id();
    // Try fast id first, if not found, search by long peer id.
    if (fast_id) {
        session = (SrsRtcConnection*)_srs_rtc_manager->find_by_fast_id(fast_id);
    }
    if (!session) {
        string peer_id = skt->peer_id();
        session = (SrsRtcConnection*)_srs_rtc_manager->find_by_id(peer_id);
    }

    if (session) {
        // When got any packet, the session is alive now.
        session->alive();
    }

    // Notify hijack to handle the UDP packet.
    if (hijacker && is_rtp_or_rtcp && is_rtcp) {
        bool consumed = false;
        if (session) {
            session->switch_to_context();
        }
        if ((err = hijacker->on_udp_packet(skt, session, &consumed)) != srs_success) {
            return srs_error_wrap(err, "hijack consumed=%u", consumed);
        }

        if (consumed) {
            return err;
        }
    }

    // For STUN, the peer address may change.
    if (!is_rtp_or_rtcp && srs_is_stun((uint8_t*)data, size)) {
        ++_srs_pps_rstuns->sugar;
        string peer_id = skt->peer_id();

        SrsStunPacket ping;
        if ((err = ping.decode(data, size)) != srs_success) {
            return srs_error_wrap(err, "decode stun packet failed");
        }
        if (!session) {
            session = find_session_by_username(ping.get_username());
        }
        if (session) {
            session->switch_to_context();
        }

        srs_info("recv stun packet from %s, fast=%" PRId64 ", use-candidate=%d, ice-controlled=%d, ice-controlling=%d",
            peer_id.c_str(), fast_id, ping.get_use_candidate(), ping.get_ice_controlled(), ping.get_ice_controlling());

        // TODO: FIXME: For ICE trickle, we may get STUN packets before SDP answer, so maybe should response it.
        if (!session) {
            return srs_error_new(ERROR_RTC_STUN, "no session, stun username=%s, peer_id=%s, fast=%" PRId64,
                ping.get_username().c_str(), peer_id.c_str(), fast_id);
        }

        return session->on_stun(skt, &ping);
    }

    // For DTLS, RTCP or RTP, which does not support peer address changing.
    if (!session) {
        string peer_id = skt->peer_id();
        return srs_error_new(ERROR_RTC_STUN, "no session, peer_id=%s, fast=%" PRId64, peer_id.c_str(), fast_id);
    }

    // Note that we don't(except error) switch to the context of session, for performance issue.
    if (is_rtp_or_rtcp && !is_rtcp) {
        ++_srs_pps_rrtps->sugar;

        err = session->on_rtp(data, size);
        if (err != srs_success) {
            session->switch_to_context();
        }
        return err;
    }

    session->switch_to_context();
    if (is_rtp_or_rtcp && is_rtcp) {
        ++_srs_pps_rrtcps->sugar;

        return session->on_rtcp(data, size);
    }
    if (srs_is_dtls((uint8_t*)data, size)) {
        ++_srs_pps_rstuns->sugar;

        return session->on_dtls(data, size);
    }
    return srs_error_new(ERROR_RTC_UDP, "unknown packet");
}

srs_error_t SrsRtcServer::listen_api()
{
    srs_error_t err = srs_success;

    // TODO: FIXME: Fetch api from hybrid manager, not from SRS.
    SrsHttpServeMux* http_api_mux = _srs_hybrid->srs()->instance()->api_server();

    if ((err = http_api_mux->handle("/rtc/v1/play/", new SrsGoApiRtcPlay(this))) != srs_success) {
        return srs_error_wrap(err, "handle play");
    }

    if ((err = http_api_mux->handle("/rtc/v1/publish/", new SrsGoApiRtcPublish(this))) != srs_success) {
        return srs_error_wrap(err, "handle publish");
    }

#ifdef SRS_SIMULATOR
    if ((err = http_api_mux->handle("/rtc/v1/nack/", new SrsGoApiRtcNACK(this))) != srs_success) {
        return srs_error_wrap(err, "handle nack");
    }
#endif

    return err;
}

srs_error_t SrsRtcServer::create_session(
    SrsRequest* req, const SrsSdp& remote_sdp, SrsSdp& local_sdp, const std::string& mock_eip,
    bool publish, bool dtls, bool srtp,
    SrsRtcConnection** psession
) {
    srs_error_t err = srs_success;

    SrsContextId cid = _srs_context->get_id();

    SrsRtcStream* source = NULL;
    if ((err = _srs_rtc_sources->fetch_or_create(req, &source)) != srs_success) {
        return srs_error_wrap(err, "create source");
    }

    if (publish && !source->can_publish()) {
        return srs_error_new(ERROR_RTC_SOURCE_BUSY, "stream %s busy", req->get_stream_url().c_str());
    }

    // TODO: FIXME: add do_create_session to error process.
    SrsRtcConnection* session = new SrsRtcConnection(this, cid);
    if ((err = do_create_session(session, req, remote_sdp, local_sdp, mock_eip, publish, dtls, srtp)) != srs_success) {
        srs_freep(session);
        return srs_error_wrap(err, "create session");
    }

    *psession = session;

    return err;
}

srs_error_t SrsRtcServer::do_create_session(
    SrsRtcConnection* session, SrsRequest* req, const SrsSdp& remote_sdp, SrsSdp& local_sdp, const std::string& mock_eip,
    bool publish, bool dtls, bool srtp
)
{
    srs_error_t err = srs_success;

    // first add publisher/player for negotiate sdp media info
    if (publish) {
        if ((err = session->add_publisher(req, remote_sdp, local_sdp)) != srs_success) {
            return srs_error_wrap(err, "add publisher");
        }
    } else {
        if ((err = session->add_player(req, remote_sdp, local_sdp)) != srs_success) {
            return srs_error_wrap(err, "add player");
        }
    }

    // All tracks default as inactive, so we must enable them.
    session->set_all_tracks_status(req->get_stream_url(), publish, true);

    std::string local_pwd = srs_random_str(32);
    std::string local_ufrag = "";
    // TODO: FIXME: Rename for a better name, it's not an username.
    std::string username = "";
    while (true) {
        local_ufrag = srs_random_str(8);

        username = local_ufrag + ":" + remote_sdp.get_ice_ufrag();
        if (!_srs_rtc_manager->find_by_name(username)) {
            break;
        }
    }

    local_sdp.set_ice_ufrag(local_ufrag);
    local_sdp.set_ice_pwd(local_pwd);
    local_sdp.set_fingerprint_algo("sha-256");
    local_sdp.set_fingerprint(_srs_rtc_dtls_certificate->get_fingerprint());

    // We allows to mock the eip of server.
    if (!mock_eip.empty()) {
        string host;
        int port = _srs_config->get_rtc_server_listen();
        srs_parse_hostport(mock_eip, host, port);

        local_sdp.add_candidate(host, port, "host");
        srs_trace("RTC: Use candidate mock_eip %s as %s:%d", mock_eip.c_str(), host.c_str(), port);
    } else {
        std::vector<string> candidate_ips = get_candidate_ips();
        for (int i = 0; i < (int)candidate_ips.size(); ++i) {
            local_sdp.add_candidate(candidate_ips[i], _srs_config->get_rtc_server_listen(), "host");
        }
        srs_trace("RTC: Use candidates %s", srs_join_vector_string(candidate_ips, ", ").c_str());
    }

    if (remote_sdp.get_dtls_role() == "active") {
        local_sdp.set_dtls_role("passive");
    } else if (remote_sdp.get_dtls_role() == "passive") {
        local_sdp.set_dtls_role("active");
    } else if (remote_sdp.get_dtls_role() == "actpass") {
        local_sdp.set_dtls_role(local_sdp.session_config_.dtls_role);
    } else {
        // @see: https://tools.ietf.org/html/rfc4145#section-4.1
        // The default value of the setup attribute in an offer/answer exchange
        // is 'active' in the offer and 'passive' in the answer.
        local_sdp.set_dtls_role("passive");
    }

    session->set_remote_sdp(remote_sdp);
    // We must setup the local SDP, then initialize the session object.
    session->set_local_sdp(local_sdp);
    session->set_state(WAITING_STUN);

    // Before session initialize, we must setup the local SDP.
    if ((err = session->initialize(req, dtls, srtp, username)) != srs_success) {
        return srs_error_wrap(err, "init");
    }

    // We allows username is optional, but it never empty here.
    _srs_rtc_manager->add_with_name(username, session);

    return err;
}

srs_error_t SrsRtcServer::create_session2(SrsRequest* req, SrsSdp& local_sdp, const std::string& mock_eip, bool unified_plan, SrsRtcConnection** psession)
{
    srs_error_t err = srs_success;

    SrsContextId cid = _srs_context->get_id();

    std::string local_pwd = srs_random_str(32);
    // TODO: FIXME: Collision detect.
    std::string local_ufrag = srs_random_str(8);

    SrsRtcConnection* session = new SrsRtcConnection(this, cid);
    // first add player for negotiate local sdp media info
    if ((err = session->add_player2(req, unified_plan, local_sdp)) != srs_success) {
        srs_freep(session);
        return srs_error_wrap(err, "add player2");
    }
    *psession = session;

    local_sdp.set_dtls_role("actpass");
    local_sdp.set_ice_ufrag(local_ufrag);
    local_sdp.set_ice_pwd(local_pwd);
    local_sdp.set_fingerprint_algo("sha-256");
    local_sdp.set_fingerprint(_srs_rtc_dtls_certificate->get_fingerprint());

    // We allows to mock the eip of server.
    if (!mock_eip.empty()) {
        string host;
        int port = _srs_config->get_rtc_server_listen();
        srs_parse_hostport(mock_eip, host, port);

        local_sdp.add_candidate(host, port, "host");
        srs_trace("RTC: Use candidate mock_eip %s as %s:%d", mock_eip.c_str(), host.c_str(), port);
    } else {
        std::vector<string> candidate_ips = get_candidate_ips();
        for (int i = 0; i < (int)candidate_ips.size(); ++i) {
            local_sdp.add_candidate(candidate_ips[i], _srs_config->get_rtc_server_listen(), "host");
        }
        srs_trace("RTC: Use candidates %s", srs_join_vector_string(candidate_ips, ", ").c_str());
    }

    session->set_local_sdp(local_sdp);
    session->set_state(WAITING_ANSWER);

    return err;
}

srs_error_t SrsRtcServer::setup_session2(SrsRtcConnection* session, SrsRequest* req, const SrsSdp& remote_sdp)
{
    srs_error_t err = srs_success;

    if (session->state() != WAITING_ANSWER) {
        return err;
    }

    // TODO: FIXME: Collision detect.
    string username = session->get_local_sdp()->get_ice_ufrag() + ":" + remote_sdp.get_ice_ufrag();

    if ((err = session->initialize(req, true, true, username)) != srs_success) {
        return srs_error_wrap(err, "init");
    }

    // We allows username is optional, but it never empty here.
    _srs_rtc_manager->add_with_name(username, session);

    session->set_remote_sdp(remote_sdp);
    session->set_state(WAITING_STUN);

    return err;
}

SrsRtcConnection* SrsRtcServer::find_session_by_username(const std::string& username)
{
    ISrsResource* conn = _srs_rtc_manager->find_by_name(username);
    return dynamic_cast<SrsRtcConnection*>(conn);
}

srs_error_t SrsRtcServer::notify(int type, srs_utime_t interval, srs_utime_t tick)
{
    srs_error_t err = srs_success;

    // Alive RTC sessions, for stat.
    int nn_rtc_conns = 0;

    // Check all sessions and dispose the dead sessions.
    for (int i = 0; i < (int)_srs_rtc_manager->size(); i++) {
        SrsRtcConnection* session = dynamic_cast<SrsRtcConnection*>(_srs_rtc_manager->at(i));
        // Ignore not session, or already disposing.
        if (!session || session->disposing_) {
            continue;
        }

        // Update stat if session is alive.
        if (session->is_alive()) {
            nn_rtc_conns++;
            continue;
        }

        SrsContextRestore(_srs_context->get_id());
        session->switch_to_context();

        string username = session->username();
        srs_trace("RTC: session destroy by timeout, username=%s, summary: %s", username.c_str(),
            session->stat_->summary().c_str());

        // Use manager to free session and notify other objects.
        _srs_rtc_manager->remove(session);
    }

    // Ignore stats if no RTC connections.
    if (!nn_rtc_conns) {
        return err;
    }
    static char buf[128];

    string rpkts_desc;
    _srs_pps_rpkts->update(); _srs_pps_rrtps->update(); _srs_pps_rstuns->update(); _srs_pps_rrtcps->update();
    if (_srs_pps_rpkts->r10s() || _srs_pps_rrtps->r10s() || _srs_pps_rstuns->r10s() || _srs_pps_rrtcps->r10s()) {
        snprintf(buf, sizeof(buf), ", rpkts=(%d,rtp:%d,stun:%d,rtcp:%d)", _srs_pps_rpkts->r10s(), _srs_pps_rrtps->r10s(), _srs_pps_rstuns->r10s(), _srs_pps_rrtcps->r10s());
        rpkts_desc = buf;
    }

    string spkts_desc;
    _srs_pps_spkts->update(); _srs_pps_srtps->update(); _srs_pps_sstuns->update(); _srs_pps_srtcps->update();
    if (_srs_pps_spkts->r10s() || _srs_pps_srtps->r10s() || _srs_pps_sstuns->r10s() || _srs_pps_srtcps->r10s()) {
        snprintf(buf, sizeof(buf), ", spkts=(%d,rtp:%d,stun:%d,rtcp:%d)", _srs_pps_spkts->r10s(), _srs_pps_srtps->r10s(), _srs_pps_sstuns->r10s(), _srs_pps_srtcps->r10s());
        spkts_desc = buf;
    }

    string rtcp_desc;
    _srs_pps_pli->update(); _srs_pps_twcc->update(); _srs_pps_rr->update();
    if (_srs_pps_pli->r10s() || _srs_pps_twcc->r10s() || _srs_pps_rr->r10s()) {
        snprintf(buf, sizeof(buf), ", rtcp=(pli:%d,twcc:%d,rr:%d)", _srs_pps_pli->r10s(), _srs_pps_twcc->r10s(), _srs_pps_rr->r10s());
        rtcp_desc = buf;
    }

    string snk_desc;
    _srs_pps_snack->update(); _srs_pps_snack2->update(); _srs_pps_sanack->update(); _srs_pps_svnack->update();
    if (_srs_pps_snack->r10s() || _srs_pps_sanack->r10s() || _srs_pps_svnack->r10s() || _srs_pps_snack2->r10s()) {
        snprintf(buf, sizeof(buf), ", snk=(%d,a:%d,v:%d,h:%d)", _srs_pps_snack->r10s(), _srs_pps_sanack->r10s(), _srs_pps_svnack->r10s(), _srs_pps_snack2->r10s());
        snk_desc = buf;
    }

    string rnk_desc;
    _srs_pps_rnack->update(); _srs_pps_rnack2->update(); _srs_pps_rhnack->update(); _srs_pps_rmnack->update();
    if (_srs_pps_rnack->r10s() || _srs_pps_rnack2->r10s() || _srs_pps_rhnack->r10s() || _srs_pps_rmnack->r10s()) {
        snprintf(buf, sizeof(buf), ", rnk=(%d,%d,h:%d,m:%d)", _srs_pps_rnack->r10s(), _srs_pps_rnack2->r10s(), _srs_pps_rhnack->r10s(), _srs_pps_rmnack->r10s());
        rnk_desc = buf;
    }

<<<<<<< HEAD
    string drop_desc;
    SrsSnmpUdpStat* s = srs_get_udp_snmp_stat();
    if (s->rcv_buf_errors_delta || s->snd_buf_errors_delta) {
        snprintf(buf, sizeof(buf), ", drop=(r:%d,s:%d)", s->rcv_buf_errors_delta, s->snd_buf_errors_delta);
        drop_desc = buf;
=======
    string loss_desc;
    SrsSnmpUdpStat* s = srs_get_udp_snmp_stat();
    if (s->rcv_buf_errors_delta || s->snd_buf_errors_delta) {
        snprintf(buf, sizeof(buf), ", loss=(r:%d,s:%d)", s->rcv_buf_errors_delta, s->snd_buf_errors_delta);
        loss_desc = buf;
>>>>>>> 68a1942e
    }

    string fid_desc;
    _srs_pps_ids->update(); _srs_pps_fids->update(); _srs_pps_fids_level0->update(); _srs_pps_addrs->update(); _srs_pps_fast_addrs->update();
    if (_srs_pps_ids->r10s(), _srs_pps_fids->r10s(), _srs_pps_fids_level0->r10s(), _srs_pps_addrs->r10s(), _srs_pps_fast_addrs->r10s()) {
        snprintf(buf, sizeof(buf), ", fid=(id:%d,fid:%d,ffid:%d,addr:%d,faddr:%d)", _srs_pps_ids->r10s(), _srs_pps_fids->r10s(), _srs_pps_fids_level0->r10s(), _srs_pps_addrs->r10s(), _srs_pps_fast_addrs->r10s());
        fid_desc = buf;
    }

    srs_trace("RTC: Server conns=%u%s%s%s%s%s%s%s",
        nn_rtc_conns,
<<<<<<< HEAD
        rpkts_desc.c_str(), spkts_desc.c_str(), rtcp_desc.c_str(), snk_desc.c_str(), rnk_desc.c_str(), drop_desc.c_str(), fid_desc.c_str()
=======
        rpkts_desc.c_str(), spkts_desc.c_str(), rtcp_desc.c_str(), snk_desc.c_str(), rnk_desc.c_str(), loss_desc.c_str(), fid_desc.c_str()
>>>>>>> 68a1942e
    );

    return err;
}

RtcServerAdapter::RtcServerAdapter()
{
    rtc = new SrsRtcServer();
}

RtcServerAdapter::~RtcServerAdapter()
{
    srs_freep(rtc);
}

srs_error_t RtcServerAdapter::initialize()
{
    srs_error_t err = srs_success;

    if ((err = _srs_rtc_dtls_certificate->initialize()) != srs_success) {
        return srs_error_wrap(err, "rtc dtls certificate initialize");
    }

    if ((err = rtc->initialize()) != srs_success) {
        return srs_error_wrap(err, "rtc server initialize");
    }

    return err;
}

srs_error_t RtcServerAdapter::run()
{
    srs_error_t err = srs_success;

    if ((err = rtc->listen_udp()) != srs_success) {
        return srs_error_wrap(err, "listen udp");
    }

    if ((err = rtc->listen_api()) != srs_success) {
        return srs_error_wrap(err, "listen api");
    }

    if ((err = _srs_rtc_manager->start()) != srs_success) {
        return srs_error_wrap(err, "start manager");
    }

    return err;
}

void RtcServerAdapter::stop()
{
}

SrsResourceManager* _srs_rtc_manager = new SrsResourceManager("RTC", true);
<|MERGE_RESOLUTION|>--- conflicted
+++ resolved
@@ -768,19 +768,11 @@
         rnk_desc = buf;
     }
 
-<<<<<<< HEAD
-    string drop_desc;
-    SrsSnmpUdpStat* s = srs_get_udp_snmp_stat();
-    if (s->rcv_buf_errors_delta || s->snd_buf_errors_delta) {
-        snprintf(buf, sizeof(buf), ", drop=(r:%d,s:%d)", s->rcv_buf_errors_delta, s->snd_buf_errors_delta);
-        drop_desc = buf;
-=======
     string loss_desc;
     SrsSnmpUdpStat* s = srs_get_udp_snmp_stat();
     if (s->rcv_buf_errors_delta || s->snd_buf_errors_delta) {
         snprintf(buf, sizeof(buf), ", loss=(r:%d,s:%d)", s->rcv_buf_errors_delta, s->snd_buf_errors_delta);
         loss_desc = buf;
->>>>>>> 68a1942e
     }
 
     string fid_desc;
@@ -792,11 +784,7 @@
 
     srs_trace("RTC: Server conns=%u%s%s%s%s%s%s%s",
         nn_rtc_conns,
-<<<<<<< HEAD
-        rpkts_desc.c_str(), spkts_desc.c_str(), rtcp_desc.c_str(), snk_desc.c_str(), rnk_desc.c_str(), drop_desc.c_str(), fid_desc.c_str()
-=======
         rpkts_desc.c_str(), spkts_desc.c_str(), rtcp_desc.c_str(), snk_desc.c_str(), rnk_desc.c_str(), loss_desc.c_str(), fid_desc.c_str()
->>>>>>> 68a1942e
     );
 
     return err;
