--- conflicted
+++ resolved
@@ -225,22 +225,15 @@
     // Resident Set Size: number of pages the process has in real memory.
     int memory = (int)(u->rss * 4 / 1024);
 
-<<<<<<< HEAD
     _srs_pps_cids_get->update(); _srs_pps_cids_set->update();
-    _srs_pps_timer->update(); _srs_pps_pub->update(); _srs_pps_conn->update(); _srs_pps_dispose->update();
+    _srs_pps_timer->update(); _srs_pps_pub->update(); _srs_pps_conn->update();
+    _srs_pps_dispose->update();
 
     srs_trace("Hybrid cpu=%.2f%%,%dMB, cid=%d,%d, timer=%d,%d,%d, free=%d",
         u->percent * 100, memory,
         _srs_pps_cids_get->r10s(), _srs_pps_cids_set->r10s(),
         _srs_pps_timer->r10s(), _srs_pps_pub->r10s(), _srs_pps_conn->r10s(),
         _srs_pps_dispose->r10s()
-=======
-    _srs_pps_timer->update(); _srs_pps_pub->update(); _srs_pps_conn->update();
-
-    srs_trace("Hybrid cpu=%.2f%%,%dMB, timer=%d,%d,%d",
-        u->percent * 100, memory,
-        _srs_pps_timer->r10s(), _srs_pps_pub->r10s(), _srs_pps_conn->r10s()
->>>>>>> 660284d1
     );
 
     return err;
