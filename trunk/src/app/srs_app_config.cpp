--- conflicted
+++ resolved
@@ -3037,20 +3037,8 @@
             string n = conf->name;
             if (n != "enabled" && n != "chunk_size" && n != "min_latency" && n != "tcp_nodelay"
                 && n != "dvr" && n != "ingest" && n != "hls" && n != "http_hooks"
-<<<<<<< HEAD
                 && n != "refer" && n != "forward" && n != "transcode" && n != "bandcheck"
                 && n != "play" && n != "publish" && n != "cluster"
-=======
-                && n != "gop_cache" && n != "queue_length"
-                && n != "refer" && n != "refer_publish" && n != "refer_play"
-                && n != "forward" && n != "transcode" && n != "bandcheck"
-                && n != "time_jitter" && n != "mix_correct"
-                && n != "atc" && n != "atc_auto"
-                && n != "debug_srs_upnode"
-                && n != "mr" && n != "mw_latency" && n != "min_latency" && n != "publish"
-                && n != "tcp_nodelay" && n != "send_min_interval" && n != "reduce_sequence_header"
-                && n != "publish_1stpkt_timeout" && n != "publish_normal_timeout"
->>>>>>> 77fb8cc1
                 && n != "security" && n != "http_remux"
                 && n != "http_static" && n != "hds" && n != "exec"
             ) {
@@ -3111,17 +3099,7 @@
             } else if (n == "publish") {
                 for (int j = 0; j < (int)conf->directives.size(); j++) {
                     string m = conf->at(j)->name.c_str();
-                    if (m != "mr" && m != "mr_latency" && m != "firstpkt_timeout" && m != "normal_timeout") {
-                        ret = ERROR_SYSTEM_CONFIG_INVALID;
-                        srs_error("unsupported vhost publish directive %s, ret=%d", m.c_str(), ret);
-                        return ret;
-                    }
-                }
-            } else if (n == "publish") {
-                for (int j = 0; j < (int)conf->directives.size(); j++) {
-                    string m = conf->at(j)->name.c_str();
-                    if (m != "parse_sps"
-                        ) {
+                    if (m != "mr" && m != "mr_latency" && m != "firstpkt_timeout" && m != "normal_timeout" && m != "parse_sps") {
                         ret = ERROR_SYSTEM_CONFIG_INVALID;
                         srs_error("unsupported vhost publish directive %s, ret=%d", m.c_str(), ret);
                         return ret;
