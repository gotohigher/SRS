//
// Copyright (c) 2013-2022 The SRS Authors
//
// SPDX-License-Identifier: MIT or MulanPSL-2.0
//

#include <srs_app_edge.hpp>

#include <stdlib.h>
#include <sys/socket.h>
#include <netinet/in.h>
#include <arpa/inet.h>

using namespace std;

#include <srs_kernel_error.hpp>
#include <srs_protocol_rtmp_stack.hpp>
#include <srs_protocol_io.hpp>
#include <srs_app_config.hpp>
#include <srs_protocol_utility.hpp>
#include <srs_app_st.hpp>
#include <srs_app_source.hpp>
#include <srs_app_pithy_print.hpp>
#include <srs_core_autofree.hpp>
#include <srs_protocol_kbps.hpp>
#include <srs_protocol_rtmp_msg_array.hpp>
#include <srs_app_utility.hpp>
#include <srs_protocol_amf0.hpp>
#include <srs_kernel_utility.hpp>
#include <srs_kernel_balance.hpp>
#include <srs_app_rtmp_conn.hpp>
#include <srs_protocol_http_client.hpp>
#include <srs_app_caster_flv.hpp>
#include <srs_kernel_flv.hpp>
#include <srs_kernel_buffer.hpp>
#include <srs_protocol_amf0.hpp>
#include <srs_app_http_client.hpp>
#include <srs_app_tencentcloud.hpp>

// when edge timeout, retry next.
#define SRS_EDGE_INGESTER_TIMEOUT (5 * SRS_UTIME_SECONDS)

// when edge error, wait for quit
#define SRS_EDGE_FORWARDER_TIMEOUT (150 * SRS_UTIME_MILLISECONDS)

SrsEdgeUpstream::SrsEdgeUpstream()
{
}

SrsEdgeUpstream::~SrsEdgeUpstream()
{
}

SrsEdgeRtmpUpstream::SrsEdgeRtmpUpstream(string r)
{
    redirect = r;
    sdk = NULL;
    selected_port = 0;
}

SrsEdgeRtmpUpstream::~SrsEdgeRtmpUpstream()
{
    close();
}

srs_error_t SrsEdgeRtmpUpstream::connect(SrsRequest* r, SrsLbRoundRobin* lb)
{
    srs_error_t err = srs_success;
    
    SrsRequest* req = r;
    
    std::string url;
    if (true) {
        SrsConfDirective* conf = _srs_config->get_vhost_edge_origin(req->vhost);
        
        // when origin is error, for instance, server is shutdown,
        // then user remove the vhost then reload, the conf is empty.
        if (!conf) {
            return srs_error_new(ERROR_EDGE_VHOST_REMOVED, "vhost %s removed", req->vhost.c_str());
        }
        
        // select the origin.
        std::string server = lb->select(conf->args);
        int port = SRS_CONSTS_RTMP_DEFAULT_PORT;
        srs_parse_hostport(server, server, port);
        
        // override the origin info by redirect.
        if (!redirect.empty()) {
            int _port;
            string _schema, _vhost, _app, _stream, _param, _host;
            srs_discovery_tc_url(redirect, _schema, _host, _vhost, _app, _stream, _port, _param);
            
            server = _host;
            port = _port;
        }

        // Remember the current selected server.
        selected_ip = server;
        selected_port = port;
        
        // support vhost tranform for edge,
        std::string vhost = _srs_config->get_vhost_edge_transform_vhost(req->vhost);
        vhost = srs_string_replace(vhost, "[vhost]", req->vhost);
        
        url = srs_generate_rtmp_url(server, port, req->host, vhost, req->app, req->stream, req->param);
    }
    
    srs_freep(sdk);
    srs_utime_t cto = SRS_EDGE_INGESTER_TIMEOUT;
    srs_utime_t sto = SRS_CONSTS_RTMP_PULSE;
    sdk = new SrsSimpleRtmpClient(url, cto, sto);

    // Create a client span and store it to an AMF0 propagator.
    ISrsApmSpan* span_client = _srs_apm->inject(_srs_apm->span("edge-pull")->set_kind(SrsApmKindClient)->as_child(_srs_apm->load()), sdk->extra_args());
    SrsAutoFree(ISrsApmSpan, span_client);

    if ((err = sdk->connect()) != srs_success) {
        return srs_error_wrap(err, "edge pull %s failed, cto=%dms, sto=%dms.", url.c_str(), srsu2msi(cto), srsu2msi(sto));
    }

    // For RTMP client, we pass the vhost in tcUrl when connecting,
    // so we publish without vhost in stream.
    string stream;
    if ((err = sdk->play(_srs_config->get_chunk_size(req->vhost), false, &stream)) != srs_success) {
        return srs_error_wrap(err, "edge pull %s stream failed", url.c_str());
    }

    srs_trace("edge-pull publish url %s, stream=%s%s as %s", url.c_str(), req->stream.c_str(), req->param.c_str(), stream.c_str());
    
    return err;
}

srs_error_t SrsEdgeRtmpUpstream::recv_message(SrsCommonMessage** pmsg)
{
    return sdk->recv_message(pmsg);
}

srs_error_t SrsEdgeRtmpUpstream::decode_message(SrsCommonMessage* msg, SrsPacket** ppacket)
{
    return sdk->decode_message(msg, ppacket);
}

void SrsEdgeRtmpUpstream::close()
{
    srs_freep(sdk);
}

void SrsEdgeRtmpUpstream::selected(string& server, int& port)
{
    server = selected_ip;
    port = selected_port;
}

void SrsEdgeRtmpUpstream::set_recv_timeout(srs_utime_t tm)
{
    sdk->set_recv_timeout(tm);
}

void SrsEdgeRtmpUpstream::kbps_sample(const char* label, srs_utime_t age)
{
    sdk->kbps_sample(label, age);
}

SrsEdgeFlvUpstream::SrsEdgeFlvUpstream(std::string schema)
{
    schema_ = schema;
    selected_port = 0;

    sdk_ = NULL;
    hr_ = NULL;
    reader_ = NULL;
    decoder_ = NULL;
    req_ = NULL;
}

SrsEdgeFlvUpstream::~SrsEdgeFlvUpstream()
{
    close();
}

srs_error_t SrsEdgeFlvUpstream::connect(SrsRequest* r, SrsLbRoundRobin* lb)
{
    // Because we might modify the r, which cause retry fail, so we must copy it.
    SrsRequest* cp = r->copy();

    // Free the request when close upstream.
    srs_freep(req_);
    req_ = cp;

    return do_connect(cp, lb, 0);
}

srs_error_t SrsEdgeFlvUpstream::do_connect(SrsRequest* r, SrsLbRoundRobin* lb, int redirect_depth)
{
    srs_error_t err = srs_success;

    SrsRequest* req = r;

    if (redirect_depth == 0) {
        SrsConfDirective* conf = _srs_config->get_vhost_edge_origin(req->vhost);

        // @see https://github.com/ossrs/srs/issues/79
        // when origin is error, for instance, server is shutdown,
        // then user remove the vhost then reload, the conf is empty.
        if (!conf) {
            return srs_error_new(ERROR_EDGE_VHOST_REMOVED, "vhost %s removed", req->vhost.c_str());
        }

        // select the origin.
        std::string server = lb->select(conf->args);
        int port = SRS_DEFAULT_HTTP_PORT;
        if (schema_ == "https") {
            port = SRS_DEFAULT_HTTPS_PORT;
        }
        srs_parse_hostport(server, server, port);

        // Remember the current selected server.
        selected_ip = server;
        selected_port = port;
    } else {
        // If HTTP redirect, use the server in location.
        schema_ = req->schema;
        selected_ip = req->host;
        selected_port = req->port;
    }

    srs_freep(sdk_);
    sdk_ = new SrsHttpClient();

    string path = "/" + req->app + "/" + req->stream;
    if (!srs_string_ends_with(req->stream, ".flv")) {
        path += ".flv";
    }
    if (!req->param.empty()) {
        path += req->param;
    }

    string url = schema_ + "://" + selected_ip + ":" + srs_int2str(selected_port);
    url += path;

    srs_utime_t cto = SRS_EDGE_INGESTER_TIMEOUT;
    if ((err = sdk_->initialize(schema_, selected_ip, selected_port, cto)) != srs_success) {
        return srs_error_wrap(err, "edge pull %s failed, cto=%dms.", url.c_str(), srsu2msi(cto));
    }

    srs_freep(hr_);
    if ((err = sdk_->get(path, "", &hr_)) != srs_success) {
        return srs_error_wrap(err, "edge get %s failed, path=%s", url.c_str(), path.c_str());
    }

    if (hr_->status_code() == 404) {
        return srs_error_new(ERROR_RTMP_STREAM_NOT_FOUND, "Connect to %s, status=%d", url.c_str(), hr_->status_code());
    }

    string location;
    if (hr_->status_code() == 302) {
        location = hr_->header()->get("Location");
    }
    srs_trace("Edge: Connect to %s ok, status=%d, location=%s", url.c_str(), hr_->status_code(), location.c_str());

    if (hr_->status_code() == 302) {
        if (redirect_depth >= 3) {
            return srs_error_new(ERROR_HTTP_302_INVALID, "redirect to %s fail, depth=%d", location.c_str(), redirect_depth);
        }

        string app;
        string stream_name;
        if (true) {
            string tcUrl;
            srs_parse_rtmp_url(location, tcUrl, stream_name);

            int port;
            string schema, host, vhost, param;
            srs_discovery_tc_url(tcUrl, schema, host, vhost, app, stream_name, port, param);

            r->schema = schema; r->host = host; r->port = port;
            r->app = app; r->stream = stream_name; r->param = param;
        }
        return do_connect(r, lb, redirect_depth + 1);
    }

    srs_freep(reader_);
    reader_ = new SrsHttpFileReader(hr_->body_reader());

    srs_freep(decoder_);
    decoder_ = new SrsFlvDecoder();

    if ((err = decoder_->initialize(reader_)) != srs_success) {
        return srs_error_wrap(err, "init decoder");
    }

    char header[9];
    if ((err = decoder_->read_header(header)) != srs_success) {
        return srs_error_wrap(err, "read header");
    }

    char pps[4];
    if ((err = decoder_->read_previous_tag_size(pps)) != srs_success) {
        return srs_error_wrap(err, "read pts");
    }

    return err;
}

srs_error_t SrsEdgeFlvUpstream::recv_message(SrsCommonMessage** pmsg)
{
    srs_error_t err = srs_success;

    char type;
    int32_t size;
    uint32_t time;
    if ((err = decoder_->read_tag_header(&type, &size, &time)) != srs_success) {
        return srs_error_wrap(err, "read tag header");
    }

    char* data = new char[size];
    if ((err = decoder_->read_tag_data(data, size)) != srs_success) {
        srs_freepa(data);
        return srs_error_wrap(err, "read tag data");
    }

    char pps[4];
    if ((err = decoder_->read_previous_tag_size(pps)) != srs_success) {
        return srs_error_wrap(err, "read pts");
    }

    int stream_id = 1;
    SrsCommonMessage* msg = NULL;
    if ((err = srs_rtmp_create_msg(type, time, data, size, stream_id, &msg)) != srs_success) {
        return srs_error_wrap(err, "create message");
    }

    *pmsg = msg;

    return err;
}

srs_error_t SrsEdgeFlvUpstream::decode_message(SrsCommonMessage* msg, SrsPacket** ppacket)
{
    srs_error_t err = srs_success;

    SrsPacket* packet = NULL;
    SrsBuffer stream(msg->payload, msg->size);
    SrsMessageHeader& header = msg->header;

    if (header.is_amf0_data() || header.is_amf3_data()) {
        std::string command;
        if ((err = srs_amf0_read_string(&stream, command)) != srs_success) {
            return srs_error_wrap(err, "decode command name");
        }

        stream.skip(-1 * stream.pos());

        if (command == SRS_CONSTS_RTMP_SET_DATAFRAME) {
            *ppacket = packet = new SrsOnMetaDataPacket();
            return packet->decode(&stream);
        } else if (command == SRS_CONSTS_RTMP_ON_METADATA) {
            *ppacket = packet = new SrsOnMetaDataPacket();
            return packet->decode(&stream);
        }
    }

    return err;
}

void SrsEdgeFlvUpstream::close()
{
    srs_freep(sdk_);
    srs_freep(hr_);
    srs_freep(reader_);
    srs_freep(decoder_);
    srs_freep(req_);
}

void SrsEdgeFlvUpstream::selected(string& server, int& port)
{
    server = selected_ip;
    port = selected_port;
}

void SrsEdgeFlvUpstream::set_recv_timeout(srs_utime_t tm)
{
    sdk_->set_recv_timeout(tm);
}

void SrsEdgeFlvUpstream::kbps_sample(const char* label, srs_utime_t age)
{
    sdk_->kbps_sample(label, age);
}

SrsEdgeIngester::SrsEdgeIngester()
{
    source = NULL;
    edge = NULL;
    req = NULL;
    span_main_ = NULL;
    
    upstream = new SrsEdgeRtmpUpstream("");
    lb = new SrsLbRoundRobin();
    trd = new SrsDummyCoroutine();
}

SrsEdgeIngester::~SrsEdgeIngester()
{
    stop();

    srs_freep(span_main_);
    srs_freep(upstream);
    srs_freep(lb);
    srs_freep(trd);
}

srs_error_t SrsEdgeIngester::initialize(SrsLiveSource* s, SrsPlayEdge* e, SrsRequest* r)
{
    source = s;
    edge = e;
    req = r;

    // We create a dedicate span for edge ingester, and all players will link to this one.
    // Note that we use a producer span and end it immediately.
    srs_assert(!span_main_);
    span_main_ = _srs_apm->span("edge")->set_kind(SrsApmKindProducer)->end();

    return srs_success;
}

srs_error_t SrsEdgeIngester::start()
{
    srs_error_t err = srs_success;
    
    if ((err = source->on_publish()) != srs_success) {
        return srs_error_wrap(err, "notify source");
    }
    
    srs_freep(trd);
    trd = new SrsSTCoroutine("edge-igs", this);
    
    if ((err = trd->start()) != srs_success) {
        return srs_error_wrap(err, "coroutine");
    }
    
    return err;
}

void SrsEdgeIngester::stop()
{
    trd->stop();
    upstream->close();

    // Notify source to un-publish if exists.
    if (source) {
        source->on_unpublish();
    }
}

string SrsEdgeIngester::get_curr_origin()
{
    return lb->selected();
}

ISrsApmSpan* SrsEdgeIngester::span()
{
    srs_assert(span_main_);
    return span_main_;
}

// when error, edge ingester sleep for a while and retry.
#define SRS_EDGE_INGESTER_CIMS (3 * SRS_UTIME_SECONDS)

srs_error_t SrsEdgeIngester::cycle()
{
    srs_error_t err = srs_success;

    // Save span from parent coroutine to current coroutine context, so that we can load if in this coroutine, for
    // example to use it in SrsEdgeRtmpUpstream which use RTMP or FLV client to connect to upstream server.
    _srs_apm->store(span_main_);
    srs_assert(span_main_);
    
    while (true) {
        // We always check status first.
        // @see https://github.com/ossrs/srs/issues/1634#issuecomment-597571561
        if ((err = trd->pull()) != srs_success) {
            return srs_error_wrap(err, "edge ingester");
        }

        srs_assert(span_main_);
        ISrsApmSpan* start = _srs_apm->span("edge-start")->set_kind(SrsApmKindConsumer)->as_child(span_main_)->end();
        srs_freep(start);

        if ((err = do_cycle()) != srs_success) {
            srs_warn("EdgeIngester: Ignore error, %s", srs_error_desc(err).c_str());
            srs_freep(err);
        }

<<<<<<< HEAD
        srs_assert(span_main_);
        ISrsApmSpan* stop = _srs_apm->span("edge-stop")->set_kind(SrsApmKindConsumer)->as_child(span_main_)->end();
        srs_freep(stop);
=======
        // Check whether coroutine is stopped, see https://github.com/ossrs/srs/issues/2901
        if ((err = trd->pull()) != srs_success) {
            return srs_error_wrap(err, "edge ingester");
        }
>>>>>>> 202b463e

        srs_usleep(SRS_EDGE_INGESTER_CIMS);
    }
    
    return err;
}

srs_error_t SrsEdgeIngester::do_cycle()
{
    srs_error_t err = srs_success;

    std::string redirect;
    while (true) {
        if ((err = trd->pull()) != srs_success) {
            return srs_error_wrap(err, "do cycle pull");
        }

        // Use protocol in config.
        string edge_protocol = _srs_config->get_vhost_edge_protocol(req->vhost);

        // If follow client protocol, change to protocol of client.
        bool follow_client = _srs_config->get_vhost_edge_follow_client(req->vhost);
        if (follow_client && !req->protocol.empty()) {
            edge_protocol = req->protocol;
        }

        // Create object by protocol.
        srs_freep(upstream);
        if (edge_protocol == "flv" || edge_protocol == "flvs") {
            upstream = new SrsEdgeFlvUpstream(edge_protocol == "flv"? "http" : "https");
        } else {
            upstream = new SrsEdgeRtmpUpstream(redirect);
        }
        
        if ((err = source->on_source_id_changed(_srs_context->get_id())) != srs_success) {
            return srs_error_wrap(err, "on source id changed");
        }
        
        if ((err = upstream->connect(req, lb)) != srs_success) {
            return srs_error_wrap(err, "connect upstream");
        }
        
        if ((err = edge->on_ingest_play()) != srs_success) {
            return srs_error_wrap(err, "notify edge play");
        }

        // set to larger timeout to read av data from origin.
        upstream->set_recv_timeout(SRS_EDGE_INGESTER_TIMEOUT);
        
        err = ingest(redirect);
        
        // retry for rtmp 302 immediately.
        if (srs_error_code(err) == ERROR_CONTROL_REDIRECT) {
            int port;
            string server;
            upstream->selected(server, port);

            string url = req->get_stream_url();
            srs_warn("RTMP redirect %s from %s:%d to %s", url.c_str(), server.c_str(), port, redirect.c_str());

            srs_error_reset(err);
            continue;
        }
        
        if (srs_is_client_gracefully_close(err)) {
            srs_warn("origin disconnected, retry, error %s", srs_error_desc(err).c_str());
            srs_error_reset(err);
        }
        break;
    }
    
    return err;
}

srs_error_t SrsEdgeIngester::ingest(string& redirect)
{
    srs_error_t err = srs_success;
    
    SrsPithyPrint* pprint = SrsPithyPrint::create_edge();
    SrsAutoFree(SrsPithyPrint, pprint);

    // we only use the redict once.
    // reset the redirect to empty, for maybe the origin changed.
    redirect = "";
    
    while (true) {
        if ((err = trd->pull()) != srs_success) {
            return srs_error_wrap(err, "thread quit");
        }
        
        pprint->elapse();
        
        // pithy print
        if (pprint->can_print()) {
            upstream->kbps_sample(SRS_CONSTS_LOG_EDGE_PLAY, pprint->age());
        }
        
        // read from client.
        SrsCommonMessage* msg = NULL;
        if ((err = upstream->recv_message(&msg)) != srs_success) {
            return srs_error_wrap(err, "recv message");
        }
        
        srs_assert(msg);
        SrsAutoFree(SrsCommonMessage, msg);
        
        if ((err = process_publish_message(msg, redirect)) != srs_success) {
            return srs_error_wrap(err, "process message");
        }
    }
    
    return err;
}

srs_error_t SrsEdgeIngester::process_publish_message(SrsCommonMessage* msg, string& redirect)
{
    srs_error_t err = srs_success;
    
    // process audio packet
    if (msg->header.is_audio()) {
        if ((err = source->on_audio(msg)) != srs_success) {
            return srs_error_wrap(err, "source consume audio");
        }
    }
    
    // process video packet
    if (msg->header.is_video()) {
        if ((err = source->on_video(msg)) != srs_success) {
            return srs_error_wrap(err, "source consume video");
        }
    }
    
    // process aggregate packet
    if (msg->header.is_aggregate()) {
        if ((err = source->on_aggregate(msg)) != srs_success) {
            return srs_error_wrap(err, "source consume aggregate");
        }
        return err;
    }
    
    // process onMetaData
    if (msg->header.is_amf0_data() || msg->header.is_amf3_data()) {
        SrsPacket* pkt = NULL;
        if ((err = upstream->decode_message(msg, &pkt)) != srs_success) {
            return srs_error_wrap(err, "decode message");
        }
        SrsAutoFree(SrsPacket, pkt);
        
        if (dynamic_cast<SrsOnMetaDataPacket*>(pkt)) {
            SrsOnMetaDataPacket* metadata = dynamic_cast<SrsOnMetaDataPacket*>(pkt);
            if ((err = source->on_meta_data(msg, metadata)) != srs_success) {
                return srs_error_wrap(err, "source consume metadata");
            }
            return err;
        }
        
        return err;
    }
    
    // call messages, for example, reject, redirect.
    if (msg->header.is_amf0_command() || msg->header.is_amf3_command()) {
        SrsPacket* pkt = NULL;
        if ((err = upstream->decode_message(msg, &pkt)) != srs_success) {
            return srs_error_wrap(err, "decode message");
        }
        SrsAutoFree(SrsPacket, pkt);
        
        // RTMP 302 redirect
        if (dynamic_cast<SrsCallPacket*>(pkt)) {
            SrsCallPacket* call = dynamic_cast<SrsCallPacket*>(pkt);
            if (!call->arguments->is_object()) {
                return err;
            }
            
            SrsAmf0Any* prop = NULL;
            SrsAmf0Object* evt = call->arguments->to_object();
            
            if ((prop = evt->ensure_property_string("level")) == NULL) {
                return err;
            } else if (prop->to_str() != StatusLevelError) {
                return err;
            }
            
            if ((prop = evt->get_property("ex")) == NULL || !prop->is_object()) {
                return err;
            }
            SrsAmf0Object* ex = prop->to_object();

            // The redirect is tcUrl while redirect2 is RTMP URL.
            // https://github.com/ossrs/srs/issues/1575#issuecomment-574999798
            if ((prop = ex->ensure_property_string("redirect2")) == NULL) {
                // TODO: FIXME: Remove it when SRS3 released, it's temporarily support for SRS3 alpha versions(a0 to a8).
                if ((prop = ex->ensure_property_string("redirect")) == NULL) {
                    return err;
                }
            }
            redirect = prop->to_str();
            
            return srs_error_new(ERROR_CONTROL_REDIRECT, "RTMP 302 redirect to %s", redirect.c_str());
        }
    }
    
    return err;
}

SrsEdgeForwarder::SrsEdgeForwarder()
{
    edge = NULL;
    req = NULL;
    send_error_code = ERROR_SUCCESS;
    source = NULL;
    
    sdk = NULL;
    lb = new SrsLbRoundRobin();
    trd = new SrsDummyCoroutine();
    queue = new SrsMessageQueue();
}

SrsEdgeForwarder::~SrsEdgeForwarder()
{
    stop();
    
    srs_freep(lb);
    srs_freep(trd);
    srs_freep(queue);
}

void SrsEdgeForwarder::set_queue_size(srs_utime_t queue_size)
{
    return queue->set_queue_size(queue_size);
}

srs_error_t SrsEdgeForwarder::initialize(SrsLiveSource* s, SrsPublishEdge* e, SrsRequest* r)
{
    source = s;
    edge = e;
    req = r;

    return srs_success;
}

srs_error_t SrsEdgeForwarder::start()
{
    srs_error_t err = srs_success;
    
    // reset the error code.
    send_error_code = ERROR_SUCCESS;
    
    std::string url;
    if (true) {
        SrsConfDirective* conf = _srs_config->get_vhost_edge_origin(req->vhost);
        srs_assert(conf);
        
        // select the origin.
        std::string server = lb->select(conf->args);
        int port = SRS_CONSTS_RTMP_DEFAULT_PORT;
        srs_parse_hostport(server, server, port);
        
        // support vhost tranform for edge,
        std::string vhost = _srs_config->get_vhost_edge_transform_vhost(req->vhost);
        vhost = srs_string_replace(vhost, "[vhost]", req->vhost);
        
        url = srs_generate_rtmp_url(server, port, req->host, vhost, req->app, req->stream, req->param);
    }
    
    // open socket.
    srs_freep(sdk);
    srs_utime_t cto = SRS_EDGE_FORWARDER_TIMEOUT;
    srs_utime_t sto = SRS_CONSTS_RTMP_TIMEOUT;
    sdk = new SrsSimpleRtmpClient(url, cto, sto);

    // Create a client span and store it to an AMF0 propagator.
    // Note that we are able to load the span from coroutine context because in the same coroutine.
    ISrsApmSpan* span_client = _srs_apm->inject(_srs_apm->span("edge-push")->set_kind(SrsApmKindClient)->as_child(_srs_apm->load()), sdk->extra_args());
    SrsAutoFree(ISrsApmSpan, span_client);
    
    if ((err = sdk->connect()) != srs_success) {
        return srs_error_wrap(err, "sdk connect %s failed, cto=%dms, sto=%dms.", url.c_str(), srsu2msi(cto), srsu2msi(sto));
    }

    // For RTMP client, we pass the vhost in tcUrl when connecting,
    // so we publish without vhost in stream.
    string stream;
    if ((err = sdk->publish(_srs_config->get_chunk_size(req->vhost), false, &stream)) != srs_success) {
        return srs_error_wrap(err, "sdk publish");
    }
    
    srs_freep(trd);
    trd = new SrsSTCoroutine("edge-fwr", this, _srs_context->get_id());
    
    if ((err = trd->start()) != srs_success) {
        return srs_error_wrap(err, "coroutine");
    }

    srs_trace("edge-fwr publish url %s, stream=%s%s as %s", url.c_str(), req->stream.c_str(), req->param.c_str(), stream.c_str());
    
    return err;
}

void SrsEdgeForwarder::stop()
{
    trd->stop();
    queue->clear();
    srs_freep(sdk);
}

// when error, edge ingester sleep for a while and retry.
#define SRS_EDGE_FORWARDER_CIMS (3 * SRS_UTIME_SECONDS)

srs_error_t SrsEdgeForwarder::cycle()
{
    srs_error_t err = srs_success;
    
    while (true) {
        // We always check status first.
        // @see https://github.com/ossrs/srs/issues/1634#issuecomment-597571561
        if ((err = trd->pull()) != srs_success) {
            return srs_error_wrap(err, "thread pull");
        }

        if ((err = do_cycle()) != srs_success) {
            return srs_error_wrap(err, "do cycle");
        }

        srs_usleep(SRS_EDGE_FORWARDER_CIMS);
    }
    
    return err;
}

#define SYS_MAX_EDGE_SEND_MSGS 128

srs_error_t SrsEdgeForwarder::do_cycle()
{
    srs_error_t err = srs_success;
    
    sdk->set_recv_timeout(SRS_CONSTS_RTMP_PULSE);
    
    SrsPithyPrint* pprint = SrsPithyPrint::create_edge();
    SrsAutoFree(SrsPithyPrint, pprint);
    
    SrsMessageArray msgs(SYS_MAX_EDGE_SEND_MSGS);
    
    while (true) {
        if ((err = trd->pull()) != srs_success) {
            return srs_error_wrap(err, "edge forward pull");
        }
        
        if (send_error_code != ERROR_SUCCESS) {
            srs_usleep(SRS_EDGE_FORWARDER_TIMEOUT);
            continue;
        }
        
        // read from client.
        if (true) {
            SrsCommonMessage* msg = NULL;
            err = sdk->recv_message(&msg);
            
            if (err != srs_success && srs_error_code(err) != ERROR_SOCKET_TIMEOUT) {
                srs_error("edge push get server control message failed. err=%s", srs_error_desc(err).c_str());
                send_error_code = srs_error_code(err);
                srs_error_reset(err);
                continue;
            }
            
            srs_error_reset(err);
            srs_freep(msg);
        }
        
        // forward all messages.
        // each msg in msgs.msgs must be free, for the SrsMessageArray never free them.
        int count = 0;
        if ((err = queue->dump_packets(msgs.max, msgs.msgs, count)) != srs_success) {
            return srs_error_wrap(err, "queue dumps packets");
        }
        
        pprint->elapse();
        
        // pithy print
        if (pprint->can_print()) {
            sdk->kbps_sample(SRS_CONSTS_LOG_EDGE_PUBLISH, pprint->age(), count);
        }
        
        // ignore when no messages.
        if (count <= 0) {
            srs_verbose("edge no packets to push.");
            continue;
        }
        
        // sendout messages, all messages are freed by send_and_free_messages().
        if ((err = sdk->send_and_free_messages(msgs.msgs, count)) != srs_success) {
            return srs_error_wrap(err, "send messages");
        }
    }
    
    return err;
}

srs_error_t SrsEdgeForwarder::proxy(SrsCommonMessage* msg)
{
    srs_error_t err = srs_success;
    
    if (send_error_code != ERROR_SUCCESS) {
        return srs_error_new(send_error_code, "edge forwarder");
    }
    
    // the msg is auto free by source,
    // so we just ignore, or copy then send it.
    if (msg->size <= 0
        || msg->header.is_set_chunk_size()
        || msg->header.is_window_ackledgement_size()
        || msg->header.is_ackledgement()) {
        return err;
    }
    
    SrsSharedPtrMessage copy;
    if ((err = copy.create(msg)) != srs_success) {
        return srs_error_wrap(err, "create message");
    }
    
    copy.stream_id = sdk->sid();
    if ((err = queue->enqueue(copy.copy())) != srs_success) {
        return srs_error_wrap(err, "enqueue message");
    }
    
    return err;
}

SrsPlayEdge::SrsPlayEdge()
{
    state = SrsEdgeStateInit;
    ingester = new SrsEdgeIngester();
}

SrsPlayEdge::~SrsPlayEdge()
{
    srs_freep(ingester);
}

srs_error_t SrsPlayEdge::initialize(SrsLiveSource* source, SrsRequest* req)
{
    srs_error_t err = srs_success;
    
    if ((err = ingester->initialize(source, this, req)) != srs_success) {
        return srs_error_wrap(err, "ingester(pull)");
    }
    
    return err;
}

srs_error_t SrsPlayEdge::on_client_play()
{
    srs_error_t err = srs_success;
    
    // start ingest when init state.
    if (state == SrsEdgeStateInit) {
        state = SrsEdgeStatePlay;
        err = ingester->start();
    } else if (state == SrsEdgeStateIngestStopping) {
        return srs_error_new(ERROR_RTMP_EDGE_PLAY_STATE, "state is stopping");
    }

    // APM bind client span to edge span, which fetch stream from upstream server.
    // We create a new span to link the two span, because these two spans might be ended.
    if (ingester->span() && _srs_apm->load()) {
        ISrsApmSpan* from = _srs_apm->span("play-link")->as_child(_srs_apm->load());
        ISrsApmSpan* to = _srs_apm->span("edge-link")->as_child(ingester->span())->link(from);
        srs_freep(from); srs_freep(to);
    }
    
    return err;
}

void SrsPlayEdge::on_all_client_stop()
{
    // when all client disconnected,
    // and edge is ingesting origin stream, abort it.
    if (state == SrsEdgeStatePlay || state == SrsEdgeStateIngestConnected) {
        SrsEdgeState pstate = state;
        state = SrsEdgeStateIngestStopping;

        ingester->stop();

        state = SrsEdgeStateInit;
        srs_trace("edge change from %d to %d then %d (init).", pstate, SrsEdgeStateIngestStopping, state);
        
        return;
    }
}

string SrsPlayEdge::get_curr_origin()
{
    return ingester->get_curr_origin();
}

srs_error_t SrsPlayEdge::on_ingest_play()
{
    srs_error_t err = srs_success;
    
    // when already connected(for instance, reconnect for error), ignore.
    if (state == SrsEdgeStateIngestConnected) {
        return err;
    }
    
    srs_assert(state == SrsEdgeStatePlay);
    
    SrsEdgeState pstate = state;
    state = SrsEdgeStateIngestConnected;
    srs_trace("edge change from %d to state %d (pull).", pstate, state);
    
    return err;
}

SrsPublishEdge::SrsPublishEdge()
{
    state = SrsEdgeStateInit;
    forwarder = new SrsEdgeForwarder();
}

SrsPublishEdge::~SrsPublishEdge()
{
    srs_freep(forwarder);
}

void SrsPublishEdge::set_queue_size(srs_utime_t queue_size)
{
    return forwarder->set_queue_size(queue_size);
}

srs_error_t SrsPublishEdge::initialize(SrsLiveSource* source, SrsRequest* req)
{
    srs_error_t err = srs_success;
    
    if ((err = forwarder->initialize(source, this, req)) != srs_success) {
        return srs_error_wrap(err, "forwarder(push)");
    }
    
    return err;
}

bool SrsPublishEdge::can_publish()
{
    return state != SrsEdgeStatePublish;
}

srs_error_t SrsPublishEdge::on_client_publish()
{
    srs_error_t err = srs_success;
    
    // error when not init state.
    if (state != SrsEdgeStateInit) {
        return srs_error_new(ERROR_RTMP_EDGE_PUBLISH_STATE, "invalid state");
    }
    
    // to avoid multiple publish the same stream on the same edge,
    // directly enter the publish stage.
    if (true) {
        SrsEdgeState pstate = state;
        state = SrsEdgeStatePublish;
        srs_trace("edge change from %d to state %d (push).", pstate, state);
    }
    
    // start to forward stream to origin.
    err = forwarder->start();
    
    // when failed, revert to init
    if (err != srs_success) {
        SrsEdgeState pstate = state;
        state = SrsEdgeStateInit;
        srs_trace("edge revert from %d to state %d (push), error %s", pstate, state, srs_error_desc(err).c_str());
    }
    
    return err;
}

srs_error_t SrsPublishEdge::on_proxy_publish(SrsCommonMessage* msg)
{
    return forwarder->proxy(msg);
}

void SrsPublishEdge::on_proxy_unpublish()
{
    if (state == SrsEdgeStatePublish) {
        forwarder->stop();
    }
    
    SrsEdgeState pstate = state;
    state = SrsEdgeStateInit;
    srs_trace("edge change from %d to state %d (init).", pstate, state);
}
<|MERGE_RESOLUTION|>--- conflicted
+++ resolved
@@ -492,16 +492,14 @@
             srs_freep(err);
         }
 
-<<<<<<< HEAD
         srs_assert(span_main_);
         ISrsApmSpan* stop = _srs_apm->span("edge-stop")->set_kind(SrsApmKindConsumer)->as_child(span_main_)->end();
         srs_freep(stop);
-=======
+
         // Check whether coroutine is stopped, see https://github.com/ossrs/srs/issues/2901
         if ((err = trd->pull()) != srs_success) {
             return srs_error_wrap(err, "edge ingester");
         }
->>>>>>> 202b463e
 
         srs_usleep(SRS_EDGE_INGESTER_CIMS);
     }
