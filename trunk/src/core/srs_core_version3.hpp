/**
 * The MIT License (MIT)
 *
 * Copyright (c) 2013-2021 Winlin
 *
 * Permission is hereby granted, free of charge, to any person obtaining a copy of
 * this software and associated documentation files (the "Software"), to deal in
 * the Software without restriction, including without limitation the rights to
 * use, copy, modify, merge, publish, distribute, sublicense, and/or sell copies of
 * the Software, and to permit persons to whom the Software is furnished to do so,
 * subject to the following conditions:
 *
 * The above copyright notice and this permission notice shall be included in all
 * copies or substantial portions of the Software.
 *
 * THE SOFTWARE IS PROVIDED "AS IS", WITHOUT WARRANTY OF ANY KIND, EXPRESS OR
 * IMPLIED, INCLUDING BUT NOT LIMITED TO THE WARRANTIES OF MERCHANTABILITY, FITNESS
 * FOR A PARTICULAR PURPOSE AND NONINFRINGEMENT. IN NO EVENT SHALL THE AUTHORS OR
 * COPYRIGHT HOLDERS BE LIABLE FOR ANY CLAIM, DAMAGES OR OTHER LIABILITY, WHETHER
 * IN AN ACTION OF CONTRACT, TORT OR OTHERWISE, ARISING FROM, OUT OF OR IN
 * CONNECTION WITH THE SOFTWARE OR THE USE OR OTHER DEALINGS IN THE SOFTWARE.
 */

#ifndef SRS_CORE_VERSION3_HPP
#define SRS_CORE_VERSION3_HPP

<<<<<<< HEAD
#define VERSION_MAJOR       3
#define VERSION_MINOR       0
#define SRS_VERSION3_REVISION 160
=======
#define SRS_VERSION3_REVISION 161
>>>>>>> 061edbf8

#endif<|MERGE_RESOLUTION|>--- conflicted
+++ resolved
@@ -24,12 +24,8 @@
 #ifndef SRS_CORE_VERSION3_HPP
 #define SRS_CORE_VERSION3_HPP
 
-<<<<<<< HEAD
 #define VERSION_MAJOR       3
 #define VERSION_MINOR       0
-#define SRS_VERSION3_REVISION 160
-=======
 #define SRS_VERSION3_REVISION 161
->>>>>>> 061edbf8
 
 #endif