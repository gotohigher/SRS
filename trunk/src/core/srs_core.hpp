/*
The MIT License (MIT)

Copyright (c) 2013-2015 SRS(simple-rtmp-server)

Permission is hereby granted, free of charge, to any person obtaining a copy of
this software and associated documentation files (the "Software"), to deal in
the Software without restriction, including without limitation the rights to
use, copy, modify, merge, publish, distribute, sublicense, and/or sell copies of
the Software, and to permit persons to whom the Software is furnished to do so,
subject to the following conditions:

The above copyright notice and this permission notice shall be included in all
copies or substantial portions of the Software.

THE SOFTWARE IS PROVIDED "AS IS", WITHOUT WARRANTY OF ANY KIND, EXPRESS OR
IMPLIED, INCLUDING BUT NOT LIMITED TO THE WARRANTIES OF MERCHANTABILITY, FITNESS
FOR A PARTICULAR PURPOSE AND NONINFRINGEMENT. IN NO EVENT SHALL THE AUTHORS OR
COPYRIGHT HOLDERS BE LIABLE FOR ANY CLAIM, DAMAGES OR OTHER LIABILITY, WHETHER
IN AN ACTION OF CONTRACT, TORT OR OTHERWISE, ARISING FROM, OUT OF OR IN
CONNECTION WITH THE SOFTWARE OR THE USE OR OTHER DEALINGS IN THE SOFTWARE.
*/

#ifndef SRS_CORE_HPP
#define SRS_CORE_HPP

/*
#include <srs_core.hpp>
*/

// current release version
#define VERSION_MAJOR       3
#define VERSION_MINOR       0
<<<<<<< HEAD
#define VERSION_REVISION    4
=======
#define VERSION_REVISION    192
>>>>>>> 30e0f521

// server info.
#define RTMP_SIG_SRS_KEY "SRS"
#define RTMP_SIG_SRS_CODE "OuXuli"
#define RTMP_SIG_SRS_ROLE "cluster"
#define RTMP_SIG_SRS_NAME RTMP_SIG_SRS_KEY"(Simple RTMP Server)"
#define RTMP_SIG_SRS_URL_SHORT "github.com/simple-rtmp-server/srs"
#define RTMP_SIG_SRS_URL "https://"RTMP_SIG_SRS_URL_SHORT
#define RTMP_SIG_SRS_WEB "http://ossrs.net"
#define RTMP_SIG_SRS_EMAIL "winlin@vip.126.com"
#define RTMP_SIG_SRS_LICENSE "The MIT License (MIT)"
#define RTMP_SIG_SRS_COPYRIGHT "Copyright (c) 2013-2015 SRS(simple-rtmp-server)"
#define RTMP_SIG_SRS_PRIMARY "SRS/"VERSION_STABLE_BRANCH
#define RTMP_SIG_SRS_AUTHROS "winlin,wenjie.zhao"
#define RTMP_SIG_SRS_CONTRIBUTORS_URL RTMP_SIG_SRS_URL"/blob/master/AUTHORS.txt"
#define RTMP_SIG_SRS_HANDSHAKE RTMP_SIG_SRS_KEY"("RTMP_SIG_SRS_VERSION")"
#define RTMP_SIG_SRS_RELEASE RTMP_SIG_SRS_URL"/tree/1.0release"
#define RTMP_SIG_SRS_ISSUES(id) RTMP_SIG_SRS_URL"/issues/"#id
#define RTMP_SIG_SRS_VERSION SRS_XSTR(VERSION_MAJOR)"."SRS_XSTR(VERSION_MINOR)"."SRS_XSTR(VERSION_REVISION)
#define RTMP_SIG_SRS_SERVER RTMP_SIG_SRS_KEY"/"RTMP_SIG_SRS_VERSION"("RTMP_SIG_SRS_CODE")"

// stable major version
#define VERSION_STABLE 1
#define VERSION_STABLE_BRANCH SRS_XSTR(VERSION_STABLE)".0release"

// internal macros, covert macro values to str,
// see: read https://gcc.gnu.org/onlinedocs/cpp/Stringification.html#Stringification
#define SRS_XSTR(v) SRS_INTERNAL_STR(v)
#define SRS_INTERNAL_STR(v) #v

/**
* the core provides the common defined macros, utilities,
* user must include the srs_core.hpp before any header, or maybe 
* build failed.
*/

// for 32bit os, 2G big file limit for unistd io, 
// ie. read/write/lseek to use 64bits size for huge file.
#ifndef _FILE_OFFSET_BITS
    #define _FILE_OFFSET_BITS 64
#endif

// for int64_t print using PRId64 format.
#ifndef __STDC_FORMAT_MACROS
    #define __STDC_FORMAT_MACROS
#endif

// for srs-librtmp, @see https://github.com/simple-rtmp-server/srs/issues/213
#ifndef _WIN32
#include <inttypes.h>
#endif

#include <assert.h>
#define srs_assert(expression) assert(expression)

#include <stddef.h>
#include <sys/types.h>

// generated by configure.
#include <srs_auto_headers.hpp>
// important performance options.
#include <srs_core_performance.hpp>

// free the p and set to NULL.
// p must be a T*.
#define srs_freep(p) \
    if (p) { \
        delete p; \
        p = NULL; \
    } \
    (void)0
// sometimes, the freepa is useless,
// it's recomments to free each elem explicit.
// so we remove the srs_freepa utility.

/**
* disable copy constructor of class,
* to avoid the memory leak or corrupt by copy instance.
*/
#define disable_default_copy(className)\
    private:\
        /** \
        * disable the copy constructor and operator=, donot allow directly copy. \
        */ \
        className(const className&); \
        className& operator= (const className&)

/**
 * important check for st(state-threads),
 * only support the following cpus:
 *      1. i386/amd64/x86_64
 *      2. arm, glibc <= 2.15
 */
#if !defined(__amd64__) && !defined(__x86_64__) && !defined(__i386__) && !defined(__arm__)
    #error "only support i386/amd64/x86_64/arm cpu"
#endif
#if defined(__arm__) && __GLIBC__ != 2 || __GLIBC_MINOR__ > 15
    #error "for arm, only support glibc <= 2.15"
#endif

#endif<|MERGE_RESOLUTION|>--- conflicted
+++ resolved
@@ -31,11 +31,7 @@
 // current release version
 #define VERSION_MAJOR       3
 #define VERSION_MINOR       0
-<<<<<<< HEAD
 #define VERSION_REVISION    4
-=======
-#define VERSION_REVISION    192
->>>>>>> 30e0f521
 
 // server info.
 #define RTMP_SIG_SRS_KEY "SRS"
