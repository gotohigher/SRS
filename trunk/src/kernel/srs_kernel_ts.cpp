/**
 * The MIT License (MIT)
 *
 * Copyright (c) 2013-2017 OSSRS(winlin)
 *
 * Permission is hereby granted, free of charge, to any person obtaining a copy of
 * this software and associated documentation files (the "Software"), to deal in
 * the Software without restriction, including without limitation the rights to
 * use, copy, modify, merge, publish, distribute, sublicense, and/or sell copies of
 * the Software, and to permit persons to whom the Software is furnished to do so,
 * subject to the following conditions:
 *
 * The above copyright notice and this permission notice shall be included in all
 * copies or substantial portions of the Software.
 *
 * THE SOFTWARE IS PROVIDED "AS IS", WITHOUT WARRANTY OF ANY KIND, EXPRESS OR
 * IMPLIED, INCLUDING BUT NOT LIMITED TO THE WARRANTIES OF MERCHANTABILITY, FITNESS
 * FOR A PARTICULAR PURPOSE AND NONINFRINGEMENT. IN NO EVENT SHALL THE AUTHORS OR
 * COPYRIGHT HOLDERS BE LIABLE FOR ANY CLAIM, DAMAGES OR OTHER LIABILITY, WHETHER
 * IN AN ACTION OF CONTRACT, TORT OR OTHERWISE, ARISING FROM, OUT OF OR IN
 * CONNECTION WITH THE SOFTWARE OR THE USE OR OTHER DEALINGS IN THE SOFTWARE.
 */

#include <srs_kernel_ts.hpp>

#if !defined(SRS_EXPORT_LIBRTMP)

// for srs-librtmp, @see https://github.com/ossrs/srs/issues/213
#ifndef _WIN32
#include <unistd.h>
#endif

#include <fcntl.h>
#include <sstream>
using namespace std;

#include <srs_kernel_log.hpp>
#include <srs_kernel_error.hpp>
#include <srs_kernel_file.hpp>
#include <srs_kernel_codec.hpp>
#include <srs_kernel_stream.hpp>
#include <srs_kernel_utility.hpp>
#include <srs_kernel_buffer.hpp>
#include <srs_core_autofree.hpp>

// in ms, for HLS aac sync time.
#define SRS_CONF_DEFAULT_AAC_SYNC 100

// @see: ngx_rtmp_hls_audio
/* We assume here AAC frame size is 1024
 * Need to handle AAC frames with frame size of 960 */
#define _SRS_AAC_SAMPLE_SIZE 1024

// the mpegts header specifed the video/audio pid.
#define TS_PMT_NUMBER 1
#define TS_PMT_PID 0x1001
#define TS_VIDEO_AVC_PID 0x100
#define TS_AUDIO_AAC_PID 0x101
#define TS_AUDIO_MP3_PID 0x102

string srs_ts_stream2string(SrsTsStream stream)
{
    switch (stream) {
        case SrsTsStreamReserved: return "Reserved";
        case SrsTsStreamAudioMp3: return "MP3";
        case SrsTsStreamAudioAAC: return "AAC";
        case SrsTsStreamAudioAC3: return "AC3";
        case SrsTsStreamAudioDTS: return "AudioDTS";
        case SrsTsStreamVideoH264: return "H.264";
        case SrsTsStreamVideoMpeg4: return "MP4";
        case SrsTsStreamAudioMpeg4: return "MP4A";
        default: return "Other";
    }
}

SrsTsChannel::SrsTsChannel()
{
    pid = 0;
    apply = SrsTsPidApplyReserved;
    stream = SrsTsStreamReserved;
    msg = NULL;
    continuity_counter = 0;
    context = NULL;
}

SrsTsChannel::~SrsTsChannel()
{
    srs_freep(msg);
}

SrsTsMessage::SrsTsMessage(SrsTsChannel* c, SrsTsPacket* p)
{
    channel = c;
    packet = p;
    
    dts = pts = 0;
    sid = (SrsTsPESStreamId)0x00;
    continuity_counter = 0;
    PES_packet_length = 0;
    payload = new SrsSimpleStream();
    is_discontinuity = false;
    
    start_pts = 0;
    write_pcr = false;
}

SrsTsMessage::~SrsTsMessage()
{
    srs_freep(payload);
}

int SrsTsMessage::dump(SrsBuffer* stream, int* pnb_bytes)
{
    int ret = ERROR_SUCCESS;
    
    if (stream->empty()) {
        return ret;
    }
    
    // xB
    int nb_bytes = stream->size() - stream->pos();
    if (PES_packet_length > 0) {
        nb_bytes = srs_min(nb_bytes, PES_packet_length - payload->length());
    }
    
    if (nb_bytes > 0) {
        if (!stream->require(nb_bytes)) {
            ret = ERROR_STREAM_CASTER_TS_PSE;
            srs_error("ts: dump PSE bytes failed, requires=%dB. ret=%d", nb_bytes, ret);
            return ret;
        }
        
        payload->append(stream->data() + stream->pos(), nb_bytes);
        stream->skip(nb_bytes);
    }
    
    *pnb_bytes = nb_bytes;
    
    return ret;
}

bool SrsTsMessage::completed(int8_t payload_unit_start_indicator)
{
    if (PES_packet_length == 0) {
        return payload_unit_start_indicator;
    }
    return payload->length() >= PES_packet_length;
}

bool SrsTsMessage::fresh()
{
    return payload->length() == 0;
}

bool SrsTsMessage::is_audio()
{
    return ((sid >> 5) & 0x07) == SrsTsPESStreamIdAudioChecker;
}

bool SrsTsMessage::is_video()
{
    return ((sid >> 4) & 0x0f) == SrsTsPESStreamIdVideoChecker;
}

int SrsTsMessage::stream_number()
{
    if (is_audio()) {
        return sid & 0x1f;
    } else if (is_video()) {
        return sid & 0x0f;
    }
    return -1;
}

SrsTsMessage* SrsTsMessage::detach()
{
    // @remark the packet cannot be used, but channel is ok.
    SrsTsMessage* cp = new SrsTsMessage(channel, NULL);
    cp->start_pts = start_pts;
    cp->write_pcr = write_pcr;
    cp->is_discontinuity = is_discontinuity;
    cp->dts = dts;
    cp->pts = pts;
    cp->sid = sid;
    cp->PES_packet_length = PES_packet_length;
    cp->continuity_counter = continuity_counter;
    cp->payload = payload;
    payload = NULL;
    return cp;
}

ISrsTsHandler::ISrsTsHandler()
{
}

ISrsTsHandler::~ISrsTsHandler()
{
}

SrsTsContext::SrsTsContext()
{
    ready = false;
    pure_audio = false;
    sync_byte = 0x47; // ts default sync byte.
    vcodec = SrsVideoCodecIdReserved;
    acodec = SrsAudioCodecIdReserved1;
}

SrsTsContext::~SrsTsContext()
{
    std::map<int, SrsTsChannel*>::iterator it;
    for (it = pids.begin(); it != pids.end(); ++it) {
        SrsTsChannel* channel = it->second;
        srs_freep(channel);
    }
    pids.clear();
}

bool SrsTsContext::is_pure_audio()
{
    return pure_audio;
}

void SrsTsContext::on_pmt_parsed()
{
    pure_audio = true;
    
    std::map<int, SrsTsChannel*>::iterator it;
    for (it = pids.begin(); it != pids.end(); ++it) {
        SrsTsChannel* channel = it->second;
        if (channel->apply == SrsTsPidApplyVideo) {
            pure_audio = false;
        }
    }
}

void SrsTsContext::reset()
{
<<<<<<< HEAD
    vcodec = SrsVideoCodecIdReserved;
    acodec = SrsAudioCodecIdReserved1;
=======
    ready = false;
    vcodec = SrsCodecVideoReserved;
    acodec = SrsCodecAudioReserved1;
>>>>>>> f70813d2
}

SrsTsChannel* SrsTsContext::get(int pid)
{
    if (pids.find(pid) == pids.end()) {
        return NULL;
    }
    return pids[pid];
}

void SrsTsContext::set(int pid, SrsTsPidApply apply_pid, SrsTsStream stream)
{
    SrsTsChannel* channel = NULL;
    
    if (pids.find(pid) == pids.end()) {
        channel = new SrsTsChannel();
        channel->context = this;
        pids[pid] = channel;
    } else {
        channel = pids[pid];
    }
    
    channel->pid = pid;
    channel->apply = apply_pid;
    channel->stream = stream;
}

int SrsTsContext::decode(SrsBuffer* stream, ISrsTsHandler* handler)
{
    int ret = ERROR_SUCCESS;
    
    // parse util EOF of stream.
    // for example, parse multiple times for the PES_packet_length(0) packet.
    while (!stream->empty()) {
        SrsTsPacket* packet = new SrsTsPacket(this);
        SrsAutoFree(SrsTsPacket, packet);
        
        SrsTsMessage* msg = NULL;
        if ((ret = packet->decode(stream, &msg)) != ERROR_SUCCESS) {
            srs_error("mpegts: decode ts packet failed. ret=%d", ret);
            return ret;
        }
        
        if (!msg) {
            continue;
        }
        SrsAutoFree(SrsTsMessage, msg);
        
        if ((ret = handler->on_ts_message(msg)) != ERROR_SUCCESS) {
            srs_error("mpegts: handler ts message failed. ret=%d", ret);
            return ret;
        }
    }
    
    return ret;
}

int SrsTsContext::encode(SrsFileWriter* writer, SrsTsMessage* msg, SrsVideoCodecId vc, SrsAudioCodecId ac)
{
    int ret = ERROR_SUCCESS;
    
    SrsTsStream vs, as;
    int16_t video_pid = 0, audio_pid = 0;
    switch (vc) {
        case SrsVideoCodecIdAVC:
            vs = SrsTsStreamVideoH264;
            video_pid = TS_VIDEO_AVC_PID;
            break;
        case SrsVideoCodecIdDisabled:
            vs = SrsTsStreamReserved;
            break;
        case SrsVideoCodecIdReserved:
        case SrsVideoCodecIdReserved1:
        case SrsVideoCodecIdReserved2:
        case SrsVideoCodecIdSorensonH263:
        case SrsVideoCodecIdScreenVideo:
        case SrsVideoCodecIdOn2VP6:
        case SrsVideoCodecIdOn2VP6WithAlphaChannel:
        case SrsVideoCodecIdScreenVideoVersion2:
            vs = SrsTsStreamReserved;
            break;
    }
    switch (ac) {
        case SrsAudioCodecIdAAC:
            as = SrsTsStreamAudioAAC;
            audio_pid = TS_AUDIO_AAC_PID;
            break;
        case SrsAudioCodecIdMP3:
            as = SrsTsStreamAudioMp3;
            audio_pid = TS_AUDIO_MP3_PID;
            break;
        case SrsAudioCodecIdDisabled:
            as = SrsTsStreamReserved;
            break;
        case SrsAudioCodecIdReserved1:
        case SrsAudioCodecIdLinearPCMPlatformEndian:
        case SrsAudioCodecIdADPCM:
        case SrsAudioCodecIdLinearPCMLittleEndian:
        case SrsAudioCodecIdNellymoser16kHzMono:
        case SrsAudioCodecIdNellymoser8kHzMono:
        case SrsAudioCodecIdNellymoser:
        case SrsAudioCodecIdReservedG711AlawLogarithmicPCM:
        case SrsAudioCodecIdReservedG711MuLawLogarithmicPCM:
        case SrsAudioCodecIdReserved:
        case SrsAudioCodecIdSpeex:
        case SrsAudioCodecIdReservedMP3_8kHz:
        case SrsAudioCodecIdReservedDeviceSpecificSound:
            as = SrsTsStreamReserved;
            break;
    }
    
    if (as == SrsTsStreamReserved && vs == SrsTsStreamReserved) {
        ret = ERROR_HLS_NO_STREAM;
        srs_error("hls: no video or audio stream, vcodec=%d, acodec=%d. ret=%d", vc, ac, ret);
        return ret;
    }
    
    // when any codec changed, write PAT/PMT table.
    if (vcodec != vc || acodec != ac) {
        vcodec = vc;
        acodec = ac;
        if ((ret = encode_pat_pmt(writer, video_pid, vs, audio_pid, as)) != ERROR_SUCCESS) {
            return ret;
        }
    }
    
    // encode the media frame to PES packets over TS.
    if (msg->is_audio()) {
        return encode_pes(writer, msg, audio_pid, as, vs == SrsTsStreamReserved);
    } else {
        return encode_pes(writer, msg, video_pid, vs, vs == SrsTsStreamReserved);
    }
}

void SrsTsContext::set_sync_byte(int8_t sb)
{
    sync_byte = sb;
}

int SrsTsContext::encode_pat_pmt(SrsFileWriter* writer, int16_t vpid, SrsTsStream vs, int16_t apid, SrsTsStream as)
{
    int ret = ERROR_SUCCESS;
    
    if (vs != SrsTsStreamVideoH264 && as != SrsTsStreamAudioAAC && as != SrsTsStreamAudioMp3) {
        ret = ERROR_HLS_NO_STREAM;
        srs_error("hls: no pmt pcr pid, vs=%d, as=%d. ret=%d", vs, as, ret);
        return ret;
    }
    
    int16_t pmt_number = TS_PMT_NUMBER;
    int16_t pmt_pid = TS_PMT_PID;
    if (true) {
        SrsTsPacket* pkt = SrsTsPacket::create_pat(this, pmt_number, pmt_pid);
        SrsAutoFree(SrsTsPacket, pkt);
        
        pkt->sync_byte = sync_byte;
        
        char* buf = new char[SRS_TS_PACKET_SIZE];
        SrsAutoFreeA(char, buf);
        
        // set the left bytes with 0xFF.
        int nb_buf = pkt->size();
        srs_assert(nb_buf < SRS_TS_PACKET_SIZE);
        memset(buf + nb_buf, 0xFF, SRS_TS_PACKET_SIZE - nb_buf);
        
        SrsBuffer stream;
        if ((ret = stream.initialize(buf, nb_buf)) != ERROR_SUCCESS) {
            return ret;
        }
        if ((ret = pkt->encode(&stream)) != ERROR_SUCCESS) {
            srs_error("ts encode ts packet failed. ret=%d", ret);
            return ret;
        }
        if ((ret = writer->write(buf, SRS_TS_PACKET_SIZE, NULL)) != ERROR_SUCCESS) {
            srs_error("ts write ts packet failed. ret=%d", ret);
            return ret;
        }
    }
    if (true) {
        SrsTsPacket* pkt = SrsTsPacket::create_pmt(this, pmt_number, pmt_pid, vpid, vs, apid, as);
        SrsAutoFree(SrsTsPacket, pkt);
        
        pkt->sync_byte = sync_byte;
        
        char* buf = new char[SRS_TS_PACKET_SIZE];
        SrsAutoFreeA(char, buf);
        
        // set the left bytes with 0xFF.
        int nb_buf = pkt->size();
        srs_assert(nb_buf < SRS_TS_PACKET_SIZE);
        memset(buf + nb_buf, 0xFF, SRS_TS_PACKET_SIZE - nb_buf);
        
        SrsBuffer stream;
        if ((ret = stream.initialize(buf, nb_buf)) != ERROR_SUCCESS) {
            return ret;
        }
        if ((ret = pkt->encode(&stream)) != ERROR_SUCCESS) {
            srs_error("ts encode ts packet failed. ret=%d", ret);
            return ret;
        }
        if ((ret = writer->write(buf, SRS_TS_PACKET_SIZE, NULL)) != ERROR_SUCCESS) {
            srs_error("ts write ts packet failed. ret=%d", ret);
            return ret;
        }
    }
    
<<<<<<< HEAD
=======
    // When PAT and PMT are writen, the context is ready now.
    ready = true;

>>>>>>> f70813d2
    return ret;
}

int SrsTsContext::encode_pes(SrsFileWriter* writer, SrsTsMessage* msg, int16_t pid, SrsTsStream sid, bool pure_audio)
{
    int ret = ERROR_SUCCESS;
    
<<<<<<< HEAD
=======
    // Sometimes, the context is not ready(PAT/PMT write failed), error in this situation.
    if (!ready) {
        ret = ERROR_TS_CONTEXT_NOT_READY;
        srs_error("TS: context not ready, ret=%d", ret);
        return ret;
    }

>>>>>>> f70813d2
    if (msg->payload->length() == 0) {
        return ret;
    }
    
    if (sid != SrsTsStreamVideoH264 && sid != SrsTsStreamAudioMp3 && sid != SrsTsStreamAudioAAC) {
        srs_info("ts: ignore the unknown stream, sid=%d", sid);
        return ret;
    }
    
    SrsTsChannel* channel = get(pid);
    srs_assert(channel);
    
    char* start = msg->payload->bytes();
    char* end = start + msg->payload->length();
    char* p = start;
    
    while (p < end) {
        SrsTsPacket* pkt = NULL;
        if (p == start) {
            // write pcr according to message.
            bool write_pcr = msg->write_pcr;
            
            // for pure audio, always write pcr.
            // TODO: FIXME: maybe only need to write at begin and end of ts.
            if (pure_audio && msg->is_audio()) {
                write_pcr = true;
            }
            
            // it's ok to set pcr equals to dts,
            // @see https://github.com/ossrs/srs/issues/311
            // Fig. 3.18. Program Clock Reference of Digital-Video-and-Audio-Broadcasting-Technology, page 65
            // In MPEG-2, these are the "Program Clock Refer- ence" (PCR) values which are
            // nothing else than an up-to-date copy of the STC counter fed into the transport
            // stream at a certain time. The data stream thus carries an accurate internal
            // "clock time". All coding and de- coding processes are controlled by this clock
            // time. To do this, the receiver, i.e. the MPEG decoder, must read out the
            // "clock time", namely the PCR values, and compare them with its own internal
            // system clock, that is to say its own 42 bit counter.
            int64_t pcr = write_pcr? msg->dts : -1;
            
            // TODO: FIXME: finger it why use discontinuity of msg.
            pkt = SrsTsPacket::create_pes_first(this,
                pid, msg->sid, channel->continuity_counter++, msg->is_discontinuity,
                pcr, msg->dts, msg->pts, msg->payload->length()
            );
        } else {
            pkt = SrsTsPacket::create_pes_continue(this, pid, msg->sid, channel->continuity_counter++);
        }
        SrsAutoFree(SrsTsPacket, pkt);
        
        pkt->sync_byte = sync_byte;
        
        char* buf = new char[SRS_TS_PACKET_SIZE];
        SrsAutoFreeA(char, buf);
        
        // set the left bytes with 0xFF.
        int nb_buf = pkt->size();
        srs_assert(nb_buf < SRS_TS_PACKET_SIZE);
        
        int left = (int)srs_min(end - p, SRS_TS_PACKET_SIZE - nb_buf);
        int nb_stuffings = SRS_TS_PACKET_SIZE - nb_buf - left;
        if (nb_stuffings > 0) {
            // set all bytes to stuffings.
            memset(buf, 0xFF, SRS_TS_PACKET_SIZE);
            
            // padding with stuffings.
            pkt->padding(nb_stuffings);
            
            // size changed, recalc it.
            nb_buf = pkt->size();
            srs_assert(nb_buf < SRS_TS_PACKET_SIZE);
            
            left = (int)srs_min(end - p, SRS_TS_PACKET_SIZE - nb_buf);
            nb_stuffings = SRS_TS_PACKET_SIZE - nb_buf - left;
            srs_assert(nb_stuffings == 0);
        }
        memcpy(buf + nb_buf, p, left);
        p += left;
        
        SrsBuffer stream;
        if ((ret = stream.initialize(buf, nb_buf)) != ERROR_SUCCESS) {
            return ret;
        }
        if ((ret = pkt->encode(&stream)) != ERROR_SUCCESS) {
            srs_error("ts encode ts packet failed. ret=%d", ret);
            return ret;
        }
        if ((ret = writer->write(buf, SRS_TS_PACKET_SIZE, NULL)) != ERROR_SUCCESS) {
            srs_error("ts write ts packet failed. ret=%d", ret);
            return ret;
        }
    }
    
    return ret;
}

SrsTsPacket::SrsTsPacket(SrsTsContext* c)
{
    context = c;
    
    sync_byte = 0;
    transport_error_indicator = 0;
    payload_unit_start_indicator = 0;
    transport_priority = 0;
    pid = SrsTsPidPAT;
    transport_scrambling_control = SrsTsScrambledDisabled;
    adaption_field_control = SrsTsAdaptationFieldTypeReserved;
    continuity_counter = 0;
    adaptation_field = NULL;
    payload = NULL;
}

SrsTsPacket::~SrsTsPacket()
{
    srs_freep(adaptation_field);
    srs_freep(payload);
}

int SrsTsPacket::decode(SrsBuffer* stream, SrsTsMessage** ppmsg)
{
    int ret = ERROR_SUCCESS;
    
    int pos = stream->pos();
    
    // 4B ts packet header.
    if (!stream->require(4)) {
        ret = ERROR_STREAM_CASTER_TS_HEADER;
        srs_error("ts: demux header failed. ret=%d", ret);
        return ret;
    }
    
    sync_byte = stream->read_1bytes();
    if (sync_byte != 0x47) {
        ret = ERROR_STREAM_CASTER_TS_SYNC_BYTE;
        srs_error("ts: sync_bytes must be 0x47, actual=%#x. ret=%d", sync_byte, ret);
        return ret;
    }
    
    int16_t pidv = stream->read_2bytes();
    transport_error_indicator = (pidv >> 15) & 0x01;
    payload_unit_start_indicator = (pidv >> 14) & 0x01;
    transport_priority = (pidv >> 13) & 0x01;
    pid = (SrsTsPid)(pidv & 0x1FFF);
    
    int8_t ccv = stream->read_1bytes();
    transport_scrambling_control = (SrsTsScrambled)((ccv >> 6) & 0x03);
    adaption_field_control = (SrsTsAdaptationFieldType)((ccv >> 4) & 0x03);
    continuity_counter = ccv & 0x0F;
    
    // TODO: FIXME: create pids map when got new pid.
    
    srs_info("ts: header sync=%#x error=%d unit_start=%d priotiry=%d pid=%d scrambling=%d adaption=%d counter=%d",
             sync_byte, transport_error_indicator, payload_unit_start_indicator, transport_priority, pid,
             transport_scrambling_control, adaption_field_control, continuity_counter);
    
    // optional: adaptation field
    if (adaption_field_control == SrsTsAdaptationFieldTypeAdaptionOnly || adaption_field_control == SrsTsAdaptationFieldTypeBoth) {
        srs_freep(adaptation_field);
        adaptation_field = new SrsTsAdaptationField(this);
        
        if ((ret = adaptation_field->decode(stream)) != ERROR_SUCCESS) {
            srs_error("ts: demux af faield. ret=%d", ret);
            return ret;
        }
        srs_verbose("ts: demux af ok.");
    }
    
    // calc the user defined data size for payload.
    int nb_payload = SRS_TS_PACKET_SIZE - (stream->pos() - pos);
    
    // optional: payload.
    if (adaption_field_control == SrsTsAdaptationFieldTypePayloadOnly || adaption_field_control == SrsTsAdaptationFieldTypeBoth) {
        if (pid == SrsTsPidPAT) {
            // 2.4.4.3 Program association Table
            srs_freep(payload);
            payload = new SrsTsPayloadPAT(this);
        } else {
            SrsTsChannel* channel = context->get(pid);
            if (channel && channel->apply == SrsTsPidApplyPMT) {
                // 2.4.4.8 Program Map Table
                srs_freep(payload);
                payload = new SrsTsPayloadPMT(this);
            } else if (channel && (channel->apply == SrsTsPidApplyVideo || channel->apply == SrsTsPidApplyAudio)) {
                // 2.4.3.6 PES packet
                srs_freep(payload);
                payload = new SrsTsPayloadPES(this);
            } else {
                // left bytes as reserved.
                stream->skip(nb_payload);
            }
        }
        
        if (payload && (ret = payload->decode(stream, ppmsg)) != ERROR_SUCCESS) {
            srs_error("ts: demux payload failed. ret=%d", ret);
            return ret;
        }
    }
    
    return ret;
}

int SrsTsPacket::size()
{
    int sz = 4;
    
    sz += adaptation_field? adaptation_field->size() : 0;
    sz += payload? payload->size() : 0;
    
    return sz;
}

int SrsTsPacket::encode(SrsBuffer* stream)
{
    int ret = ERROR_SUCCESS;
    
    // 4B ts packet header.
    if (!stream->require(4)) {
        ret = ERROR_STREAM_CASTER_TS_HEADER;
        srs_error("ts: mux header failed. ret=%d", ret);
        return ret;
    }
    
    stream->write_1bytes(sync_byte);
    
    int16_t pidv = pid & 0x1FFF;
    pidv |= (transport_priority << 13) & 0x2000;
    pidv |= (transport_error_indicator << 15) & 0x8000;
    pidv |= (payload_unit_start_indicator << 14) & 0x4000;
    stream->write_2bytes(pidv);
    
    int8_t ccv = continuity_counter & 0x0F;
    ccv |= (transport_scrambling_control << 6) & 0xC0;
    ccv |= (adaption_field_control << 4) & 0x30;
    stream->write_1bytes(ccv);
    
    srs_info("ts: header sync=%#x error=%d unit_start=%d priotiry=%d pid=%d scrambling=%d adaption=%d counter=%d",
             sync_byte, transport_error_indicator, payload_unit_start_indicator, transport_priority, pid,
             transport_scrambling_control, adaption_field_control, continuity_counter);
    
    // optional: adaptation field
    if (adaptation_field) {
        if ((ret = adaptation_field->encode(stream)) != ERROR_SUCCESS) {
            srs_error("ts: mux af faield. ret=%d", ret);
            return ret;
        }
        srs_verbose("ts: mux af ok.");
    }
    
    // optional: payload.
    if (payload) {
        if ((ret = payload->encode(stream)) != ERROR_SUCCESS) {
            srs_error("ts: mux payload failed. ret=%d", ret);
            return ret;
        }
        srs_verbose("ts: mux payload ok.");
    }
    
    return ret;
}

void SrsTsPacket::padding(int nb_stuffings)
{
    if (!adaptation_field) {
        SrsTsAdaptationField* af = new SrsTsAdaptationField(this);
        adaptation_field = af;
        
        af->adaption_field_length = 0; // calc in size.
        af->discontinuity_indicator = 0;
        af->random_access_indicator = 0;
        af->elementary_stream_priority_indicator = 0;
        af->PCR_flag = 0;
        af->OPCR_flag = 0;
        af->splicing_point_flag = 0;
        af->transport_private_data_flag = 0;
        af->adaptation_field_extension_flag = 0;
        
        // consume the af size if possible.
        nb_stuffings = srs_max(0, nb_stuffings - af->size());
    }
    
    adaptation_field->nb_af_reserved = nb_stuffings;
    
    // set payload with af.
    if (adaption_field_control == SrsTsAdaptationFieldTypePayloadOnly) {
        adaption_field_control = SrsTsAdaptationFieldTypeBoth;
    }
}

SrsTsPacket* SrsTsPacket::create_pat(SrsTsContext* context, int16_t pmt_number, int16_t pmt_pid)
{
    SrsTsPacket* pkt = new SrsTsPacket(context);
    pkt->sync_byte = 0x47;
    pkt->transport_error_indicator = 0;
    pkt->payload_unit_start_indicator = 1;
    pkt->transport_priority = 0;
    pkt->pid = SrsTsPidPAT;
    pkt->transport_scrambling_control = SrsTsScrambledDisabled;
    pkt->adaption_field_control = SrsTsAdaptationFieldTypePayloadOnly;
    pkt->continuity_counter = 0;
    pkt->adaptation_field = NULL;
    SrsTsPayloadPAT* pat = new SrsTsPayloadPAT(pkt);
    pkt->payload = pat;
    
    pat->pointer_field = 0;
    pat->table_id = SrsTsPsiIdPas;
    pat->section_syntax_indicator = 1;
    pat->section_length = 0; // calc in size.
    pat->transport_stream_id = 1;
    pat->version_number = 0;
    pat->current_next_indicator = 1;
    pat->section_number = 0;
    pat->last_section_number = 0;
    pat->programs.push_back(new SrsTsPayloadPATProgram(pmt_number, pmt_pid));
    pat->CRC_32 = 0; // calc in encode.
    return pkt;
}

SrsTsPacket* SrsTsPacket::create_pmt(SrsTsContext* context, int16_t pmt_number, int16_t pmt_pid, int16_t vpid, SrsTsStream vs, int16_t apid, SrsTsStream as)
{
    SrsTsPacket* pkt = new SrsTsPacket(context);
    pkt->sync_byte = 0x47;
    pkt->transport_error_indicator = 0;
    pkt->payload_unit_start_indicator = 1;
    pkt->transport_priority = 0;
    pkt->pid = (SrsTsPid)pmt_pid;
    pkt->transport_scrambling_control = SrsTsScrambledDisabled;
    pkt->adaption_field_control = SrsTsAdaptationFieldTypePayloadOnly;
    // TODO: FIXME: maybe should continuous in channel.
    pkt->continuity_counter = 0;
    pkt->adaptation_field = NULL;
    SrsTsPayloadPMT* pmt = new SrsTsPayloadPMT(pkt);
    pkt->payload = pmt;
    
    pmt->pointer_field = 0;
    pmt->table_id = SrsTsPsiIdPms;
    pmt->section_syntax_indicator = 1;
    pmt->section_length = 0; // calc in size.
    pmt->program_number = pmt_number;
    pmt->version_number = 0;
    pmt->current_next_indicator = 1;
    pmt->section_number = 0;
    pmt->last_section_number = 0;
    pmt->program_info_length = 0;
    
    // must got one valid codec.
    srs_assert(vs == SrsTsStreamVideoH264 || as == SrsTsStreamAudioAAC || as == SrsTsStreamAudioMp3);
    
    // if mp3 or aac specified, use audio to carry pcr.
    if (as == SrsTsStreamAudioAAC || as == SrsTsStreamAudioMp3) {
        // use audio to carray pcr by default.
        // for hls, there must be atleast one audio channel.
        pmt->PCR_PID = apid;
        pmt->infos.push_back(new SrsTsPayloadPMTESInfo(as, apid));
    }
    
    // if h.264 specified, use video to carry pcr.
    if (vs == SrsTsStreamVideoH264) {
        pmt->PCR_PID = vpid;
        pmt->infos.push_back(new SrsTsPayloadPMTESInfo(vs, vpid));
    }
    
    pmt->CRC_32 = 0; // calc in encode.
    return pkt;
}

SrsTsPacket* SrsTsPacket::create_pes_first(SrsTsContext* context,
                                           int16_t pid, SrsTsPESStreamId sid, uint8_t continuity_counter, bool discontinuity,
                                           int64_t pcr, int64_t dts, int64_t pts, int size
                                           ) {
    SrsTsPacket* pkt = new SrsTsPacket(context);
    pkt->sync_byte = 0x47;
    pkt->transport_error_indicator = 0;
    pkt->payload_unit_start_indicator = 1;
    pkt->transport_priority = 0;
    pkt->pid = (SrsTsPid)pid;
    pkt->transport_scrambling_control = SrsTsScrambledDisabled;
    pkt->adaption_field_control = SrsTsAdaptationFieldTypePayloadOnly;
    pkt->continuity_counter = continuity_counter;
    pkt->adaptation_field = NULL;
    SrsTsPayloadPES* pes = new SrsTsPayloadPES(pkt);
    pkt->payload = pes;
    
    if (pcr >= 0) {
        SrsTsAdaptationField* af = new SrsTsAdaptationField(pkt);
        pkt->adaptation_field = af;
        pkt->adaption_field_control = SrsTsAdaptationFieldTypeBoth;
        
        af->adaption_field_length = 0; // calc in size.
        af->discontinuity_indicator = discontinuity;
        af->random_access_indicator = 0;
        af->elementary_stream_priority_indicator = 0;
        af->PCR_flag = 1;
        af->OPCR_flag = 0;
        af->splicing_point_flag = 0;
        af->transport_private_data_flag = 0;
        af->adaptation_field_extension_flag = 0;
        af->program_clock_reference_base = pcr;
        af->program_clock_reference_extension = 0;
    }
    
    pes->packet_start_code_prefix = 0x01;
    pes->stream_id = (uint8_t)sid;
    pes->PES_packet_length = (size > 0xFFFF)? 0:size;
    pes->PES_scrambling_control = 0;
    pes->PES_priority = 0;
    pes->data_alignment_indicator = 0;
    pes->copyright = 0;
    pes->original_or_copy = 0;
    pes->PTS_DTS_flags = (dts == pts)? 0x02:0x03;
    pes->ESCR_flag = 0;
    pes->ES_rate_flag = 0;
    pes->DSM_trick_mode_flag = 0;
    pes->additional_copy_info_flag = 0;
    pes->PES_CRC_flag = 0;
    pes->PES_extension_flag = 0;
    pes->PES_header_data_length = 0; // calc in size.
    pes->pts = pts;
    pes->dts = dts;
    return pkt;
}

SrsTsPacket* SrsTsPacket::create_pes_continue(SrsTsContext* context, int16_t pid, SrsTsPESStreamId sid, uint8_t continuity_counter)
{
    SrsTsPacket* pkt = new SrsTsPacket(context);
    pkt->sync_byte = 0x47;
    pkt->transport_error_indicator = 0;
    pkt->payload_unit_start_indicator = 0;
    pkt->transport_priority = 0;
    pkt->pid = (SrsTsPid)pid;
    pkt->transport_scrambling_control = SrsTsScrambledDisabled;
    pkt->adaption_field_control = SrsTsAdaptationFieldTypePayloadOnly;
    pkt->continuity_counter = continuity_counter;
    pkt->adaptation_field = NULL;
    pkt->payload = NULL;
    
    return pkt;
}

SrsTsAdaptationField::SrsTsAdaptationField(SrsTsPacket* pkt)
{
    packet = pkt;
    
    adaption_field_length = 0;
    discontinuity_indicator = 0;
    random_access_indicator = 0;
    elementary_stream_priority_indicator = 0;
    PCR_flag = 0;
    OPCR_flag = 0;
    splicing_point_flag = 0;
    transport_private_data_flag = 0;
    adaptation_field_extension_flag = 0;
    program_clock_reference_base = 0;
    program_clock_reference_extension = 0;
    original_program_clock_reference_base = 0;
    original_program_clock_reference_extension = 0;
    splice_countdown = 0;
    transport_private_data_length = 0;
    transport_private_data = NULL;
    adaptation_field_extension_length = 0;
    ltw_flag = 0;
    piecewise_rate_flag = 0;
    seamless_splice_flag = 0;
    ltw_valid_flag = 0;
    ltw_offset = 0;
    piecewise_rate = 0;
    splice_type = 0;
    DTS_next_AU0 = 0;
    marker_bit0 = 0;
    DTS_next_AU1 = 0;
    marker_bit1 = 0;
    DTS_next_AU2 = 0;
    marker_bit2 = 0;
    nb_af_ext_reserved = 0;
    nb_af_reserved = 0;
    
    const1_value0 = 0x3F;
    const1_value1 = 0x1F;
    const1_value2 = 0x3F;
}

SrsTsAdaptationField::~SrsTsAdaptationField()
{
    srs_freepa(transport_private_data);
}

int SrsTsAdaptationField::decode(SrsBuffer* stream)
{
    int ret = ERROR_SUCCESS;
    
    if (!stream->require(2)) {
        ret = ERROR_STREAM_CASTER_TS_AF;
        srs_error("ts: demux af failed. ret=%d", ret);
        return ret;
    }
    adaption_field_length = stream->read_1bytes();
    
    // When the adaptation_field_control value is '11', the value of the adaptation_field_length shall
    // be in the range 0 to 182.
    if (packet->adaption_field_control == SrsTsAdaptationFieldTypeBoth && adaption_field_length > 182) {
        ret = ERROR_STREAM_CASTER_TS_AF;
        srs_error("ts: demux af length failed, must in [0, 182], actual=%d. ret=%d", adaption_field_length, ret);
        return ret;
    }
    // When the adaptation_field_control value is '10', the value of the adaptation_field_length shall
    // be 183.
    if (packet->adaption_field_control == SrsTsAdaptationFieldTypeAdaptionOnly && adaption_field_length != 183) {
        ret = ERROR_STREAM_CASTER_TS_AF;
        srs_error("ts: demux af length failed, must be 183, actual=%d. ret=%d", adaption_field_length, ret);
        return ret;
    }
    
    // no adaptation field.
    if (adaption_field_length == 0) {
        srs_info("ts: demux af empty.");
        return ret;
    }
    
    // the adaptation field start at here.
    int pos_af = stream->pos();
    int8_t tmpv = stream->read_1bytes();
    
    discontinuity_indicator = (tmpv >> 7) & 0x01;
    random_access_indicator = (tmpv >> 6) & 0x01;
    elementary_stream_priority_indicator = (tmpv >> 5) & 0x01;
    PCR_flag = (tmpv >> 4) & 0x01;
    OPCR_flag = (tmpv >> 3) & 0x01;
    splicing_point_flag = (tmpv >> 2) & 0x01;
    transport_private_data_flag = (tmpv >> 1) & 0x01;
    adaptation_field_extension_flag = tmpv & 0x01;
    
    if (PCR_flag) {
        if (!stream->require(6)) {
            ret = ERROR_STREAM_CASTER_TS_AF;
            srs_error("ts: demux af PCR_flag failed. ret=%d", ret);
            return ret;
        }
        
        char* pp = NULL;
        char* p = stream->data() + stream->pos();
        stream->skip(6);
        
        int64_t pcrv = 0;
        pp = (char*)&pcrv;
        pp[5] = *p++;
        pp[4] = *p++;
        pp[3] = *p++;
        pp[2] = *p++;
        pp[1] = *p++;
        pp[0] = *p++;
        
        // @remark, use pcr base and ignore the extension
        // @see https://github.com/ossrs/srs/issues/250#issuecomment-71349370
        program_clock_reference_extension = pcrv & 0x1ff;
        const1_value0 = (pcrv >> 9) & 0x3F;
        program_clock_reference_base = (pcrv >> 15) & 0x1ffffffffLL;
    }
    
    if (OPCR_flag) {
        if (!stream->require(6)) {
            ret = ERROR_STREAM_CASTER_TS_AF;
            srs_error("ts: demux af OPCR_flag failed. ret=%d", ret);
            return ret;
        }
        
        char* pp = NULL;
        char* p = stream->data() + stream->pos();
        stream->skip(6);
        
        int64_t opcrv = 0;
        pp = (char*)&opcrv;
        pp[5] = *p++;
        pp[4] = *p++;
        pp[3] = *p++;
        pp[2] = *p++;
        pp[1] = *p++;
        pp[0] = *p++;
        
        // @remark, use pcr base and ignore the extension
        // @see https://github.com/ossrs/srs/issues/250#issuecomment-71349370
        original_program_clock_reference_extension = opcrv & 0x1ff;
        const1_value2 = (opcrv >> 9) & 0x3F;
        original_program_clock_reference_base = (opcrv >> 15) & 0x1ffffffffLL;
    }
    
    if (splicing_point_flag) {
        if (!stream->require(1)) {
            ret = ERROR_STREAM_CASTER_TS_AF;
            srs_error("ts: demux af splicing_point_flag failed. ret=%d", ret);
            return ret;
        }
        splice_countdown = stream->read_1bytes();
    }
    
    if (transport_private_data_flag) {
        if (!stream->require(1)) {
            ret = ERROR_STREAM_CASTER_TS_AF;
            srs_error("ts: demux af transport_private_data_flag failed. ret=%d", ret);
            return ret;
        }
        transport_private_data_length = (uint8_t)stream->read_1bytes();
        
        if (transport_private_data_length> 0) {
            if (!stream->require(transport_private_data_length)) {
                ret = ERROR_STREAM_CASTER_TS_AF;
                srs_error("ts: demux af transport_private_data_flag failed. ret=%d", ret);
                return ret;
            }
            srs_freepa(transport_private_data);
            transport_private_data = new char[transport_private_data_length];
            stream->read_bytes(transport_private_data, transport_private_data_length);
        }
    }
    
    if (adaptation_field_extension_flag) {
        int pos_af_ext = stream->pos();
        
        if (!stream->require(2)) {
            ret = ERROR_STREAM_CASTER_TS_AF;
            srs_error("ts: demux af adaptation_field_extension_flag failed. ret=%d", ret);
            return ret;
        }
        adaptation_field_extension_length = (uint8_t)stream->read_1bytes();
        int8_t ltwfv = stream->read_1bytes();
        
        piecewise_rate_flag = (ltwfv >> 6) & 0x01;
        seamless_splice_flag = (ltwfv >> 5) & 0x01;
        ltw_flag = (ltwfv >> 7) & 0x01;
        const1_value1 = ltwfv & 0x1F;
        
        if (ltw_flag) {
            if (!stream->require(2)) {
                ret = ERROR_STREAM_CASTER_TS_AF;
                srs_error("ts: demux af ltw_flag failed. ret=%d", ret);
                return ret;
            }
            ltw_offset = stream->read_2bytes();
            
            ltw_valid_flag = (ltw_offset >> 15) &0x01;
            ltw_offset &= 0x7FFF;
        }
        
        if (piecewise_rate_flag) {
            if (!stream->require(3)) {
                ret = ERROR_STREAM_CASTER_TS_AF;
                srs_error("ts: demux af piecewise_rate_flag failed. ret=%d", ret);
                return ret;
            }
            piecewise_rate = stream->read_3bytes();
            
            piecewise_rate &= 0x3FFFFF;
        }
        
        if (seamless_splice_flag) {
            if (!stream->require(5)) {
                ret = ERROR_STREAM_CASTER_TS_AF;
                srs_error("ts: demux af seamless_splice_flag failed. ret=%d", ret);
                return ret;
            }
            marker_bit0 = stream->read_1bytes();
            DTS_next_AU1 = stream->read_2bytes();
            DTS_next_AU2 = stream->read_2bytes();
            
            splice_type = (marker_bit0 >> 4) & 0x0F;
            DTS_next_AU0 = (marker_bit0 >> 1) & 0x07;
            marker_bit0 &= 0x01;
            
            marker_bit1 = DTS_next_AU1 & 0x01;
            DTS_next_AU1 = (DTS_next_AU1 >> 1) & 0x7FFF;
            
            marker_bit2 = DTS_next_AU2 & 0x01;
            DTS_next_AU2 = (DTS_next_AU2 >> 1) & 0x7FFF;
        }
        
        nb_af_ext_reserved = adaptation_field_extension_length - (stream->pos() - pos_af_ext);
        stream->skip(nb_af_ext_reserved);
    }
    
    nb_af_reserved = adaption_field_length - (stream->pos() - pos_af);
    stream->skip(nb_af_reserved);
    
    srs_info("ts: af parsed, discontinuity=%d random=%d priority=%d PCR=%d OPCR=%d slicing=%d private=%d extension=%d/%d pcr=%"PRId64"/%d opcr=%"PRId64"/%d",
             discontinuity_indicator, random_access_indicator, elementary_stream_priority_indicator, PCR_flag, OPCR_flag, splicing_point_flag,
             transport_private_data_flag, adaptation_field_extension_flag, adaptation_field_extension_length, program_clock_reference_base,
             program_clock_reference_extension, original_program_clock_reference_base, original_program_clock_reference_extension);
    
    return ret;
}

int SrsTsAdaptationField::size()
{
    int sz = 2;
    
    sz += PCR_flag? 6 : 0;
    sz += OPCR_flag? 6 : 0;
    sz += splicing_point_flag? 1 : 0;
    sz += transport_private_data_flag? 1 + transport_private_data_length : 0;
    sz += adaptation_field_extension_flag? 2 + adaptation_field_extension_length : 0;
    sz += nb_af_ext_reserved;
    sz += nb_af_reserved;
    
    adaption_field_length = sz - 1;
    
    return sz;
}

int SrsTsAdaptationField::encode(SrsBuffer* stream)
{
    int ret = ERROR_SUCCESS;
    
    if (!stream->require(2)) {
        ret = ERROR_STREAM_CASTER_TS_AF;
        srs_error("ts: mux af failed. ret=%d", ret);
        return ret;
    }
    stream->write_1bytes(adaption_field_length);
    
    // When the adaptation_field_control value is '11', the value of the adaptation_field_length shall
    // be in the range 0 to 182.
    if (packet->adaption_field_control == SrsTsAdaptationFieldTypeBoth && adaption_field_length > 182) {
        ret = ERROR_STREAM_CASTER_TS_AF;
        srs_error("ts: mux af length failed, must in [0, 182], actual=%d. ret=%d", adaption_field_length, ret);
        return ret;
    }
    // When the adaptation_field_control value is '10', the value of the adaptation_field_length shall
    // be 183.
    if (packet->adaption_field_control == SrsTsAdaptationFieldTypeAdaptionOnly && adaption_field_length != 183) {
        ret = ERROR_STREAM_CASTER_TS_AF;
        srs_error("ts: mux af length failed, must be 183, actual=%d. ret=%d", adaption_field_length, ret);
        return ret;
    }
    
    // no adaptation field.
    if (adaption_field_length == 0) {
        srs_info("ts: mux af empty.");
        return ret;
    }
    int8_t tmpv = adaptation_field_extension_flag & 0x01;
    tmpv |= (discontinuity_indicator << 7) & 0x80;
    tmpv |= (random_access_indicator << 6) & 0x40;
    tmpv |= (elementary_stream_priority_indicator << 5) & 0x20;
    tmpv |= (PCR_flag << 4) & 0x10;
    tmpv |= (OPCR_flag << 3) & 0x08;
    tmpv |= (splicing_point_flag << 2) & 0x04;
    tmpv |= (transport_private_data_flag << 1) & 0x02;
    stream->write_1bytes(tmpv);
    
    if (PCR_flag) {
        if (!stream->require(6)) {
            ret = ERROR_STREAM_CASTER_TS_AF;
            srs_error("ts: mux af PCR_flag failed. ret=%d", ret);
            return ret;
        }
        
        char* pp = NULL;
        char* p = stream->data() + stream->pos();
        stream->skip(6);
        
        // @remark, use pcr base and ignore the extension
        // @see https://github.com/ossrs/srs/issues/250#issuecomment-71349370
        int64_t pcrv = program_clock_reference_extension & 0x1ff;
        pcrv |= (const1_value0 << 9) & 0x7E00;
        pcrv |= (program_clock_reference_base << 15) & 0xFFFFFFFF8000LL;
        
        pp = (char*)&pcrv;
        *p++ = pp[5];
        *p++ = pp[4];
        *p++ = pp[3];
        *p++ = pp[2];
        *p++ = pp[1];
        *p++ = pp[0];
    }
    
    if (OPCR_flag) {
        if (!stream->require(6)) {
            ret = ERROR_STREAM_CASTER_TS_AF;
            srs_error("ts: demux af OPCR_flag failed. ret=%d", ret);
            return ret;
        }
        stream->skip(6);
        srs_warn("ts: mux af ignore OPCR");
    }
    
    if (splicing_point_flag) {
        if (!stream->require(1)) {
            ret = ERROR_STREAM_CASTER_TS_AF;
            srs_error("ts: mux af splicing_point_flag failed. ret=%d", ret);
            return ret;
        }
        stream->write_1bytes(splice_countdown);
    }
    
    if (transport_private_data_flag) {
        if (!stream->require(1)) {
            ret = ERROR_STREAM_CASTER_TS_AF;
            srs_error("ts: mux af transport_private_data_flag failed. ret=%d", ret);
            return ret;
        }
        stream->write_1bytes(transport_private_data_length);
        
        if (transport_private_data_length> 0) {
            if (!stream->require(transport_private_data_length)) {
                ret = ERROR_STREAM_CASTER_TS_AF;
                srs_error("ts: mux af transport_private_data_flag failed. ret=%d", ret);
                return ret;
            }
            stream->write_bytes(transport_private_data, transport_private_data_length);
        }
    }
    
    if (adaptation_field_extension_flag) {
        if (!stream->require(2)) {
            ret = ERROR_STREAM_CASTER_TS_AF;
            srs_error("ts: mux af adaptation_field_extension_flag failed. ret=%d", ret);
            return ret;
        }
        stream->write_1bytes(adaptation_field_extension_length);
        int8_t ltwfv = const1_value1 & 0x1F;
        ltwfv |= (ltw_flag << 7) & 0x80;
        ltwfv |= (piecewise_rate_flag << 6) & 0x40;
        ltwfv |= (seamless_splice_flag << 5) & 0x20;
        stream->write_1bytes(ltwfv);
        
        if (ltw_flag) {
            if (!stream->require(2)) {
                ret = ERROR_STREAM_CASTER_TS_AF;
                srs_error("ts: mux af ltw_flag failed. ret=%d", ret);
                return ret;
            }
            stream->skip(2);
            srs_warn("ts: mux af ignore ltw");
        }
        
        if (piecewise_rate_flag) {
            if (!stream->require(3)) {
                ret = ERROR_STREAM_CASTER_TS_AF;
                srs_error("ts: mux af piecewise_rate_flag failed. ret=%d", ret);
                return ret;
            }
            stream->skip(3);
            srs_warn("ts: mux af ignore piecewise_rate");
        }
        
        if (seamless_splice_flag) {
            if (!stream->require(5)) {
                ret = ERROR_STREAM_CASTER_TS_AF;
                srs_error("ts: mux af seamless_splice_flag failed. ret=%d", ret);
                return ret;
            }
            stream->skip(5);
            srs_warn("ts: mux af ignore seamless_splice");
        }
        
        if (nb_af_ext_reserved) {
            stream->skip(nb_af_ext_reserved);
        }
    }
    
    if (nb_af_reserved) {
        stream->skip(nb_af_reserved);
    }
    
    srs_info("ts: af parsed, discontinuity=%d random=%d priority=%d PCR=%d OPCR=%d slicing=%d private=%d extension=%d/%d pcr=%"PRId64"/%d opcr=%"PRId64"/%d",
             discontinuity_indicator, random_access_indicator, elementary_stream_priority_indicator, PCR_flag, OPCR_flag, splicing_point_flag,
             transport_private_data_flag, adaptation_field_extension_flag, adaptation_field_extension_length, program_clock_reference_base,
             program_clock_reference_extension, original_program_clock_reference_base, original_program_clock_reference_extension);
    
    return ret;
}

SrsTsPayload::SrsTsPayload(SrsTsPacket* p)
{
    packet = p;
}

SrsTsPayload::~SrsTsPayload()
{
}

SrsTsPayloadPES::SrsTsPayloadPES(SrsTsPacket* p) : SrsTsPayload(p)
{
    PES_private_data = NULL;
    pack_field = NULL;
    PES_extension_field = NULL;
    nb_stuffings = 0;
    nb_bytes = 0;
    nb_paddings = 0;
    const2bits = 0x02;
    const1_value0 = 0x07;
}

SrsTsPayloadPES::~SrsTsPayloadPES()
{
    srs_freepa(PES_private_data);
    srs_freepa(pack_field);
    srs_freepa(PES_extension_field);
}

int SrsTsPayloadPES::decode(SrsBuffer* stream, SrsTsMessage** ppmsg)
{
    int ret = ERROR_SUCCESS;
    
    // find the channel from chunk.
    SrsTsChannel* channel = packet->context->get(packet->pid);
    if (!channel) {
        ret = ERROR_STREAM_CASTER_TS_PSE;
        srs_error("ts: demux PES no channel for pid=%#x. ret=%d", packet->pid, ret);
        return ret;
    }
    
    // init msg.
    SrsTsMessage* msg = channel->msg;
    if (!msg) {
        msg = new SrsTsMessage(channel, packet);
        channel->msg = msg;
    }
    
    // we must cache the fresh state of msg,
    // for the PES_packet_length is 0, the first payload_unit_start_indicator always 1,
    // so should check for the fresh and not completed it.
    bool is_fresh_msg = msg->fresh();
    
    // check when fresh, the payload_unit_start_indicator
    // should be 1 for the fresh msg.
    if (is_fresh_msg && !packet->payload_unit_start_indicator) {
        ret = ERROR_STREAM_CASTER_TS_PSE;
        srs_error("ts: PES fresh packet length=%d, us=%d, cc=%d. ret=%d",
                  msg->PES_packet_length, packet->payload_unit_start_indicator, packet->continuity_counter,
                  ret);
        return ret;
    }
    
    // check when not fresh and PES_packet_length>0,
    // the payload_unit_start_indicator should never be 1 when not completed.
    if (!is_fresh_msg && msg->PES_packet_length > 0
        && !msg->completed(packet->payload_unit_start_indicator)
        && packet->payload_unit_start_indicator
        ) {
        ret = ERROR_STREAM_CASTER_TS_PSE;
        srs_error("ts: PES packet length=%d, payload=%d, us=%d, cc=%d. ret=%d",
                  msg->PES_packet_length, msg->payload->length(), packet->payload_unit_start_indicator,
                  packet->continuity_counter, ret);
        
        // reparse current msg.
        stream->skip(stream->pos() * -1);
        srs_freep(msg);
        channel->msg = NULL;
        return ERROR_SUCCESS;
    }
    
    // check the continuity counter
    if (!is_fresh_msg) {
        // late-incoming or duplicated continuity, drop message.
        // @remark check overflow, the counter plus 1 should greater when invalid.
        if (msg->continuity_counter >= packet->continuity_counter
            && ((msg->continuity_counter + 1) & 0x0f) > packet->continuity_counter
            ) {
            srs_warn("ts: drop PES %dB for duplicated cc=%#x", msg->continuity_counter);
            stream->skip(stream->size() - stream->pos());
            return ret;
        }
        
        // when got partially message, the continous count must be continuous, or drop it.
        if (((msg->continuity_counter + 1) & 0x0f) != packet->continuity_counter) {
            ret = ERROR_STREAM_CASTER_TS_PSE;
            srs_error("ts: continuity must be continous, msg=%#x, packet=%#x. ret=%d",
                      msg->continuity_counter, packet->continuity_counter, ret);
            
            // reparse current msg.
            stream->skip(stream->pos() * -1);
            srs_freep(msg);
            channel->msg = NULL;
            return ERROR_SUCCESS;
        }
    }
    msg->continuity_counter = packet->continuity_counter;
    
    // for the PES_packet_length(0), reap when completed.
    if (!is_fresh_msg && msg->completed(packet->payload_unit_start_indicator)) {
        // reap previous PES packet.
        *ppmsg = msg;
        channel->msg = NULL;
        
        // reparse current msg.
        stream->skip(stream->pos() * -1);
        return ret;
    }
    
    // contious packet, append bytes for unit start is 0
    if (!packet->payload_unit_start_indicator) {
        if ((ret = msg->dump(stream, &nb_bytes)) != ERROR_SUCCESS) {
            return ret;
        }
    }
    
    // when unit start, parse the fresh msg.
    if (packet->payload_unit_start_indicator) {
        // 6B fixed header.
        if (!stream->require(6)) {
            ret = ERROR_STREAM_CASTER_TS_PSE;
            srs_error("ts: demux PSE failed. ret=%d", ret);
            return ret;
        }
        // 3B
        packet_start_code_prefix = stream->read_3bytes();
        // 1B
        stream_id = stream->read_1bytes();
        // 2B
        PES_packet_length = stream->read_2bytes();
        
        // check the packet start prefix.
        packet_start_code_prefix &= 0xFFFFFF;
        if (packet_start_code_prefix != 0x01) {
            ret = ERROR_STREAM_CASTER_TS_PSE;
            srs_error("ts: demux PES start code failed, expect=0x01, actual=%#x. ret=%d", packet_start_code_prefix, ret);
            return ret;
        }
        int pos_packet = stream->pos();
        
        // @remark the sid indicates the elementary stream format.
        //      the SrsTsPESStreamIdAudio and SrsTsPESStreamIdVideo is start by 0b110 or 0b1110
        SrsTsPESStreamId sid = (SrsTsPESStreamId)stream_id;
        msg->sid = sid;
        
        if (sid != SrsTsPESStreamIdProgramStreamMap
            && sid != SrsTsPESStreamIdPaddingStream
            && sid != SrsTsPESStreamIdPrivateStream2
            && sid != SrsTsPESStreamIdEcmStream
            && sid != SrsTsPESStreamIdEmmStream
            && sid != SrsTsPESStreamIdProgramStreamDirectory
            && sid != SrsTsPESStreamIdDsmccStream
            && sid != SrsTsPESStreamIdH2221TypeE
            ) {
            // 3B flags.
            if (!stream->require(3)) {
                ret = ERROR_STREAM_CASTER_TS_PSE;
                srs_error("ts: demux PES flags failed. ret=%d", ret);
                return ret;
            }
            // 1B
            int8_t oocv = stream->read_1bytes();
            // 1B
            int8_t pefv = stream->read_1bytes();
            // 1B
            PES_header_data_length = stream->read_1bytes();
            // position of header start.
            int pos_header = stream->pos();
            
            const2bits = (oocv >> 6) & 0x03;
            PES_scrambling_control = (oocv >> 4) & 0x03;
            PES_priority = (oocv >> 3) & 0x01;
            data_alignment_indicator = (oocv >> 2) & 0x01;
            copyright = (oocv >> 1) & 0x01;
            original_or_copy = oocv & 0x01;
            
            PTS_DTS_flags = (pefv >> 6) & 0x03;
            ESCR_flag = (pefv >> 5) & 0x01;
            ES_rate_flag = (pefv >> 4) & 0x01;
            DSM_trick_mode_flag = (pefv >> 3) & 0x01;
            additional_copy_info_flag = (pefv >> 2) & 0x01;
            PES_CRC_flag = (pefv >> 1) & 0x01;
            PES_extension_flag = pefv & 0x01;
            
            // check required together.
            int nb_required = 0;
            nb_required += (PTS_DTS_flags == 0x2)? 5:0;
            nb_required += (PTS_DTS_flags == 0x3)? 10:0;
            nb_required += ESCR_flag? 6:0;
            nb_required += ES_rate_flag? 3:0;
            nb_required += DSM_trick_mode_flag? 1:0;
            nb_required += additional_copy_info_flag? 1:0;
            nb_required += PES_CRC_flag? 2:0;
            nb_required += PES_extension_flag? 1:0;
            if (!stream->require(nb_required)) {
                ret = ERROR_STREAM_CASTER_TS_PSE;
                srs_error("ts: demux PES payload failed. ret=%d", ret);
                return ret;
            }
            
            // 5B
            if (PTS_DTS_flags == 0x2) {
                if ((ret = decode_33bits_dts_pts(stream, &pts)) != ERROR_SUCCESS) {
                    return ret;
                }
                dts = pts;
                
                // update the dts and pts of message.
                msg->dts = dts;
                msg->pts = pts;
            }
            
            // 10B
            if (PTS_DTS_flags == 0x3) {
                if ((ret = decode_33bits_dts_pts(stream, &pts)) != ERROR_SUCCESS) {
                    return ret;
                }
                if ((ret = decode_33bits_dts_pts(stream, &dts)) != ERROR_SUCCESS) {
                    return ret;
                }
                
                // check sync, the diff of dts and pts should never greater than 1s.
                if (dts - pts > 90000 || pts - dts > 90000) {
                    srs_warn("ts: sync dts=%"PRId64", pts=%"PRId64, dts, pts);
                }
                
                // update the dts and pts of message.
                msg->dts = dts;
                msg->pts = pts;
            }
            
            // 6B
            if (ESCR_flag) {
                ESCR_extension = 0;
                ESCR_base = 0;
                
                stream->skip(6);
                srs_warn("ts: demux PES, ignore the escr.");
            }
            
            // 3B
            if (ES_rate_flag) {
                ES_rate = stream->read_3bytes();
                
                ES_rate = ES_rate >> 1;
                ES_rate &= 0x3FFFFF;
            }
            
            // 1B
            if (DSM_trick_mode_flag) {
                trick_mode_control = stream->read_1bytes();
                
                trick_mode_value = trick_mode_control & 0x1f;
                trick_mode_control = (trick_mode_control >> 5) & 0x03;
            }
            
            // 1B
            if (additional_copy_info_flag) {
                additional_copy_info = stream->read_1bytes();
                
                additional_copy_info &= 0x7f;
            }
            
            // 2B
            if (PES_CRC_flag) {
                previous_PES_packet_CRC = stream->read_2bytes();
            }
            
            // 1B
            if (PES_extension_flag) {
                int8_t efv = stream->read_1bytes();
                
                PES_private_data_flag = (efv >> 7) & 0x01;
                pack_header_field_flag = (efv >> 6) & 0x01;
                program_packet_sequence_counter_flag = (efv >> 5) & 0x01;
                P_STD_buffer_flag = (efv >> 4) & 0x01;
                const1_value0 = (efv >> 1) & 0x07;
                PES_extension_flag_2 = efv & 0x01;
                
                nb_required = 0;
                nb_required += PES_private_data_flag? 16:0;
                nb_required += pack_header_field_flag? 1:0; // 1+x bytes.
                nb_required += program_packet_sequence_counter_flag? 2:0;
                nb_required += P_STD_buffer_flag? 2:0;
                nb_required += PES_extension_flag_2? 1:0; // 1+x bytes.
                if (!stream->require(nb_required)) {
                    ret = ERROR_STREAM_CASTER_TS_PSE;
                    srs_error("ts: demux PSE ext payload failed. ret=%d", ret);
                    return ret;
                }
                
                // 16B
                if (PES_private_data_flag) {
                    srs_freepa(PES_private_data);
                    PES_private_data = new char[16];
                    stream->read_bytes(PES_private_data, 16);
                }
                
                // (1+x)B
                if (pack_header_field_flag) {
                    pack_field_length = stream->read_1bytes();
                    if (pack_field_length > 0) {
                        // the adjust required bytes.
                        nb_required = nb_required - 16 - 1 + pack_field_length;
                        if (!stream->require(nb_required)) {
                            ret = ERROR_STREAM_CASTER_TS_PSE;
                            srs_error("ts: demux PSE ext pack failed. ret=%d", ret);
                            return ret;
                        }
                        srs_freepa(pack_field);
                        pack_field = new char[pack_field_length];
                        stream->read_bytes(pack_field, pack_field_length);
                    }
                }
                
                // 2B
                if (program_packet_sequence_counter_flag) {
                    program_packet_sequence_counter = stream->read_1bytes();
                    program_packet_sequence_counter &= 0x7f;
                    
                    original_stuff_length = stream->read_1bytes();
                    MPEG1_MPEG2_identifier = (original_stuff_length >> 6) & 0x01;
                    original_stuff_length &= 0x3f;
                }
                
                // 2B
                if (P_STD_buffer_flag) {
                    P_STD_buffer_size = stream->read_2bytes();
                    
                    // '01'
                    //int8_t const2bits = (P_STD_buffer_scale >>14) & 0x03;
                    
                    P_STD_buffer_scale = (P_STD_buffer_scale >>13) & 0x01;
                    P_STD_buffer_size &= 0x1FFF;
                }
                
                // (1+x)B
                if (PES_extension_flag_2) {
                    PES_extension_field_length = stream->read_1bytes();
                    PES_extension_field_length &= 0x07;
                    
                    if (PES_extension_field_length > 0) {
                        if (!stream->require(PES_extension_field_length)) {
                            ret = ERROR_STREAM_CASTER_TS_PSE;
                            srs_error("ts: demux PSE ext field failed. ret=%d", ret);
                            return ret;
                        }
                        srs_freepa(PES_extension_field);
                        PES_extension_field = new char[PES_extension_field_length];
                        stream->read_bytes(PES_extension_field, PES_extension_field_length);
                    }
                }
            }
            
            // stuffing_byte
            nb_stuffings = PES_header_data_length - (stream->pos() - pos_header);
            if (nb_stuffings > 0) {
                if (!stream->require(nb_stuffings)) {
                    ret = ERROR_STREAM_CASTER_TS_PSE;
                    srs_error("ts: demux PSE stuffings failed. ret=%d", ret);
                    return ret;
                }
                stream->skip(nb_stuffings);
            }
            
            // PES_packet_data_byte, page58.
            // the packet size contains the header size.
            // The number of PES_packet_data_bytes, N, is specified by the
            // PES_packet_length field. N shall be equal to the value
            // indicated in the PES_packet_length minus the number of bytes
            // between the last byte of the PES_packet_length field and the
            // first PES_packet_data_byte.
            /**
             * when actual packet length > 0xffff(65535),
             * which exceed the max uint16_t packet length,
             * use 0 packet length, the next unit start indicates the end of packet.
             */
            if (PES_packet_length > 0) {
                int nb_packet = PES_packet_length - (stream->pos() - pos_packet);
                msg->PES_packet_length = srs_max(0, nb_packet);
            }
            
            // xB
            if ((ret = msg->dump(stream, &nb_bytes)) != ERROR_SUCCESS) {
                return ret;
            }
        } else if (sid == SrsTsPESStreamIdProgramStreamMap
                   || sid == SrsTsPESStreamIdPrivateStream2
                   || sid == SrsTsPESStreamIdEcmStream
                   || sid == SrsTsPESStreamIdEmmStream
                   || sid == SrsTsPESStreamIdProgramStreamDirectory
                   || sid == SrsTsPESStreamIdDsmccStream
                   || sid == SrsTsPESStreamIdH2221TypeE
                   ) {
            // for (i = 0; i < PES_packet_length; i++) {
            //         PES_packet_data_byte
            // }
            
            // xB
            if ((ret = msg->dump(stream, &nb_bytes)) != ERROR_SUCCESS) {
                return ret;
            }
        } else if (sid == SrsTsPESStreamIdPaddingStream) {
            // for (i = 0; i < PES_packet_length; i++) {
            //         padding_byte
            // }
            nb_paddings = stream->size() - stream->pos();
            stream->skip(nb_paddings);
            srs_info("ts: drop %dB padding bytes", nb_paddings);
        } else {
            int nb_drop = stream->size() - stream->pos();
            stream->skip(nb_drop);
            srs_warn("ts: drop the pes packet %dB for stream_id=%#x", nb_drop, stream_id);
        }
    }
    
    // when fresh and the PES_packet_length is 0,
    // the payload_unit_start_indicator always be 1,
    // the message should never EOF for the first packet.
    if (is_fresh_msg && msg->PES_packet_length == 0) {
        return ret;
    }
    
    // check msg, reap when completed.
    if (msg->completed(packet->payload_unit_start_indicator)) {
        *ppmsg = msg;
        channel->msg = NULL;
        srs_info("ts: reap msg for completed.");
    }
    
    return ret;
}

int SrsTsPayloadPES::size()
{
    int sz = 0;
    
    PES_header_data_length = 0;
    SrsTsPESStreamId sid = (SrsTsPESStreamId)stream_id;
    
    if (sid != SrsTsPESStreamIdProgramStreamMap
        && sid != SrsTsPESStreamIdPaddingStream
        && sid != SrsTsPESStreamIdPrivateStream2
        && sid != SrsTsPESStreamIdEcmStream
        && sid != SrsTsPESStreamIdEmmStream
        && sid != SrsTsPESStreamIdProgramStreamDirectory
        && sid != SrsTsPESStreamIdDsmccStream
        && sid != SrsTsPESStreamIdH2221TypeE
        ) {
        sz += 6;
        sz += 3;
        PES_header_data_length = sz;
        
        sz += (PTS_DTS_flags == 0x2)? 5:0;
        sz += (PTS_DTS_flags == 0x3)? 10:0;
        sz += ESCR_flag? 6:0;
        sz += ES_rate_flag? 3:0;
        sz += DSM_trick_mode_flag? 1:0;
        sz += additional_copy_info_flag? 1:0;
        sz += PES_CRC_flag? 2:0;
        sz += PES_extension_flag? 1:0;
        
        if (PES_extension_flag) {
            sz += PES_private_data_flag? 16:0;
            sz += pack_header_field_flag? 1 + pack_field_length:0; // 1+x bytes.
            sz += program_packet_sequence_counter_flag? 2:0;
            sz += P_STD_buffer_flag? 2:0;
            sz += PES_extension_flag_2? 1 + PES_extension_field_length:0; // 1+x bytes.
        }
        PES_header_data_length = sz - PES_header_data_length;
        
        sz += nb_stuffings;
        
        // packet bytes
    } else if (sid == SrsTsPESStreamIdProgramStreamMap
               || sid == SrsTsPESStreamIdPrivateStream2
               || sid == SrsTsPESStreamIdEcmStream
               || sid == SrsTsPESStreamIdEmmStream
               || sid == SrsTsPESStreamIdProgramStreamDirectory
               || sid == SrsTsPESStreamIdDsmccStream
               || sid == SrsTsPESStreamIdH2221TypeE
               ) {
        // packet bytes
    } else {
        // nb_drop
    }
    
    return sz;
}

int SrsTsPayloadPES::encode(SrsBuffer* stream)
{
    int ret = ERROR_SUCCESS;
    
    // 6B fixed header.
    if (!stream->require(6)) {
        ret = ERROR_STREAM_CASTER_TS_PSE;
        srs_error("ts: mux PSE failed. ret=%d", ret);
        return ret;
    }
    
    // 3B
    stream->write_3bytes(packet_start_code_prefix);
    // 1B
    stream->write_1bytes(stream_id);
    // 2B
    // the PES_packet_length is the actual bytes size, the pplv write to ts
    // is the actual bytes plus the header size.
    int32_t pplv = 0;
    if (PES_packet_length > 0) {
        pplv = PES_packet_length + 3 + PES_header_data_length;
        pplv = (pplv > 0xFFFF)? 0 : pplv;
    }
    stream->write_2bytes(pplv);
    
    // check the packet start prefix.
    packet_start_code_prefix &= 0xFFFFFF;
    if (packet_start_code_prefix != 0x01) {
        ret = ERROR_STREAM_CASTER_TS_PSE;
        srs_error("ts: mux PSE start code failed, expect=0x01, actual=%#x. ret=%d", packet_start_code_prefix, ret);
        return ret;
    }
    
    // 3B flags.
    if (!stream->require(3)) {
        ret = ERROR_STREAM_CASTER_TS_PSE;
        srs_error("ts: mux PSE flags failed. ret=%d", ret);
        return ret;
    }
    // 1B
    int8_t oocv = original_or_copy & 0x01;
    oocv |= (const2bits << 6) & 0xC0;
    oocv |= (PES_scrambling_control << 4) & 0x30;
    oocv |= (PES_priority << 3) & 0x08;
    oocv |= (data_alignment_indicator << 2) & 0x04;
    oocv |= (copyright << 1) & 0x02;
    stream->write_1bytes(oocv);
    // 1B
    int8_t pefv = PES_extension_flag & 0x01;
    pefv |= (PTS_DTS_flags << 6) & 0xC0;
    pefv |= (ESCR_flag << 5) & 0x20;
    pefv |= (ES_rate_flag << 4) & 0x10;
    pefv |= (DSM_trick_mode_flag << 3) & 0x08;
    pefv |= (additional_copy_info_flag << 2) & 0x04;
    pefv |= (PES_CRC_flag << 1) & 0x02;
    stream->write_1bytes(pefv);
    // 1B
    stream->write_1bytes(PES_header_data_length);
    
    // check required together.
    int nb_required = 0;
    nb_required += (PTS_DTS_flags == 0x2)? 5:0;
    nb_required += (PTS_DTS_flags == 0x3)? 10:0;
    nb_required += ESCR_flag? 6:0;
    nb_required += ES_rate_flag? 3:0;
    nb_required += DSM_trick_mode_flag? 1:0;
    nb_required += additional_copy_info_flag? 1:0;
    nb_required += PES_CRC_flag? 2:0;
    nb_required += PES_extension_flag? 1:0;
    if (!stream->require(nb_required)) {
        ret = ERROR_STREAM_CASTER_TS_PSE;
        srs_error("ts: mux PSE payload failed. ret=%d", ret);
        return ret;
    }
    
    // 5B
    if (PTS_DTS_flags == 0x2) {
        if ((ret = encode_33bits_dts_pts(stream, 0x02, pts)) != ERROR_SUCCESS) {
            return ret;
        }
    }
    
    // 10B
    if (PTS_DTS_flags == 0x3) {
        if ((ret = encode_33bits_dts_pts(stream, 0x03, pts)) != ERROR_SUCCESS) {
            return ret;
        }
        if ((ret = encode_33bits_dts_pts(stream, 0x01, dts)) != ERROR_SUCCESS) {
            return ret;
        }
        
        // check sync, the diff of dts and pts should never greater than 1s.
        if (dts - pts > 90000 || pts - dts > 90000) {
            srs_warn("ts: sync dts=%"PRId64", pts=%"PRId64, dts, pts);
        }
    }
    
    // 6B
    if (ESCR_flag) {
        stream->skip(6);
        srs_warn("ts: demux PES, ignore the escr.");
    }
    
    // 3B
    if (ES_rate_flag) {
        stream->skip(3);
        srs_warn("ts: demux PES, ignore the ES_rate.");
    }
    
    // 1B
    if (DSM_trick_mode_flag) {
        stream->skip(1);
        srs_warn("ts: demux PES, ignore the DSM_trick_mode.");
    }
    
    // 1B
    if (additional_copy_info_flag) {
        stream->skip(1);
        srs_warn("ts: demux PES, ignore the additional_copy_info.");
    }
    
    // 2B
    if (PES_CRC_flag) {
        stream->skip(2);
        srs_warn("ts: demux PES, ignore the PES_CRC.");
    }
    
    // 1B
    if (PES_extension_flag) {
        int8_t efv = PES_extension_flag_2 & 0x01;
        efv |= (PES_private_data_flag << 7) & 0x80;
        efv |= (pack_header_field_flag << 6) & 0x40;
        efv |= (program_packet_sequence_counter_flag << 5) & 0x20;
        efv |= (P_STD_buffer_flag << 4) & 0x10;
        efv |= (const1_value0 << 1) & 0xE0;
        stream->write_1bytes(efv);
        
        nb_required = 0;
        nb_required += PES_private_data_flag? 16:0;
        nb_required += pack_header_field_flag? 1+pack_field_length:0; // 1+x bytes.
        nb_required += program_packet_sequence_counter_flag? 2:0;
        nb_required += P_STD_buffer_flag? 2:0;
        nb_required += PES_extension_flag_2? 1+PES_extension_field_length:0; // 1+x bytes.
        if (!stream->require(nb_required)) {
            ret = ERROR_STREAM_CASTER_TS_PSE;
            srs_error("ts: mux PSE ext payload failed. ret=%d", ret);
            return ret;
        }
        stream->skip(nb_required);
        srs_warn("ts: demux PES, ignore the PES_extension.");
    }
    
    // stuffing_byte
    if (nb_stuffings) {
        stream->skip(nb_stuffings);
        srs_warn("ts: demux PES, ignore the stuffings.");
    }
    
    return ret;
}

int SrsTsPayloadPES::decode_33bits_dts_pts(SrsBuffer* stream, int64_t* pv)
{
    int ret = ERROR_SUCCESS;
    
    if (!stream->require(5)) {
        ret = ERROR_STREAM_CASTER_TS_PSE;
        srs_error("ts: demux PSE dts/pts failed. ret=%d", ret);
        return ret;
    }
    
    // decode the 33bits schema.
    // ===========1B
    // 4bits const maybe '0001', '0010' or '0011'.
    // 3bits DTS/PTS [32..30]
    // 1bit const '1'
    int64_t dts_pts_30_32 = stream->read_1bytes();
    if ((dts_pts_30_32 & 0x01) != 0x01) {
        ret = ERROR_STREAM_CASTER_TS_PSE;
        srs_error("ts: demux PSE dts/pts 30-32 failed. ret=%d", ret);
        return ret;
    }
    // @remark, we donot check the high 4bits, maybe '0001', '0010' or '0011'.
    //      so we just ensure the high 4bits is not 0x00.
    if (((dts_pts_30_32 >> 4) & 0x0f) == 0x00) {
        ret = ERROR_STREAM_CASTER_TS_PSE;
        srs_error("ts: demux PSE dts/pts 30-32 failed. ret=%d", ret);
        return ret;
    }
    dts_pts_30_32 = (dts_pts_30_32 >> 1) & 0x07;
    
    // ===========2B
    // 15bits DTS/PTS [29..15]
    // 1bit const '1'
    int64_t dts_pts_15_29 = stream->read_2bytes();
    if ((dts_pts_15_29 & 0x01) != 0x01) {
        ret = ERROR_STREAM_CASTER_TS_PSE;
        srs_error("ts: demux PSE dts/pts 15-29 failed. ret=%d", ret);
        return ret;
    }
    dts_pts_15_29 = (dts_pts_15_29 >> 1) & 0x7fff;
    
    // ===========2B
    // 15bits DTS/PTS [14..0]
    // 1bit const '1'
    int64_t dts_pts_0_14 = stream->read_2bytes();
    if ((dts_pts_0_14 & 0x01) != 0x01) {
        ret = ERROR_STREAM_CASTER_TS_PSE;
        srs_error("ts: demux PSE dts/pts 0-14 failed. ret=%d", ret);
        return ret;
    }
    dts_pts_0_14 = (dts_pts_0_14 >> 1) & 0x7fff;
    
    int64_t v = 0x00;
    v |= (dts_pts_30_32 << 30) & 0x1c0000000LL;
    v |= (dts_pts_15_29 << 15) & 0x3fff8000LL;
    v |= dts_pts_0_14 & 0x7fff;
    *pv = v;
    
    return ret;
}

int SrsTsPayloadPES::encode_33bits_dts_pts(SrsBuffer* stream, uint8_t fb, int64_t v)
{
    int ret = ERROR_SUCCESS;
    
    if (!stream->require(5)) {
        ret = ERROR_STREAM_CASTER_TS_PSE;
        srs_error("ts: mux PSE dts/pts failed. ret=%d", ret);
        return ret;
    }
    
    char* p = stream->data() + stream->pos();
    stream->skip(5);
    
    int32_t val = 0;
    
    val = fb << 4 | (((v >> 30) & 0x07) << 1) | 1;
    *p++ = val;
    
    val = (((v >> 15) & 0x7fff) << 1) | 1;
    *p++ = (val >> 8);
    *p++ = val;
    
    val = (((v) & 0x7fff) << 1) | 1;
    *p++ = (val >> 8);
    *p++ = val;
    
    return ret;
}

SrsTsPayloadPSI::SrsTsPayloadPSI(SrsTsPacket* p) : SrsTsPayload(p)
{
    pointer_field = 0;
    const0_value = 0;
    const1_value = 3;
    CRC_32 = 0;
}

SrsTsPayloadPSI::~SrsTsPayloadPSI()
{
}

int SrsTsPayloadPSI::decode(SrsBuffer* stream, SrsTsMessage** /*ppmsg*/)
{
    int ret = ERROR_SUCCESS;
    
    /**
     * When the payload of the Transport Stream packet contains PSI data, the payload_unit_start_indicator has the following
     * significance: if the Transport Stream packet carries the first byte of a PSI section, the payload_unit_start_indicator value
     * shall be '1', indicating that the first byte of the payload of this Transport Stream packet carries the pointer_field. If the
     * Transport Stream packet does not carry the first byte of a PSI section, the payload_unit_start_indicator value shall be '0',
     * indicating that there is no pointer_field in the payload. Refer to 2.4.4.1 and 2.4.4.2. This also applies to private streams of
     * stream_type 5 (refer to Table 2-29).
     */
    if (packet->payload_unit_start_indicator) {
        if (!stream->require(1)) {
            ret = ERROR_STREAM_CASTER_TS_PSI;
            srs_error("ts: demux PSI failed. ret=%d", ret);
            return ret;
        }
        pointer_field = stream->read_1bytes();
    }
    
    // to calc the crc32
    char* ppat = stream->data() + stream->pos();
    int pat_pos = stream->pos();
    
    // atleast 3B for all psi.
    if (!stream->require(3)) {
        ret = ERROR_STREAM_CASTER_TS_PSI;
        srs_error("ts: demux PSI failed. ret=%d", ret);
        return ret;
    }
    // 1B
    table_id = (SrsTsPsiId)stream->read_1bytes();
    
    // 2B
    int16_t slv = stream->read_2bytes();
    
    section_syntax_indicator = (slv >> 15) & 0x01;
    const0_value = (slv >> 14) & 0x01;
    const1_value = (slv >> 12) & 0x03;
    section_length = slv & 0x0FFF;
    
    // no section, ignore.
    if (section_length == 0) {
        srs_warn("ts: demux PAT ignore empty section");
        return ret;
    }
    
    if (!stream->require(section_length)) {
        ret = ERROR_STREAM_CASTER_TS_PSI;
        srs_error("ts: demux PAT section failed. ret=%d", ret);
        return ret;
    }
    
    // call the virtual method of actual PSI.
    if ((ret = psi_decode(stream)) != ERROR_SUCCESS) {
        return ret;
    }
    
    // 4B
    if (!stream->require(4)) {
        ret = ERROR_STREAM_CASTER_TS_PSI;
        srs_error("ts: demux PSI crc32 failed. ret=%d", ret);
        return ret;
    }
    CRC_32 = stream->read_4bytes();
    
    // verify crc32.
    int32_t crc32 = srs_crc32_mpegts(ppat, stream->pos() - pat_pos - 4);
    if (crc32 != CRC_32) {
        ret = ERROR_STREAM_CASTER_TS_CRC32;
        srs_error("ts: verify PSI crc32 failed. ret=%d", ret);
        return ret;
    }
    
    // consume left stuffings
    if (!stream->empty()) {
        int nb_stuffings = stream->size() - stream->pos();
        char* stuffing = stream->data() + stream->pos();
        
        // all stuffing must be 0xff.
        // TODO: FIXME: maybe need to remove the following.
        for (int i = 0; i < nb_stuffings; i++) {
            if ((uint8_t)stuffing[i] != 0xff) {
                srs_warn("ts: stuff is not 0xff, actual=%#x", stuffing[i]);
                break;
            }
        }
        
        stream->skip(nb_stuffings);
    }
    
    return ret;
}

int SrsTsPayloadPSI::size()
{
    int sz = 0;
    
    // section size is the sl plus the crc32
    section_length = psi_size() + 4;
    
    sz += packet->payload_unit_start_indicator? 1:0;
    sz += 3;
    sz += section_length;
    
    return sz;
}

int SrsTsPayloadPSI::encode(SrsBuffer* stream)
{
    int ret = ERROR_SUCCESS;
    
    if (packet->payload_unit_start_indicator) {
        if (!stream->require(1)) {
            ret = ERROR_STREAM_CASTER_TS_PSI;
            srs_error("ts: mux PSI failed. ret=%d", ret);
            return ret;
        }
        stream->write_1bytes(pointer_field);
    }
    
    // to calc the crc32
    char* ppat = stream->data() + stream->pos();
    int pat_pos = stream->pos();
    
    // atleast 3B for all psi.
    if (!stream->require(3)) {
        ret = ERROR_STREAM_CASTER_TS_PSI;
        srs_error("ts: mux PSI failed. ret=%d", ret);
        return ret;
    }
    // 1B
    stream->write_1bytes(table_id);
    
    // 2B
    int16_t slv = section_length & 0x0FFF;
    slv |= (section_syntax_indicator << 15) & 0x8000;
    slv |= (const0_value << 14) & 0x4000;
    slv |= (const1_value << 12) & 0x3000;
    stream->write_2bytes(slv);
    
    // no section, ignore.
    if (section_length == 0) {
        srs_warn("ts: mux PAT ignore empty section");
        return ret;
    }
    
    if (!stream->require(section_length)) {
        ret = ERROR_STREAM_CASTER_TS_PSI;
        srs_error("ts: mux PAT section failed. ret=%d", ret);
        return ret;
    }
    
    // call the virtual method of actual PSI.
    if ((ret = psi_encode(stream)) != ERROR_SUCCESS) {
        return ret;
    }
    
    // 4B
    if (!stream->require(4)) {
        ret = ERROR_STREAM_CASTER_TS_PSI;
        srs_error("ts: mux PSI crc32 failed. ret=%d", ret);
        return ret;
    }
    CRC_32 = srs_crc32_mpegts(ppat, stream->pos() - pat_pos);
    stream->write_4bytes(CRC_32);
    
    return ret;
}

SrsTsPayloadPATProgram::SrsTsPayloadPATProgram(int16_t n, int16_t p)
{
    number = n;
    pid = p;
    const1_value = 0x07;
}

SrsTsPayloadPATProgram::~SrsTsPayloadPATProgram()
{
}

int SrsTsPayloadPATProgram::decode(SrsBuffer* stream)
{
    int ret = ERROR_SUCCESS;
    
    // atleast 4B for PAT program specified
    if (!stream->require(4)) {
        ret = ERROR_STREAM_CASTER_TS_PAT;
        srs_error("ts: demux PAT failed. ret=%d", ret);
        return ret;
    }
    
    int tmpv = stream->read_4bytes();
    number = (int16_t)((tmpv >> 16) & 0xFFFF);
    const1_value = (int16_t)((tmpv >> 13) & 0x07);
    pid = (int16_t)(tmpv & 0x1FFF);
    
    return ret;
}

int SrsTsPayloadPATProgram::size()
{
    return 4;
}

int SrsTsPayloadPATProgram::encode(SrsBuffer* stream)
{
    int ret = ERROR_SUCCESS;
    
    // atleast 4B for PAT program specified
    if (!stream->require(4)) {
        ret = ERROR_STREAM_CASTER_TS_PAT;
        srs_error("ts: mux PAT failed. ret=%d", ret);
        return ret;
    }
    
    int tmpv = pid & 0x1FFF;
    tmpv |= (number << 16) & 0xFFFF0000;
    tmpv |= (const1_value << 13) & 0xE000;
    stream->write_4bytes(tmpv);
    
    return ret;
}

SrsTsPayloadPAT::SrsTsPayloadPAT(SrsTsPacket* p) : SrsTsPayloadPSI(p)
{
    const3_value = 3;
}

SrsTsPayloadPAT::~SrsTsPayloadPAT()
{
    std::vector<SrsTsPayloadPATProgram*>::iterator it;
    for (it = programs.begin(); it != programs.end(); ++it) {
        SrsTsPayloadPATProgram* program = *it;
        srs_freep(program);
    }
    programs.clear();
}

int SrsTsPayloadPAT::psi_decode(SrsBuffer* stream)
{
    int ret = ERROR_SUCCESS;
    
    // atleast 5B for PAT specified
    if (!stream->require(5)) {
        ret = ERROR_STREAM_CASTER_TS_PAT;
        srs_error("ts: demux PAT failed. ret=%d", ret);
        return ret;
    }
    
    int pos = stream->pos();
    
    // 2B
    transport_stream_id = stream->read_2bytes();
    
    // 1B
    int8_t cniv = stream->read_1bytes();
    
    const3_value = (cniv >> 6) & 0x03;
    version_number = (cniv >> 1) & 0x1F;
    current_next_indicator = cniv & 0x01;
    
    // TODO: FIXME: check the indicator.
    
    // 1B
    section_number = stream->read_1bytes();
    // 1B
    last_section_number = stream->read_1bytes();
    
    // multiple 4B program data.
    int program_bytes = section_length - 4 - (stream->pos() - pos);
    for (int i = 0; i < program_bytes; i += 4) {
        SrsTsPayloadPATProgram* program = new SrsTsPayloadPATProgram();
        
        if ((ret = program->decode(stream)) != ERROR_SUCCESS) {
            return ret;
        }
        
        // update the apply pid table.
        packet->context->set(program->pid, SrsTsPidApplyPMT);
        
        programs.push_back(program);
    }
    
    // update the apply pid table.
    packet->context->set(packet->pid, SrsTsPidApplyPAT);
    packet->context->on_pmt_parsed();
    
    return ret;
}

int SrsTsPayloadPAT::psi_size()
{
    int sz = 5;
    for (int i = 0; i < (int)programs.size(); i ++) {
        SrsTsPayloadPATProgram* program = programs.at(i);
        sz += program->size();
    }
    return sz;
}

int SrsTsPayloadPAT::psi_encode(SrsBuffer* stream)
{
    int ret = ERROR_SUCCESS;
    
    // atleast 5B for PAT specified
    if (!stream->require(5)) {
        ret = ERROR_STREAM_CASTER_TS_PAT;
        srs_error("ts: mux PAT failed. ret=%d", ret);
        return ret;
    }
    
    // 2B
    stream->write_2bytes(transport_stream_id);
    
    // 1B
    int8_t cniv = current_next_indicator & 0x01;
    cniv |= (version_number << 1) & 0x3E;
    cniv |= (const1_value << 6) & 0xC0;
    stream->write_1bytes(cniv);
    
    // 1B
    stream->write_1bytes(section_number);
    // 1B
    stream->write_1bytes(last_section_number);
    
    // multiple 4B program data.
    for (int i = 0; i < (int)programs.size(); i ++) {
        SrsTsPayloadPATProgram* program = programs.at(i);
        if ((ret = program->encode(stream)) != ERROR_SUCCESS) {
            return ret;
        }
        
        // update the apply pid table.
        packet->context->set(program->pid, SrsTsPidApplyPMT);
    }
    
    // update the apply pid table.
    packet->context->set(packet->pid, SrsTsPidApplyPAT);
    
    return ret;
}

SrsTsPayloadPMTESInfo::SrsTsPayloadPMTESInfo(SrsTsStream st, int16_t epid)
{
    stream_type = st;
    elementary_PID = epid;
    
    const1_value0 = 7;
    const1_value1 = 0x0f;
    ES_info_length = 0;
    ES_info = NULL;
}

SrsTsPayloadPMTESInfo::~SrsTsPayloadPMTESInfo()
{
    srs_freepa(ES_info);
}

int SrsTsPayloadPMTESInfo::decode(SrsBuffer* stream)
{
    int ret = ERROR_SUCCESS;
    
    // 5B
    if (!stream->require(5)) {
        ret = ERROR_STREAM_CASTER_TS_PMT;
        srs_error("ts: demux PMT es info failed. ret=%d", ret);
        return ret;
    }
    
    stream_type = (SrsTsStream)stream->read_1bytes();
    
    int16_t epv = stream->read_2bytes();
    const1_value0 = (epv >> 13) & 0x07;
    elementary_PID = epv & 0x1FFF;
    
    int16_t eilv = stream->read_2bytes();
    const1_value1 = (epv >> 12) & 0x0f;
    ES_info_length = eilv & 0x0FFF;
    
    if (ES_info_length > 0) {
        if (!stream->require(ES_info_length)) {
            ret = ERROR_STREAM_CASTER_TS_PMT;
            srs_error("ts: demux PMT es info data failed. ret=%d", ret);
            return ret;
        }
        srs_freepa(ES_info);
        ES_info = new char[ES_info_length];
        stream->read_bytes(ES_info, ES_info_length);
    }
    
    return ret;
}

int SrsTsPayloadPMTESInfo::size()
{
    return 5 + ES_info_length;
}

int SrsTsPayloadPMTESInfo::encode(SrsBuffer* stream)
{
    int ret = ERROR_SUCCESS;
    
    // 5B
    if (!stream->require(5)) {
        ret = ERROR_STREAM_CASTER_TS_PMT;
        srs_error("ts: mux PMT es info failed. ret=%d", ret);
        return ret;
    }
    
    stream->write_1bytes(stream_type);
    
    int16_t epv = elementary_PID & 0x1FFF;
    epv |= (const1_value0 << 13) & 0xE000;
    stream->write_2bytes(epv);
    
    int16_t eilv = ES_info_length & 0x0FFF;
    eilv |= (const1_value1 << 12) & 0xF000;
    stream->write_2bytes(eilv);
    
    if (ES_info_length > 0) {
        if (!stream->require(ES_info_length)) {
            ret = ERROR_STREAM_CASTER_TS_PMT;
            srs_error("ts: mux PMT es info data failed. ret=%d", ret);
            return ret;
        }
        stream->write_bytes(ES_info, ES_info_length);
    }
    
    return ret;
}

SrsTsPayloadPMT::SrsTsPayloadPMT(SrsTsPacket* p) : SrsTsPayloadPSI(p)
{
    const1_value0 = 3;
    const1_value1 = 7;
    const1_value2 = 0x0f;
    program_info_length = 0;
    program_info_desc = NULL;
}

SrsTsPayloadPMT::~SrsTsPayloadPMT()
{
    srs_freepa(program_info_desc);
    
    std::vector<SrsTsPayloadPMTESInfo*>::iterator it;
    for (it = infos.begin(); it != infos.end(); ++it) {
        SrsTsPayloadPMTESInfo* info = *it;
        srs_freep(info);
    }
    infos.clear();
}

int SrsTsPayloadPMT::psi_decode(SrsBuffer* stream)
{
    int ret = ERROR_SUCCESS;
    
    // atleast 9B for PMT specified
    if (!stream->require(9)) {
        ret = ERROR_STREAM_CASTER_TS_PMT;
        srs_error("ts: demux PMT failed. ret=%d", ret);
        return ret;
    }
    
    // 2B
    program_number = stream->read_2bytes();
    
    // 1B
    int8_t cniv = stream->read_1bytes();
    
    const1_value0 = (cniv >> 6) & 0x03;
    version_number = (cniv >> 1) & 0x1F;
    current_next_indicator = cniv & 0x01;
    
    // 1B
    section_number = stream->read_1bytes();
    
    // 1B
    last_section_number = stream->read_1bytes();
    
    // 2B
    int16_t ppv = stream->read_2bytes();
    const1_value1 = (ppv >> 13) & 0x07;
    PCR_PID = ppv & 0x1FFF;
    
    // 2B
    int16_t pilv = stream->read_2bytes();
    const1_value2 = (pilv >> 12) & 0x0F;
    program_info_length = pilv & 0xFFF;
    
    if (program_info_length > 0) {
        if (!stream->require(program_info_length)) {
            ret = ERROR_STREAM_CASTER_TS_PMT;
            srs_error("ts: demux PMT program info failed. ret=%d", ret);
            return ret;
        }
        
        srs_freepa(program_info_desc);
        program_info_desc = new char[program_info_length];
        stream->read_bytes(program_info_desc, program_info_length);
    }
    
    // [section_length] - 4(CRC) - 9B - [program_info_length]
    int ES_EOF_pos = stream->pos() + section_length - 4 - 9 - program_info_length;
    while (stream->pos() < ES_EOF_pos) {
        SrsTsPayloadPMTESInfo* info = new SrsTsPayloadPMTESInfo();
        infos.push_back(info);
        
        if ((ret = info->decode(stream)) != ERROR_SUCCESS) {
            return ret;
        }
        
        // update the apply pid table
        switch (info->stream_type) {
            case SrsTsStreamVideoH264:
            case SrsTsStreamVideoMpeg4:
                packet->context->set(info->elementary_PID, SrsTsPidApplyVideo, info->stream_type);
                break;
            case SrsTsStreamAudioAAC:
            case SrsTsStreamAudioAC3:
            case SrsTsStreamAudioDTS:
            case SrsTsStreamAudioMp3:
                packet->context->set(info->elementary_PID, SrsTsPidApplyAudio, info->stream_type);
                break;
            default:
                srs_warn("ts: drop pid=%#x, stream=%#x", info->elementary_PID, info->stream_type);
                break;
        }
    }
    
    // update the apply pid table.
    packet->context->set(packet->pid, SrsTsPidApplyPMT);
    
    return ret;
}

int SrsTsPayloadPMT::psi_size()
{
    int sz = 9;
    sz += program_info_length;
    for (int i = 0; i < (int)infos.size(); i ++) {
        SrsTsPayloadPMTESInfo* info = infos.at(i);
        sz += info->size();
    }
    return sz;
}

int SrsTsPayloadPMT::psi_encode(SrsBuffer* stream)
{
    int ret = ERROR_SUCCESS;
    
    // atleast 9B for PMT specified
    if (!stream->require(9)) {
        ret = ERROR_STREAM_CASTER_TS_PMT;
        srs_error("ts: mux PMT failed. ret=%d", ret);
        return ret;
    }
    
    // 2B
    stream->write_2bytes(program_number);
    
    // 1B
    int8_t cniv = current_next_indicator & 0x01;
    cniv |= (const1_value0 << 6) & 0xC0;
    cniv |= (version_number << 1) & 0xFE;
    stream->write_1bytes(cniv);
    
    // 1B
    stream->write_1bytes(section_number);
    
    // 1B
    stream->write_1bytes(last_section_number);
    
    // 2B
    int16_t ppv = PCR_PID & 0x1FFF;
    ppv |= (const1_value1 << 13) & 0xE000;
    stream->write_2bytes(ppv);
    
    // 2B
    int16_t pilv = program_info_length & 0xFFF;
    pilv |= (const1_value2 << 12) & 0xF000;
    stream->write_2bytes(pilv);
    
    if (program_info_length > 0) {
        if (!stream->require(program_info_length)) {
            ret = ERROR_STREAM_CASTER_TS_PMT;
            srs_error("ts: mux PMT program info failed. ret=%d", ret);
            return ret;
        }
        
        stream->write_bytes(program_info_desc, program_info_length);
    }
    
    for (int i = 0; i < (int)infos.size(); i ++) {
        SrsTsPayloadPMTESInfo* info = infos.at(i);
        if ((ret = info->encode(stream)) != ERROR_SUCCESS) {
            return ret;
        }
        
        // update the apply pid table
        switch (info->stream_type) {
            case SrsTsStreamVideoH264:
            case SrsTsStreamVideoMpeg4:
                packet->context->set(info->elementary_PID, SrsTsPidApplyVideo, info->stream_type);
                break;
            case SrsTsStreamAudioAAC:
            case SrsTsStreamAudioAC3:
            case SrsTsStreamAudioDTS:
            case SrsTsStreamAudioMp3:
                packet->context->set(info->elementary_PID, SrsTsPidApplyAudio, info->stream_type);
                break;
            default:
                srs_warn("ts: drop pid=%#x, stream=%#x", info->elementary_PID, info->stream_type);
                break;
        }
    }
    
    // update the apply pid table.
    packet->context->set(packet->pid, SrsTsPidApplyPMT);
    
    return ret;
}

SrsTsContextWriter::SrsTsContextWriter(SrsFileWriter* w, SrsTsContext* c, SrsAudioCodecId ac, SrsVideoCodecId vc)
{
    writer = w;
    context = c;
    
    acodec = ac;
    vcodec = vc;
}

SrsTsContextWriter::~SrsTsContextWriter()
{
    close();
}

int SrsTsContextWriter::open(string p)
{
    int ret = ERROR_SUCCESS;
    
    path = p;
    
    close();
    
    // reset the context for a new ts start.
    context->reset();
    
    if ((ret = writer->open(path)) != ERROR_SUCCESS) {
        return ret;
    }
    
    return ret;
}

int SrsTsContextWriter::write_audio(SrsTsMessage* audio)
{
    int ret = ERROR_SUCCESS;
    
    srs_info("hls: write audio pts=%"PRId64", dts=%"PRId64", size=%d",
             audio->pts, audio->dts, audio->PES_packet_length);
    
    if ((ret = context->encode(writer, audio, vcodec, acodec)) != ERROR_SUCCESS) {
        srs_error("hls encode audio failed. ret=%d", ret);
        return ret;
    }
    srs_info("hls encode audio ok");
    
    return ret;
}

int SrsTsContextWriter::write_video(SrsTsMessage* video)
{
    int ret = ERROR_SUCCESS;
    
    srs_info("hls: write video pts=%"PRId64", dts=%"PRId64", size=%d",
             video->pts, video->dts, video->PES_packet_length);
    
    if ((ret = context->encode(writer, video, vcodec, acodec)) != ERROR_SUCCESS) {
        srs_error("hls encode video failed. ret=%d", ret);
        return ret;
    }
    srs_info("hls encode video ok");
    
    return ret;
}

void SrsTsContextWriter::close()
{
    writer->close();
}

SrsVideoCodecId SrsTsContextWriter::video_codec()
{
    return vcodec;
}

SrsTsMessageCache::SrsTsMessageCache()
{
    audio = NULL;
    video = NULL;
}

SrsTsMessageCache::~SrsTsMessageCache()
{
    srs_freep(audio);
    srs_freep(video);
}

int SrsTsMessageCache::cache_audio(SrsAudioFrame* frame, int64_t dts)
{
    int ret = ERROR_SUCCESS;
    
    // create the ts audio message.
    if (!audio) {
        audio = new SrsTsMessage();
        audio->write_pcr = false;
        audio->dts = audio->pts = audio->start_pts = dts;
    }
    
    // TODO: FIXME: refine code.
    //audio->dts = dts;
    //audio->pts = audio->dts;
    audio->sid = SrsTsPESStreamIdAudioCommon;
    
    // must be aac or mp3
    SrsAudioCodecConfig* acodec = frame->acodec();
    srs_assert(acodec->id == SrsAudioCodecIdAAC || acodec->id == SrsAudioCodecIdMP3);
    
    // write video to cache.
    if (acodec->id == SrsAudioCodecIdAAC) {
        if ((ret = do_cache_aac(frame)) != ERROR_SUCCESS) {
            return ret;
        }
    } else {
        if ((ret = do_cache_mp3(frame)) != ERROR_SUCCESS) {
            return ret;
        }
    }
    
    return ret;
}

int SrsTsMessageCache::cache_video(SrsVideoFrame* frame, int64_t dts)
{
    int ret = ERROR_SUCCESS;
    
    // create the ts video message.
    if (!video) {
        video = new SrsTsMessage();
        video->write_pcr = (frame->frame_type == SrsVideoAvcFrameTypeKeyFrame);
        video->start_pts = dts;
    }
    
    video->dts = dts;
    video->pts = video->dts + frame->cts * 90;
    video->sid = SrsTsPESStreamIdVideoCommon;
    
    // write video to cache.
    if ((ret = do_cache_avc(frame)) != ERROR_SUCCESS) {
        return ret;
    }
    
    return ret;
}

int SrsTsMessageCache::do_cache_mp3(SrsAudioFrame* frame)
{
    int ret = ERROR_SUCCESS;
    
    // for mp3, directly write to cache.
    // TODO: FIXME: implements the ts jitter.
    for (int i = 0; i < frame->nb_samples; i++) {
        SrsSample* sample = &frame->samples[i];
        audio->payload->append(sample->bytes, sample->size);
    }
    
    return ret;
}

int SrsTsMessageCache::do_cache_aac(SrsAudioFrame* frame)
{
    int ret = ERROR_SUCCESS;
    
    SrsAudioCodecConfig* codec = frame->acodec();
    srs_assert(codec);
    
    for (int i = 0; i < frame->nb_samples; i++) {
        SrsSample* sample = &frame->samples[i];
        int32_t size = sample->size;
        
        if (!sample->bytes || size <= 0 || size > 0x1fff) {
            ret = ERROR_HLS_AAC_FRAME_LENGTH;
            srs_error("invalid aac frame length=%d, ret=%d", size, ret);
            return ret;
        }
        
        // the frame length is the AAC raw data plus the adts header size.
        int32_t frame_length = size + 7;
        
        // AAC-ADTS
        // 6.2 Audio Data Transport Stream, ADTS
        // in ISO_IEC_13818-7-AAC-2004.pdf, page 26.
        // fixed 7bytes header
        uint8_t adts_header[7] = {0xff, 0xf9, 0x00, 0x00, 0x00, 0x0f, 0xfc};
        /*
         // adts_fixed_header
         // 2B, 16bits
         int16_t syncword; //12bits, '1111 1111 1111'
         int8_t ID; //1bit, '1'
         int8_t layer; //2bits, '00'
         int8_t protection_absent; //1bit, can be '1'
         // 12bits
         int8_t profile; //2bit, 7.1 Profiles, page 40
         TSAacSampleFrequency sampling_frequency_index; //4bits, Table 35, page 46
         int8_t private_bit; //1bit, can be '0'
         int8_t channel_configuration; //3bits, Table 8
         int8_t original_or_copy; //1bit, can be '0'
         int8_t home; //1bit, can be '0'
         
         // adts_variable_header
         // 28bits
         int8_t copyright_identification_bit; //1bit, can be '0'
         int8_t copyright_identification_start; //1bit, can be '0'
         int16_t frame_length; //13bits
         int16_t adts_buffer_fullness; //11bits, 7FF signals that the bitstream is a variable rate bitstream.
         int8_t number_of_raw_data_blocks_in_frame; //2bits, 0 indicating 1 raw_data_block()
         */
        // profile, 2bits
        SrsAacProfile aac_profile = srs_aac_rtmp2ts(codec->aac_object);
        adts_header[2] = (aac_profile << 6) & 0xc0;
        // sampling_frequency_index 4bits
        adts_header[2] |= (codec->aac_sample_rate << 2) & 0x3c;
        // channel_configuration 3bits
        adts_header[2] |= (codec->aac_channels >> 2) & 0x01;
        adts_header[3] = (codec->aac_channels << 6) & 0xc0;
        // frame_length 13bits
        adts_header[3] |= (frame_length >> 11) & 0x03;
        adts_header[4] = (frame_length >> 3) & 0xff;
        adts_header[5] = ((frame_length << 5) & 0xe0);
        // adts_buffer_fullness; //11bits
        adts_header[5] |= 0x1f;
        
        // copy to audio buffer
        audio->payload->append((const char*)adts_header, sizeof(adts_header));
        audio->payload->append(sample->bytes, sample->size);
    }
    
    return ret;
}

void srs_avc_insert_aud(SrsSimpleStream* payload, bool& aud_inserted)
{
    // mux the samples in annexb format,
    // ISO_IEC_14496-10-AVC-2012.pdf, page 324.
    /**
     * 00 00 00 01 // header
     *       xxxxxxx // data bytes
     * 00 00 01 // continue header
     *       xxxxxxx // data bytes.
     *
     * nal_unit_type specifies the type of RBSP data structure contained in the NAL unit as specified in Table 7-1.
     * Table 7-1 - NAL unit type codes, syntax element categories, and NAL unit type classes
     * ISO_IEC_14496-10-AVC-2012.pdf, page 83.
     *      1, Coded slice of a non-IDR picture slice_layer_without_partitioning_rbsp( )
     *      2, Coded slice data partition A slice_data_partition_a_layer_rbsp( )
     *      3, Coded slice data partition B slice_data_partition_b_layer_rbsp( )
     *      4, Coded slice data partition C slice_data_partition_c_layer_rbsp( )
     *      5, Coded slice of an IDR picture slice_layer_without_partitioning_rbsp( )
     *      6, Supplemental enhancement information (SEI) sei_rbsp( )
     *      7, Sequence parameter set seq_parameter_set_rbsp( )
     *      8, Picture parameter set pic_parameter_set_rbsp( )
     *      9, Access unit delimiter access_unit_delimiter_rbsp( )
     *      10, End of sequence end_of_seq_rbsp( )
     *      11, End of stream end_of_stream_rbsp( )
     *      12, Filler data filler_data_rbsp( )
     *      13, Sequence parameter set extension seq_parameter_set_extension_rbsp( )
     *      14, Prefix NAL unit prefix_nal_unit_rbsp( )
     *      15, Subset sequence parameter set subset_seq_parameter_set_rbsp( )
     *      19, Coded slice of an auxiliary coded picture without partitioning slice_layer_without_partitioning_rbsp( )
     *      20, Coded slice extension slice_layer_extension_rbsp( )
     * the first ts message of apple sample:
     *      annexb 4B header, 2B aud(nal_unit_type:6)(0x09 0xf0)(AUD)
     *      annexb 4B header, 19B sps(nal_unit_type:7)(SPS)
     *      annexb 3B header, 4B pps(nal_unit_type:8)(PPS)
     *      annexb 3B header, 12B nalu(nal_unit_type:6)(SEI)
     *      annexb 3B header, 21B nalu(nal_unit_type:6)(SEI)
     *      annexb 3B header, 2762B nalu(nal_unit_type:5)(IDR)
     *      annexb 3B header, 3535B nalu(nal_unit_type:5)(IDR)
     * the second ts message of apple ts sample:
     *      annexb 4B header, 2B aud(nal_unit_type:6)(0x09 0xf0)(AUD)
     *      annexb 3B header, 21B nalu(nal_unit_type:6)(SEI)
     *      annexb 3B header, 379B nalu(nal_unit_type:1)(non-IDR,P/B)
     *      annexb 3B header, 406B nalu(nal_unit_type:1)(non-IDR,P/B)
     * @remark we use the sequence of apple samples http://ossrs.net/apple-sample/bipbopall.m3u8
     */
    static uint8_t fresh_nalu_header[] = { 0x00, 0x00, 0x00, 0x01 };
    static uint8_t cont_nalu_header[] = { 0x00, 0x00, 0x01 };
    
    if (!aud_inserted) {
        aud_inserted = true;
        payload->append((const char*)fresh_nalu_header, 4);
    } else {
        payload->append((const char*)cont_nalu_header, 3);
    }
}

int SrsTsMessageCache::do_cache_avc(SrsVideoFrame* frame)
{
    int ret = ERROR_SUCCESS;
    
    // Whether aud inserted.
    bool aud_inserted = false;
    
    // Insert a default AUD NALU when no AUD in samples.
    if (!frame->has_aud) {
        // the aud(access unit delimiter) before each frame.
        // 7.3.2.4 Access unit delimiter RBSP syntax
        // ISO_IEC_14496-10-AVC-2012.pdf, page 66.
        //
        // primary_pic_type u(3), the first 3bits, primary_pic_type indicates that the slice_type values
        //      for all slices of the primary coded picture are members of the set listed in Table 7-5 for
        //      the given value of primary_pic_type.
        //      0, slice_type 2, 7
        //      1, slice_type 0, 2, 5, 7
        //      2, slice_type 0, 1, 2, 5, 6, 7
        //      3, slice_type 4, 9
        //      4, slice_type 3, 4, 8, 9
        //      5, slice_type 2, 4, 7, 9
        //      6, slice_type 0, 2, 3, 4, 5, 7, 8, 9
        //      7, slice_type 0, 1, 2, 3, 4, 5, 6, 7, 8, 9
        // 7.4.2.4 Access unit delimiter RBSP semantics
        // ISO_IEC_14496-10-AVC-2012.pdf, page 102.
        //
        // slice_type specifies the coding type of the slice according to Table 7-6.
        //      0, P (P slice)
        //      1, B (B slice)
        //      2, I (I slice)
        //      3, SP (SP slice)
        //      4, SI (SI slice)
        //      5, P (P slice)
        //      6, B (B slice)
        //      7, I (I slice)
        //      8, SP (SP slice)
        //      9, SI (SI slice)
        // ISO_IEC_14496-10-AVC-2012.pdf, page 105.
        static uint8_t default_aud_nalu[] = { 0x09, 0xf0};
        srs_avc_insert_aud(video->payload, aud_inserted);
        video->payload->append((const char*)default_aud_nalu, 2);
    }
    
    SrsVideoCodecConfig* codec = frame->vcodec();
    srs_assert(codec);
    
    // all sample use cont nalu header, except the sps-pps before IDR frame.
    for (int i = 0; i < frame->nb_samples; i++) {
        SrsSample* sample = &frame->samples[i];
        int32_t size = sample->size;
        
        if (!sample->bytes || size <= 0) {
            ret = ERROR_HLS_AVC_SAMPLE_SIZE;
            srs_error("invalid avc sample length=%d, ret=%d", size, ret);
            return ret;
        }
        
        // 5bits, 7.3.1 NAL unit syntax,
        // ISO_IEC_14496-10-AVC-2012.pdf, page 83.
        SrsAvcNaluType nal_unit_type = (SrsAvcNaluType)(sample->bytes[0] & 0x1f);
        
        // Insert sps/pps before IDR when there is no sps/pps in samples.
        // The sps/pps is parsed from sequence header(generally the first flv packet).
        if (nal_unit_type == SrsAvcNaluTypeIDR && !frame->has_sps_pps) {
            if (codec->sequenceParameterSetLength > 0) {
                srs_avc_insert_aud(video->payload, aud_inserted);
                video->payload->append(codec->sequenceParameterSetNALUnit, codec->sequenceParameterSetLength);
            }
            if (codec->pictureParameterSetLength > 0) {
                srs_avc_insert_aud(video->payload, aud_inserted);
                video->payload->append(codec->pictureParameterSetNALUnit, codec->pictureParameterSetLength);
            }
        }
        
        // Insert the NALU to video in annexb.
        srs_avc_insert_aud(video->payload, aud_inserted);
        video->payload->append(sample->bytes, sample->size);
    }
    
    return ret;
}

SrsTsTransmuxer::SrsTsTransmuxer()
{
    writer = NULL;
    format = new SrsFormat();
    tsmc = new SrsTsMessageCache();
    context = new SrsTsContext();
    tscw = NULL;
}

SrsTsTransmuxer::~SrsTsTransmuxer()
{
    srs_freep(format);
    srs_freep(tsmc);
    srs_freep(tscw);
    srs_freep(context);
}

int SrsTsTransmuxer::initialize(SrsFileWriter* fw)
{
    int ret = ERROR_SUCCESS;
    
    if ((ret = format->initialize()) != ERROR_SUCCESS) {
        return ret;
    }
    
    srs_assert(fw);
    
    if (!fw->is_open()) {
        ret = ERROR_KERNEL_FLV_STREAM_CLOSED;
        srs_warn("stream is not open for encoder. ret=%d", ret);
        return ret;
    }
    
    writer = fw;
    
    srs_freep(tscw);
    // TODO: FIXME: Support config the codec.
    tscw = new SrsTsContextWriter(fw, context, SrsAudioCodecIdAAC, SrsVideoCodecIdAVC);
    
    if ((ret = tscw->open("")) != ERROR_SUCCESS) {
        return ret;
    }
    
    return ret;
}

int SrsTsTransmuxer::write_audio(int64_t timestamp, char* data, int size)
{
    int ret = ERROR_SUCCESS;
    
    if ((ret = format->on_audio(timestamp, data, size)) != ERROR_SUCCESS) {
        return ret;
    }
    
    // ts support audio codec: aac/mp3
    srs_assert(format->acodec && format->audio);
    if (format->acodec->id != SrsAudioCodecIdAAC && format->acodec->id != SrsAudioCodecIdMP3) {
        return ret;
    }
    
    // for aac: ignore sequence header
    if (format->acodec->id == SrsAudioCodecIdAAC && format->audio->aac_packet_type == SrsAudioAacFrameTraitSequenceHeader) {
        return ret;
    }
    
    // the dts calc from rtmp/flv header.
    // @remark for http ts stream, the timestamp is always monotonically increase,
    //      for the packet is filtered by consumer.
    int64_t dts = timestamp * 90;
    
    // write audio to cache.
    if ((ret = tsmc->cache_audio(format->audio, dts)) != ERROR_SUCCESS) {
        return ret;
    }
    
    // TODO: FIXME: for pure audio, aggregate some frame to one.
    
    // always flush audio frame by frame.
    // @see https://github.com/ossrs/srs/issues/512
    return flush_audio();
}

int SrsTsTransmuxer::write_video(int64_t timestamp, char* data, int size)
{
    int ret = ERROR_SUCCESS;
    
    if ((ret = format->on_video(timestamp, data, size)) != ERROR_SUCCESS) {
        return ret;
    }
    
    // ignore info frame,
    // @see https://github.com/ossrs/srs/issues/288#issuecomment-69863909
    srs_assert(format->video && format->vcodec);
    if (format->video->frame_type == SrsVideoAvcFrameTypeVideoInfoFrame) {
        return ret;
    }
    
    if (format->vcodec->id != SrsVideoCodecIdAVC) {
        return ret;
    }
    
    // ignore sequence header
    if (format->video->frame_type == SrsVideoAvcFrameTypeKeyFrame
        && format->video->avc_packet_type == SrsVideoAvcFrameTraitSequenceHeader) {
        return ret;
    }
    
    int64_t dts = timestamp * 90;
    
    // write video to cache.
    if ((ret = tsmc->cache_video(format->video, dts)) != ERROR_SUCCESS) {
        return ret;
    }
    
    return flush_video();
}

int SrsTsTransmuxer::flush_audio()
{
    int ret = ERROR_SUCCESS;
    
    if ((ret = tscw->write_audio(tsmc->audio)) != ERROR_SUCCESS) {
        return ret;
    }
    
    // write success, clear and free the ts message.
    srs_freep(tsmc->audio);
    
    return ret;
}

int SrsTsTransmuxer::flush_video()
{
    int ret = ERROR_SUCCESS;
    
    if ((ret = tscw->write_video(tsmc->video)) != ERROR_SUCCESS) {
        return ret;
    }
    
    // write success, clear and free the ts message.
    srs_freep(tsmc->video);
    
    return ret;
}

#endif
<|MERGE_RESOLUTION|>--- conflicted
+++ resolved
@@ -236,14 +236,9 @@
 
 void SrsTsContext::reset()
 {
-<<<<<<< HEAD
+    ready = false;
     vcodec = SrsVideoCodecIdReserved;
     acodec = SrsAudioCodecIdReserved1;
-=======
-    ready = false;
-    vcodec = SrsCodecVideoReserved;
-    acodec = SrsCodecAudioReserved1;
->>>>>>> f70813d2
 }
 
 SrsTsChannel* SrsTsContext::get(int pid)
@@ -450,12 +445,9 @@
         }
     }
     
-<<<<<<< HEAD
-=======
     // When PAT and PMT are writen, the context is ready now.
     ready = true;
 
->>>>>>> f70813d2
     return ret;
 }
 
@@ -463,8 +455,6 @@
 {
     int ret = ERROR_SUCCESS;
     
-<<<<<<< HEAD
-=======
     // Sometimes, the context is not ready(PAT/PMT write failed), error in this situation.
     if (!ready) {
         ret = ERROR_TS_CONTEXT_NOT_READY;
@@ -472,7 +462,6 @@
         return ret;
     }
 
->>>>>>> f70813d2
     if (msg->payload->length() == 0) {
         return ret;
     }
