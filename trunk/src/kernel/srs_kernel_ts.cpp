//
// Copyright (c) 2013-2022 The SRS Authors
//
// SPDX-License-Identifier: MIT or MulanPSL-2.0
//

#include <srs_kernel_ts.hpp>

// for srs-librtmp, @see https://github.com/ossrs/srs/issues/213
#ifndef _WIN32
#include <unistd.h>
#endif

#include <fcntl.h>
#include <sstream>
using namespace std;

#include <openssl/aes.h>
#include <cstring>
#include <srs_kernel_log.hpp>
#include <srs_kernel_error.hpp>
#include <srs_kernel_codec.hpp>
#include <srs_kernel_stream.hpp>
#include <srs_kernel_utility.hpp>
#include <srs_kernel_buffer.hpp>
#include <srs_core_autofree.hpp>

#define HLS_AES_ENCRYPT_BLOCK_LENGTH SRS_TS_PACKET_SIZE * 4

// the mpegts header specifed the video/audio pid.
#define TS_PMT_NUMBER 1
#define TS_PMT_PID 0x1001
#define TS_VIDEO_AVC_PID 0x100
#define TS_AUDIO_AAC_PID 0x101
#define TS_AUDIO_MP3_PID 0x102

string srs_ts_stream2string(SrsTsStream stream)
{
    switch (stream) {
        case SrsTsStreamReserved: return "Reserved";
        case SrsTsStreamAudioMp3: return "MP3";
        case SrsTsStreamAudioAAC: return "AAC";
        case SrsTsStreamAudioAC3: return "AC3";
        case SrsTsStreamAudioDTS: return "AudioDTS";
        case SrsTsStreamVideoH264: return "H.264";
#ifdef SRS_H265
        case SrsTsStreamVideoHEVC: return "H.265";
#endif
        case SrsTsStreamVideoMpeg4: return "MP4";
        case SrsTsStreamAudioMpeg4: return "MP4A";
        default: return "Other";
    }
}

SrsTsChannel::SrsTsChannel()
{
    pid = 0;
    apply = SrsTsPidApplyReserved;
    stream = SrsTsStreamReserved;
    msg = NULL;
    continuity_counter = 0;
    context = NULL;
}

SrsTsChannel::~SrsTsChannel()
{
    srs_freep(msg);
}

SrsTsMessage::SrsTsMessage(SrsTsChannel* c, SrsTsPacket* p)
{
    channel = c;
    packet = p;
    ps_helper_ = NULL;
    
    dts = pts = 0;
    sid = (SrsTsPESStreamId)0x00;
    continuity_counter = 0;
    PES_packet_length = 0;
    payload = new SrsSimpleStream();
    is_discontinuity = false;
    
    start_pts = 0;
    write_pcr = false;
}

SrsTsMessage::~SrsTsMessage()
{
    srs_freep(payload);
}

srs_error_t SrsTsMessage::dump(SrsBuffer* stream, int* pnb_bytes)
{
    srs_error_t err = srs_success;
    
    if (stream->empty()) {
        return err;
    }
    
    // xB
    int nb_bytes = stream->size() - stream->pos();
    if (PES_packet_length > 0) {
        nb_bytes = srs_min(nb_bytes, PES_packet_length - payload->length());
    }
    
    if (nb_bytes > 0) {
        if (!stream->require(nb_bytes)) {
            return srs_error_new(ERROR_STREAM_CASTER_TS_PSE, "ts: dump PSE bytes failed, requires=%dB", nb_bytes);
        }
        
        payload->append(stream->data() + stream->pos(), nb_bytes);
        stream->skip(nb_bytes);
    }
    
    if (pnb_bytes) *pnb_bytes = nb_bytes;
    
    return err;
}

bool SrsTsMessage::completed(int8_t payload_unit_start_indicator)
{
    if (PES_packet_length == 0) {
        return payload_unit_start_indicator;
    }
    return payload->length() >= PES_packet_length;
}

bool SrsTsMessage::fresh()
{
    // Note that both must be 0. For PS stream, the payload might be empty but PES_packet_length is not, see
    // PsPacketDecodePrivateStream of KernelPSTest. For TS stream, both should be 0 in the same time.
    return PES_packet_length == 0 && payload->length() == 0;
}

bool SrsTsMessage::is_audio()
{
    return ((sid >> 5) & 0x07) == SrsTsPESStreamIdAudioChecker;
}

bool SrsTsMessage::is_video()
{
    return ((sid >> 4) & 0x0f) == SrsTsPESStreamIdVideoChecker;
}

int SrsTsMessage::stream_number()
{
    if (is_audio()) {
        return sid & 0x1f;
    } else if (is_video()) {
        return sid & 0x0f;
    }
    return -1;
}

SrsTsMessage* SrsTsMessage::detach()
{
    // @remark the packet cannot be used, but channel is ok.
    SrsTsMessage* cp = new SrsTsMessage(channel, NULL);
    cp->start_pts = start_pts;
    cp->write_pcr = write_pcr;
    cp->is_discontinuity = is_discontinuity;
    cp->dts = dts;
    cp->pts = pts;
    cp->sid = sid;
    cp->PES_packet_length = PES_packet_length;
    cp->continuity_counter = continuity_counter;
    
    srs_freep(cp->payload);
    cp->payload = payload;
    payload = NULL;
    
    return cp;
}

ISrsTsHandler::ISrsTsHandler()
{
}

ISrsTsHandler::~ISrsTsHandler()
{
}

SrsTsContext::SrsTsContext()
{
    ready = false;
    pure_audio = false;
    sync_byte = 0x47; // ts default sync byte.
    vcodec = SrsVideoCodecIdReserved;
    acodec = SrsAudioCodecIdReserved1;
}

SrsTsContext::~SrsTsContext()
{
    std::map<int, SrsTsChannel*>::iterator it;
    for (it = pids.begin(); it != pids.end(); ++it) {
        SrsTsChannel* channel = it->second;
        srs_freep(channel);
    }
    pids.clear();
}

bool SrsTsContext::is_pure_audio()
{
    return pure_audio;
}

void SrsTsContext::on_pmt_parsed()
{
    pure_audio = true;
    
    std::map<int, SrsTsChannel*>::iterator it;
    for (it = pids.begin(); it != pids.end(); ++it) {
        SrsTsChannel* channel = it->second;
        if (channel->apply == SrsTsPidApplyVideo) {
            pure_audio = false;
        }
    }
}

void SrsTsContext::reset()
{
    ready = false;
    vcodec = SrsVideoCodecIdReserved;
    acodec = SrsAudioCodecIdReserved1;
}

SrsTsChannel* SrsTsContext::get(int pid)
{
    if (pids.find(pid) == pids.end()) {
        return NULL;
    }
    return pids[pid];
}

void SrsTsContext::set(int pid, SrsTsPidApply apply_pid, SrsTsStream stream)
{
    SrsTsChannel* channel = NULL;
    
    if (pids.find(pid) == pids.end()) {
        channel = new SrsTsChannel();
        channel->context = this;
        pids[pid] = channel;
    } else {
        channel = pids[pid];
    }
    
    channel->pid = pid;
    channel->apply = apply_pid;
    channel->stream = stream;
}

srs_error_t SrsTsContext::decode(SrsBuffer* stream, ISrsTsHandler* handler)
{
    srs_error_t err = srs_success;
    
    // parse util EOF of stream.
    // for example, parse multiple times for the PES_packet_length(0) packet.
    while (!stream->empty()) {
        SrsTsPacket* packet = new SrsTsPacket(this);
        SrsAutoFree(SrsTsPacket, packet);
        
        SrsTsMessage* msg = NULL;
        if ((err = packet->decode(stream, &msg)) != srs_success) {
            return srs_error_wrap(err, "ts: ts packet decode");
        }
        
        if (!msg) {
            continue;
        }
        SrsAutoFree(SrsTsMessage, msg);
        
        if ((err = handler->on_ts_message(msg)) != srs_success) {
            return srs_error_wrap(err, "ts: handle ts message");
        }
    }
    
    return err;
}

srs_error_t SrsTsContext::encode(ISrsStreamWriter* writer, SrsTsMessage* msg, SrsVideoCodecId vc, SrsAudioCodecId ac)
{
    srs_error_t err = srs_success;
    
    SrsTsStream vs, as;
    int16_t video_pid = 0, audio_pid = 0;
    switch (vc) {
        case SrsVideoCodecIdAVC:
            vs = SrsTsStreamVideoH264;
            video_pid = TS_VIDEO_AVC_PID;
            break;
        case SrsVideoCodecIdHEVC:
#ifdef SRS_H265
            vs = SrsTsStreamVideoHEVC;
            video_pid = TS_VIDEO_AVC_PID;
            break;
#else
            return srs_error_new(ERROR_HEVC_DISABLED, "H.265 is disabled");
#endif
        case SrsVideoCodecIdDisabled:
            vs = SrsTsStreamReserved;
            break;
        case SrsVideoCodecIdReserved:
        case SrsVideoCodecIdReserved1:
        case SrsVideoCodecIdReserved2:
        case SrsVideoCodecIdSorensonH263:
        case SrsVideoCodecIdScreenVideo:
        case SrsVideoCodecIdOn2VP6:
        case SrsVideoCodecIdOn2VP6WithAlphaChannel:
        case SrsVideoCodecIdScreenVideoVersion2:
        case SrsVideoCodecIdAV1:
            vs = SrsTsStreamReserved;
            break;
    }
    switch (ac) {
        case SrsAudioCodecIdAAC:
            as = SrsTsStreamAudioAAC;
            audio_pid = TS_AUDIO_AAC_PID;
            break;
        case SrsAudioCodecIdMP3:
            as = SrsTsStreamAudioMp3;
            audio_pid = TS_AUDIO_MP3_PID;
            break;
        case SrsAudioCodecIdDisabled:
            as = SrsTsStreamReserved;
            break;
        case SrsAudioCodecIdReserved1:
        case SrsAudioCodecIdLinearPCMPlatformEndian:
        case SrsAudioCodecIdADPCM:
        case SrsAudioCodecIdLinearPCMLittleEndian:
        case SrsAudioCodecIdNellymoser16kHzMono:
        case SrsAudioCodecIdNellymoser8kHzMono:
        case SrsAudioCodecIdNellymoser:
        case SrsAudioCodecIdReservedG711AlawLogarithmicPCM:
        case SrsAudioCodecIdReservedG711MuLawLogarithmicPCM:
        case SrsAudioCodecIdReserved:
        case SrsAudioCodecIdSpeex:
        case SrsAudioCodecIdReservedMP3_8kHz:
        case SrsAudioCodecIdReservedDeviceSpecificSound:
        case SrsAudioCodecIdOpus:
            as = SrsTsStreamReserved;
            break;
    }
    
    if (as == SrsTsStreamReserved && vs == SrsTsStreamReserved) {
        return srs_error_new(ERROR_HLS_NO_STREAM, "ts: no a/v stream, vcodec=%d, acodec=%d", vc, ac);
    }
    
    // When any codec changed, write PAT/PMT table.
    if (vcodec != vc || acodec != ac) {
        if (vcodec != SrsVideoCodecIdReserved || acodec != SrsAudioCodecIdReserved1) {
            srs_trace("TS: Refresh PMT when vcodec=%d=>%d, acodec=%d=>%d", vcodec, vc, acodec, ac);
        }
        vcodec = vc; acodec = ac;

        if ((err = encode_pat_pmt(writer, video_pid, vs, audio_pid, as)) != srs_success) {
            return srs_error_wrap(err, "ts: encode PAT/PMT");
        }
    }
    
    // encode the media frame to PES packets over TS.
    if (msg->is_audio()) {
        return encode_pes(writer, msg, audio_pid, as, vs == SrsTsStreamReserved);
    } else {
        return encode_pes(writer, msg, video_pid, vs, vs == SrsTsStreamReserved);
    }
}

srs_error_t SrsTsContext::encode_pat_pmt(ISrsStreamWriter* writer, int16_t vpid, SrsTsStream vs, int16_t apid, SrsTsStream as)
{
    srs_error_t err = srs_success;

    bool codec_ok = (vs == SrsTsStreamVideoH264 || as == SrsTsStreamAudioAAC || as == SrsTsStreamAudioMp3);
#ifdef SRS_H265
    codec_ok = codec_ok ? true : (vs == SrsTsStreamVideoHEVC);
#endif
    if (!codec_ok) {
        return srs_error_new(ERROR_HLS_NO_STREAM, "ts: no PID, vs=%d, as=%d", vs, as);
    }
    
    int16_t pmt_number = TS_PMT_NUMBER;
    int16_t pmt_pid = TS_PMT_PID;
    if (true) {
        SrsTsPacket* pkt = SrsTsPacket::create_pat(this, pmt_number, pmt_pid);
        SrsAutoFree(SrsTsPacket, pkt);
        
        pkt->sync_byte = sync_byte;
        
        char* buf = new char[SRS_TS_PACKET_SIZE];
        SrsAutoFreeA(char, buf);
        
        // set the left bytes with 0xFF.
        int nb_buf = pkt->size();
        srs_assert(nb_buf < SRS_TS_PACKET_SIZE);
        memset(buf + nb_buf, 0xFF, SRS_TS_PACKET_SIZE - nb_buf);
        
        SrsBuffer stream(buf, nb_buf);
        if ((err = pkt->encode(&stream)) != srs_success) {
            return srs_error_wrap(err, "ts: encode packet");
        }
        if ((err = writer->write(buf, SRS_TS_PACKET_SIZE, NULL)) != srs_success) {
            return srs_error_wrap(err, "ts: write packet");
        }
    }
    if (true) {
        SrsTsPacket* pkt = SrsTsPacket::create_pmt(this, pmt_number, pmt_pid, vpid, vs, apid, as);
        SrsAutoFree(SrsTsPacket, pkt);
        
        pkt->sync_byte = sync_byte;
        
        char* buf = new char[SRS_TS_PACKET_SIZE];
        SrsAutoFreeA(char, buf);
        
        // set the left bytes with 0xFF.
        int nb_buf = pkt->size();
        srs_assert(nb_buf < SRS_TS_PACKET_SIZE);
        memset(buf + nb_buf, 0xFF, SRS_TS_PACKET_SIZE - nb_buf);
        
        SrsBuffer stream(buf, nb_buf);
        if ((err = pkt->encode(&stream)) != srs_success) {
            return srs_error_wrap(err, "ts: encode packet");
        }
        if ((err = writer->write(buf, SRS_TS_PACKET_SIZE, NULL)) != srs_success) {
            return srs_error_wrap(err, "ts: write packet");
        }
    }
    
    // When PAT and PMT are writen, the context is ready now.
    ready = true;

    return err;
}

srs_error_t SrsTsContext::encode_pes(ISrsStreamWriter* writer, SrsTsMessage* msg, int16_t pid, SrsTsStream sid, bool pure_audio)
{
    srs_error_t err = srs_success;
    
    // Sometimes, the context is not ready(PAT/PMT write failed), error in this situation.
    if (!ready) {
        return srs_error_new(ERROR_TS_CONTEXT_NOT_READY, "ts: not ready");
    }

    if (msg->payload->length() == 0) {
        return err;
    }

    bool codec_ok = (sid == SrsTsStreamVideoH264 || sid == SrsTsStreamAudioAAC || sid == SrsTsStreamAudioMp3);
#ifdef SRS_H265
    codec_ok = codec_ok ? true : (sid == SrsTsStreamVideoHEVC);
#endif
    if (!codec_ok) {
        srs_info("ts: ignore the unknown stream, sid=%d", sid);
        return err;
    }
    
    SrsTsChannel* channel = get(pid);
    srs_assert(channel);
    
    char* start = msg->payload->bytes();
    char* end = start + msg->payload->length();
    char* p = start;
    
    while (p < end) {
        SrsTsPacket* pkt = NULL;
        if (p == start) {
            // write pcr according to message.
            bool write_pcr = msg->write_pcr;
            
            // for pure audio, always write pcr.
            // TODO: FIXME: maybe only need to write at begin and end of ts.
            if (pure_audio && msg->is_audio()) {
                write_pcr = true;
            }
            
            // it's ok to set pcr equals to dts,
            // @see https://github.com/ossrs/srs/issues/311
            // Fig. 3.18. Program Clock Reference of Digital-Video-and-Audio-Broadcasting-Technology, page 65
            // In MPEG-2, these are the "Program Clock Refer- ence" (PCR) values which are
            // nothing else than an up-to-date copy of the STC counter fed into the transport
            // stream at a certain time. The data stream thus carries an accurate internal
            // "clock time". All coding and de- coding processes are controlled by this clock
            // time. To do this, the receiver, i.e. the MPEG decoder, must read out the
            // "clock time", namely the PCR values, and compare them with its own internal
            // system clock, that is to say its own 42 bit counter.
            int64_t pcr = write_pcr? msg->dts : -1;
            
            // TODO: FIXME: finger it why use discontinuity of msg.
            pkt = SrsTsPacket::create_pes_first(this,
                pid, msg->sid, channel->continuity_counter++, msg->is_discontinuity,
                pcr, msg->dts, msg->pts, msg->payload->length()
            );
        } else {
            pkt = SrsTsPacket::create_pes_continue(this, pid, msg->sid, channel->continuity_counter++);
        }
        SrsAutoFree(SrsTsPacket, pkt);
        
        pkt->sync_byte = sync_byte;
        
        char* buf = new char[SRS_TS_PACKET_SIZE];
        SrsAutoFreeA(char, buf);
        
        // set the left bytes with 0xFF.
        int nb_buf = pkt->size();
        srs_assert(nb_buf < SRS_TS_PACKET_SIZE);
        
        int left = (int)srs_min(end - p, SRS_TS_PACKET_SIZE - nb_buf);
        int nb_stuffings = SRS_TS_PACKET_SIZE - nb_buf - left;
        if (nb_stuffings > 0) {
            // set all bytes to stuffings.
            memset(buf, 0xFF, SRS_TS_PACKET_SIZE);
            
            // padding with stuffings.
            pkt->padding(nb_stuffings);
            
            // size changed, recalc it.
            nb_buf = pkt->size();
            srs_assert(nb_buf < SRS_TS_PACKET_SIZE);
            
            left = (int)srs_min(end - p, SRS_TS_PACKET_SIZE - nb_buf);
            nb_stuffings = SRS_TS_PACKET_SIZE - nb_buf - left;
            srs_assert(nb_stuffings == 0);
        }
        memcpy(buf + nb_buf, p, left);
        p += left;
        
        SrsBuffer stream(buf, nb_buf);
        if ((err = pkt->encode(&stream)) != srs_success) {
            return srs_error_wrap(err, "ts: encode packet");
        }
        if ((err = writer->write(buf, SRS_TS_PACKET_SIZE, NULL)) != srs_success) {
            return srs_error_wrap(err, "ts: write packet");
        }
    }
    
    return err;
}

SrsTsPacket::SrsTsPacket(SrsTsContext* c)
{
    context = c;
    
    sync_byte = 0;
    transport_error_indicator = 0;
    payload_unit_start_indicator = 0;
    transport_priority = 0;
    pid = SrsTsPidPAT;
    transport_scrambling_control = SrsTsScrambledDisabled;
    adaption_field_control = SrsTsAdaptationFieldTypeReserved;
    continuity_counter = 0;
    adaptation_field = NULL;
    payload = NULL;
}

SrsTsPacket::~SrsTsPacket()
{
    srs_freep(adaptation_field);
    srs_freep(payload);
}

srs_error_t SrsTsPacket::decode(SrsBuffer* stream, SrsTsMessage** ppmsg)
{
    srs_error_t err = srs_success;
    
    int pos = stream->pos();
    
    // 4B ts packet header.
    if (!stream->require(4)) {
        return srs_error_new(ERROR_STREAM_CASTER_TS_HEADER, "ts: decode packet");
    }
    
    sync_byte = stream->read_1bytes();
    if (sync_byte != 0x47) {
        return srs_error_new(ERROR_STREAM_CASTER_TS_SYNC_BYTE, "ts: sync_bytes must be 0x47, actual=%#x", sync_byte);
    }
    
    int16_t pidv = stream->read_2bytes();
    transport_error_indicator = (pidv >> 15) & 0x01;
    payload_unit_start_indicator = (pidv >> 14) & 0x01;
    transport_priority = (pidv >> 13) & 0x01;
    pid = (SrsTsPid)(pidv & 0x1FFF);
    
    int8_t ccv = stream->read_1bytes();
    transport_scrambling_control = (SrsTsScrambled)((ccv >> 6) & 0x03);
    adaption_field_control = (SrsTsAdaptationFieldType)((ccv >> 4) & 0x03);
    continuity_counter = ccv & 0x0F;
    
    // TODO: FIXME: create pids map when got new pid.
    
    srs_info("ts: header sync=%#x error=%d unit_start=%d priotiry=%d pid=%d scrambling=%d adaption=%d counter=%d",
             sync_byte, transport_error_indicator, payload_unit_start_indicator, transport_priority, pid,
             transport_scrambling_control, adaption_field_control, continuity_counter);
    
    // optional: adaptation field
    if (adaption_field_control == SrsTsAdaptationFieldTypeAdaptionOnly || adaption_field_control == SrsTsAdaptationFieldTypeBoth) {
        srs_freep(adaptation_field);
        adaptation_field = new SrsTsAdaptationField(this);
        
        if ((err = adaptation_field->decode(stream)) != srs_success) {
            return srs_error_wrap(err, "ts: demux af field");
        }
        srs_verbose("ts: demux af ok.");
    }
    
    // calc the user defined data size for payload.
    int nb_payload = SRS_TS_PACKET_SIZE - (stream->pos() - pos);
    
    // optional: payload.
    if (adaption_field_control == SrsTsAdaptationFieldTypePayloadOnly || adaption_field_control == SrsTsAdaptationFieldTypeBoth) {
        if (pid == SrsTsPidPAT) {
            // 2.4.4.3 Program association Table
            srs_freep(payload);
            payload = new SrsTsPayloadPAT(this);
        } else {
            SrsTsChannel* channel = context->get(pid);
            if (channel && channel->apply == SrsTsPidApplyPMT) {
                // 2.4.4.8 Program Map Table
                srs_freep(payload);
                payload = new SrsTsPayloadPMT(this);
            } else if (channel && (channel->apply == SrsTsPidApplyVideo || channel->apply == SrsTsPidApplyAudio)) {
                // 2.4.3.6 PES packet
                srs_freep(payload);
                payload = new SrsTsPayloadPES(this);
            } else {
                // left bytes as reserved.
                stream->skip(srs_min(stream->left(), nb_payload));
            }
        }
        
        if (payload && (err = payload->decode(stream, ppmsg)) != srs_success) {
            return srs_error_wrap(err, "ts: demux payload");
        }
    }
    
    return err;
}

int SrsTsPacket::size()
{
    int sz = 4;
    
    sz += adaptation_field? adaptation_field->size() : 0;
    sz += payload? payload->size() : 0;
    
    return sz;
}

srs_error_t SrsTsPacket::encode(SrsBuffer* stream)
{
    srs_error_t err = srs_success;
    
    // 4B ts packet header.
    if (!stream->require(4)) {
        return srs_error_new(ERROR_STREAM_CASTER_TS_HEADER, "ts: requires 4+ bytes");
    }
    
    stream->write_1bytes(sync_byte);
    
    int16_t pidv = pid & 0x1FFF;
    pidv |= (transport_priority << 13) & 0x2000;
    pidv |= (transport_error_indicator << 15) & 0x8000;
    pidv |= (payload_unit_start_indicator << 14) & 0x4000;
    stream->write_2bytes(pidv);
    
    int8_t ccv = continuity_counter & 0x0F;
    ccv |= (transport_scrambling_control << 6) & 0xC0;
    ccv |= (adaption_field_control << 4) & 0x30;
    stream->write_1bytes(ccv);
    
    srs_info("ts: header sync=%#x error=%d unit_start=%d priotiry=%d pid=%d scrambling=%d adaption=%d counter=%d",
             sync_byte, transport_error_indicator, payload_unit_start_indicator, transport_priority, pid,
             transport_scrambling_control, adaption_field_control, continuity_counter);
    
    // optional: adaptation field
    if (adaptation_field) {
        if ((err = adaptation_field->encode(stream)) != srs_success) {
            return srs_error_wrap(err, "ts: mux af field");
        }
        srs_verbose("ts: mux af ok.");
    }
    
    // optional: payload.
    if (payload) {
        if ((err = payload->encode(stream)) != srs_success) {
            return srs_error_wrap(err, "ts: mux payload");
        }
        srs_verbose("ts: mux payload ok.");
    }
    
    return err;
}

void SrsTsPacket::padding(int nb_stuffings)
{
    if (!adaptation_field) {
        SrsTsAdaptationField* af = new SrsTsAdaptationField(this);
        adaptation_field = af;
        
        af->adaption_field_length = 0; // calc in size.
        af->discontinuity_indicator = 0;
        af->random_access_indicator = 0;
        af->elementary_stream_priority_indicator = 0;
        af->PCR_flag = 0;
        af->OPCR_flag = 0;
        af->splicing_point_flag = 0;
        af->transport_private_data_flag = 0;
        af->adaptation_field_extension_flag = 0;
        
        // consume the af size if possible.
        nb_stuffings = srs_max(0, nb_stuffings - af->size());
    }
    
    adaptation_field->nb_af_reserved = nb_stuffings;
    
    // set payload with af.
    if (adaption_field_control == SrsTsAdaptationFieldTypePayloadOnly) {
        adaption_field_control = SrsTsAdaptationFieldTypeBoth;
    }
}

SrsTsPacket* SrsTsPacket::create_pat(SrsTsContext* context, int16_t pmt_number, int16_t pmt_pid)
{
    SrsTsPacket* pkt = new SrsTsPacket(context);
    pkt->sync_byte = 0x47;
    pkt->transport_error_indicator = 0;
    pkt->payload_unit_start_indicator = 1;
    pkt->transport_priority = 0;
    pkt->pid = SrsTsPidPAT;
    pkt->transport_scrambling_control = SrsTsScrambledDisabled;
    pkt->adaption_field_control = SrsTsAdaptationFieldTypePayloadOnly;
    pkt->continuity_counter = 0;
    pkt->adaptation_field = NULL;
    SrsTsPayloadPAT* pat = new SrsTsPayloadPAT(pkt);
    pkt->payload = pat;
    
    pat->pointer_field = 0;
    pat->table_id = SrsTsPsiIdPas;
    pat->section_syntax_indicator = 1;
    pat->section_length = 0; // calc in size.
    pat->transport_stream_id = 1;
    pat->version_number = 0;
    pat->current_next_indicator = 1;
    pat->section_number = 0;
    pat->last_section_number = 0;
    pat->programs.push_back(new SrsTsPayloadPATProgram(pmt_number, pmt_pid));
    pat->CRC_32 = 0; // calc in encode.
    return pkt;
}

SrsTsPacket* SrsTsPacket::create_pmt(SrsTsContext* context,
    int16_t pmt_number, int16_t pmt_pid, int16_t vpid, SrsTsStream vs, int16_t apid, SrsTsStream as
) {
    SrsTsPacket* pkt = new SrsTsPacket(context);
    pkt->sync_byte = 0x47;
    pkt->transport_error_indicator = 0;
    pkt->payload_unit_start_indicator = 1;
    pkt->transport_priority = 0;
    pkt->pid = (SrsTsPid)pmt_pid;
    pkt->transport_scrambling_control = SrsTsScrambledDisabled;
    pkt->adaption_field_control = SrsTsAdaptationFieldTypePayloadOnly;
    // TODO: FIXME: maybe should continuous in channel.
    pkt->continuity_counter = 0;
    pkt->adaptation_field = NULL;
    SrsTsPayloadPMT* pmt = new SrsTsPayloadPMT(pkt);
    pkt->payload = pmt;
    
    pmt->pointer_field = 0;
    pmt->table_id = SrsTsPsiIdPms;
    pmt->section_syntax_indicator = 1;
    pmt->section_length = 0; // calc in size.
    pmt->program_number = pmt_number;
    pmt->version_number = 0;
    pmt->current_next_indicator = 1;
    pmt->section_number = 0;
    pmt->last_section_number = 0;

    // Here we must get the correct codec.
    bool codec_ok = (vs == SrsTsStreamVideoH264 || as == SrsTsStreamAudioAAC || as == SrsTsStreamAudioMp3);
#ifdef SRS_H265
    codec_ok = codec_ok ? true : (vs == SrsTsStreamVideoHEVC);
#endif
    srs_assert(codec_ok);

    // if mp3 or aac specified, use audio to carry pcr.
    if (as == SrsTsStreamAudioAAC || as == SrsTsStreamAudioMp3) {
        // use audio to carray pcr by default.
        // for hls, there must be atleast one audio channel.
        pmt->PCR_PID = apid;
        pmt->infos.push_back(new SrsTsPayloadPMTESInfo(as, apid));
    }
    
    // If h.264/h.265 specified, use video to carry pcr.
    codec_ok = (vs == SrsTsStreamVideoH264);
#ifdef SRS_H265
    codec_ok = codec_ok ? true : (vs == SrsTsStreamVideoHEVC);
#endif
    if (codec_ok) {
        pmt->PCR_PID = vpid;
        pmt->infos.push_back(new SrsTsPayloadPMTESInfo(vs, vpid));
    }
    
    pmt->CRC_32 = 0; // calc in encode.
    return pkt;
}

SrsTsPacket* SrsTsPacket::create_pes_first(SrsTsContext* context,
    int16_t pid, SrsTsPESStreamId sid, uint8_t continuity_counter, bool discontinuity,
    int64_t pcr, int64_t dts, int64_t pts, int size
) {
    SrsTsPacket* pkt = new SrsTsPacket(context);
    pkt->sync_byte = 0x47;
    pkt->transport_error_indicator = 0;
    pkt->payload_unit_start_indicator = 1;
    pkt->transport_priority = 0;
    pkt->pid = (SrsTsPid)pid;
    pkt->transport_scrambling_control = SrsTsScrambledDisabled;
    pkt->adaption_field_control = SrsTsAdaptationFieldTypePayloadOnly;
    pkt->continuity_counter = continuity_counter;
    pkt->adaptation_field = NULL;
    SrsTsPayloadPES* pes = new SrsTsPayloadPES(pkt);
    pkt->payload = pes;
    
    if (pcr >= 0) {
        // Ignore coverage for PCR, we don't use it in HLS.
        // LCOV_EXCL_START
        SrsTsAdaptationField* af = new SrsTsAdaptationField(pkt);
        pkt->adaptation_field = af;
        pkt->adaption_field_control = SrsTsAdaptationFieldTypeBoth;
        
        af->adaption_field_length = 0; // calc in size.
        af->discontinuity_indicator = discontinuity;
        af->random_access_indicator = 0;
        af->elementary_stream_priority_indicator = 0;
        af->PCR_flag = 1;
        af->OPCR_flag = 0;
        af->splicing_point_flag = 0;
        af->transport_private_data_flag = 0;
        af->adaptation_field_extension_flag = 0;
        af->program_clock_reference_base = pcr;
        af->program_clock_reference_extension = 0;
        // LCOV_EXCL_STOP
    }
    
    pes->pes.packet_start_code_prefix = 0x01;
    pes->pes.stream_id = (uint8_t)sid;
    pes->pes.PES_packet_length = (size > 0xFFFF)? 0:size;
    pes->pes.PES_scrambling_control = 0;
    pes->pes.PES_priority = 0;
    pes->pes.data_alignment_indicator = 0;
    pes->pes.copyright = 0;
    pes->pes.original_or_copy = 0;
    pes->pes.PTS_DTS_flags = (dts == pts)? 0x02:0x03;
    pes->pes.ESCR_flag = 0;
    pes->pes.ES_rate_flag = 0;
    pes->pes.DSM_trick_mode_flag = 0;
    pes->pes.additional_copy_info_flag = 0;
    pes->pes.PES_CRC_flag = 0;
    pes->pes.PES_extension_flag = 0;
    pes->pes.PES_header_data_length = 0; // calc in size.
    pes->pes.pts = pts;
    pes->pes.dts = dts;
    return pkt;
}

SrsTsPacket* SrsTsPacket::create_pes_continue(SrsTsContext* context, int16_t pid, SrsTsPESStreamId sid, uint8_t continuity_counter)
{
    SrsTsPacket* pkt = new SrsTsPacket(context);
    pkt->sync_byte = 0x47;
    pkt->transport_error_indicator = 0;
    pkt->payload_unit_start_indicator = 0;
    pkt->transport_priority = 0;
    pkt->pid = (SrsTsPid)pid;
    pkt->transport_scrambling_control = SrsTsScrambledDisabled;
    pkt->adaption_field_control = SrsTsAdaptationFieldTypePayloadOnly;
    pkt->continuity_counter = continuity_counter;
    pkt->adaptation_field = NULL;
    pkt->payload = NULL;
    
    return pkt;
}

SrsTsAdaptationField::SrsTsAdaptationField(SrsTsPacket* pkt)
{
    packet = pkt;
    
    adaption_field_length = 0;
    discontinuity_indicator = 0;
    random_access_indicator = 0;
    elementary_stream_priority_indicator = 0;
    PCR_flag = 0;
    OPCR_flag = 0;
    splicing_point_flag = 0;
    transport_private_data_flag = 0;
    adaptation_field_extension_flag = 0;
    program_clock_reference_base = 0;
    program_clock_reference_extension = 0;
    original_program_clock_reference_base = 0;
    original_program_clock_reference_extension = 0;
    splice_countdown = 0;
    adaptation_field_extension_length = 0;
    ltw_flag = 0;
    piecewise_rate_flag = 0;
    seamless_splice_flag = 0;
    ltw_valid_flag = 0;
    ltw_offset = 0;
    piecewise_rate = 0;
    splice_type = 0;
    DTS_next_AU0 = 0;
    marker_bit0 = 0;
    DTS_next_AU1 = 0;
    marker_bit1 = 0;
    DTS_next_AU2 = 0;
    marker_bit2 = 0;
    nb_af_ext_reserved = 0;
    nb_af_reserved = 0;
    
    const1_value0 = 0x3F;
    const1_value1 = 0x1F;
    const1_value2 = 0x3F;
}

SrsTsAdaptationField::~SrsTsAdaptationField()
{
}

srs_error_t SrsTsAdaptationField::decode(SrsBuffer* stream)
{
    srs_error_t err = srs_success;
    
    if (!stream->require(2)) {
        return srs_error_new(ERROR_STREAM_CASTER_TS_AF, "ts: decode af");
    }
    adaption_field_length = stream->read_1bytes();
    
    // When the adaptation_field_control value is '11', the value of the adaptation_field_length shall
    // be in the range 0 to 182.
    if (packet->adaption_field_control == SrsTsAdaptationFieldTypeBoth && adaption_field_length > 182) {
        return srs_error_new(ERROR_STREAM_CASTER_TS_AF, "ts: demux af length failed, must in [0, 182], actual=%d", adaption_field_length);
    }
    // When the adaptation_field_control value is '10', the value of the adaptation_field_length shall
    // be 183.
    if (packet->adaption_field_control == SrsTsAdaptationFieldTypeAdaptionOnly && adaption_field_length != 183) {
        return srs_error_new(ERROR_STREAM_CASTER_TS_AF, "ts: demux af length failed, must be 183, actual=%d", adaption_field_length);
    }
    
    // no adaptation field.
    if (adaption_field_length == 0) {
        srs_info("ts: demux af empty.");
        return err;
    }
    
    // the adaptation field start at here.
    int pos_af = stream->pos();
    int8_t tmpv = stream->read_1bytes();
    
    discontinuity_indicator = (tmpv >> 7) & 0x01;
    random_access_indicator = (tmpv >> 6) & 0x01;
    elementary_stream_priority_indicator = (tmpv >> 5) & 0x01;
    PCR_flag = (tmpv >> 4) & 0x01;
    OPCR_flag = (tmpv >> 3) & 0x01;
    splicing_point_flag = (tmpv >> 2) & 0x01;
    transport_private_data_flag = (tmpv >> 1) & 0x01;
    adaptation_field_extension_flag = tmpv & 0x01;
    
    if (PCR_flag) {
        if (!stream->require(6)) {
            return srs_error_new(ERROR_STREAM_CASTER_TS_AF, "ts: demux af PCR_flag");
        }
        
        char* pp = NULL;
        char* p = stream->data() + stream->pos();
        stream->skip(6);
        
        int64_t pcrv = 0;
        pp = (char*)&pcrv;
        pp[5] = *p++;
        pp[4] = *p++;
        pp[3] = *p++;
        pp[2] = *p++;
        pp[1] = *p++;
        pp[0] = *p++;
        
        // @remark, use pcr base and ignore the extension
        // @see https://github.com/ossrs/srs/issues/250#issuecomment-71349370
        program_clock_reference_extension = pcrv & 0x1ff;
        const1_value0 = (pcrv >> 9) & 0x3F;
        program_clock_reference_base = (pcrv >> 15) & 0x1ffffffffLL;
    }

    // Ignore coverage for bellow, we don't use it in HLS.
    // LCOV_EXCL_START
    if (OPCR_flag) {
        if (!stream->require(6)) {
            return srs_error_new(ERROR_STREAM_CASTER_TS_AF, "ts: demux af OPCR_flag");
        }
        
        char* pp = NULL;
        char* p = stream->data() + stream->pos();
        stream->skip(6);
        
        int64_t opcrv = 0;
        pp = (char*)&opcrv;
        pp[5] = *p++;
        pp[4] = *p++;
        pp[3] = *p++;
        pp[2] = *p++;
        pp[1] = *p++;
        pp[0] = *p++;
        
        // @remark, use pcr base and ignore the extension
        // @see https://github.com/ossrs/srs/issues/250#issuecomment-71349370
        original_program_clock_reference_extension = opcrv & 0x1ff;
        const1_value2 = (opcrv >> 9) & 0x3F;
        original_program_clock_reference_base = (opcrv >> 15) & 0x1ffffffffLL;
    }
    
    if (splicing_point_flag) {
        if (!stream->require(1)) {
            return srs_error_new(ERROR_STREAM_CASTER_TS_AF, "ts: demux af splicing_point_flag");
        }
        splice_countdown = stream->read_1bytes();
    }
    
    if (transport_private_data_flag) {
        if (!stream->require(1)) {
            return srs_error_new(ERROR_STREAM_CASTER_TS_AF, "ts: demux af transport_private_data_flag");
        }
        /**
         * The transport_private_data_length is an 8-bit field specifying the number of
         * private_data bytes immediately following the transport private_data_length field. The number of private_data bytes shall
         * not be such that private data extends beyond the adaptation field.
         */
        uint8_t transport_private_data_length = (uint8_t)stream->read_1bytes();
        
        if (transport_private_data_length > 0) {
            if (!stream->require(transport_private_data_length)) {
                return srs_error_new(ERROR_STREAM_CASTER_TS_AF, "ts: demux af transport_private_data");
            }
            transport_private_data.resize(transport_private_data_length);
            stream->read_bytes(&transport_private_data[0], transport_private_data_length);
        }
    }
    
    if (adaptation_field_extension_flag) {
        int pos_af_ext = stream->pos();
        
        if (!stream->require(2)) {
            return srs_error_new(ERROR_STREAM_CASTER_TS_AF, "ts: demux af adaptation_field_extension_flag");
        }
        adaptation_field_extension_length = (uint8_t)stream->read_1bytes();
        int8_t ltwfv = stream->read_1bytes();
        
        piecewise_rate_flag = (ltwfv >> 6) & 0x01;
        seamless_splice_flag = (ltwfv >> 5) & 0x01;
        ltw_flag = (ltwfv >> 7) & 0x01;
        const1_value1 = ltwfv & 0x1F;
        
        if (ltw_flag) {
            if (!stream->require(2)) {
                return srs_error_new(ERROR_STREAM_CASTER_TS_AF, "ts: demux af ltw_flag");
            }
            ltw_offset = stream->read_2bytes();
            
            ltw_valid_flag = (ltw_offset >> 15) &0x01;
            ltw_offset &= 0x7FFF;
        }
        
        if (piecewise_rate_flag) {
            if (!stream->require(3)) {
                return srs_error_new(ERROR_STREAM_CASTER_TS_AF, "ts: demux af piecewise_rate_flag");
            }
            piecewise_rate = stream->read_3bytes();
            
            piecewise_rate &= 0x3FFFFF;
        }
        
        if (seamless_splice_flag) {
            if (!stream->require(5)) {
                return srs_error_new(ERROR_STREAM_CASTER_TS_AF, "ts: demux af seamless_splice_flag");
            }
            marker_bit0 = stream->read_1bytes();
            DTS_next_AU1 = stream->read_2bytes();
            DTS_next_AU2 = stream->read_2bytes();
            
            splice_type = (marker_bit0 >> 4) & 0x0F;
            DTS_next_AU0 = (marker_bit0 >> 1) & 0x07;
            marker_bit0 &= 0x01;
            
            marker_bit1 = DTS_next_AU1 & 0x01;
            DTS_next_AU1 = (DTS_next_AU1 >> 1) & 0x7FFF;
            
            marker_bit2 = DTS_next_AU2 & 0x01;
            DTS_next_AU2 = (DTS_next_AU2 >> 1) & 0x7FFF;
        }
        
        nb_af_ext_reserved = adaptation_field_extension_length - (stream->pos() - pos_af_ext);
        stream->skip(nb_af_ext_reserved);
    }
    // LCOV_EXCL_STOP
    
    nb_af_reserved = adaption_field_length - (stream->pos() - pos_af);
    stream->skip(nb_af_reserved);
    
    srs_info("ts: af parsed, discontinuity=%d random=%d priority=%d PCR=%d OPCR=%d slicing=%d private=%d extension=%d/%d pcr=%" PRId64 "/%d opcr=%" PRId64 "/%d",
             discontinuity_indicator, random_access_indicator, elementary_stream_priority_indicator, PCR_flag, OPCR_flag, splicing_point_flag,
             transport_private_data_flag, adaptation_field_extension_flag, adaptation_field_extension_length, program_clock_reference_base,
             program_clock_reference_extension, original_program_clock_reference_base, original_program_clock_reference_extension);
    
    return err;
}

int SrsTsAdaptationField::size()
{
    int sz = 2;
    
    sz += PCR_flag? 6 : 0;
    sz += OPCR_flag? 6 : 0;
    sz += splicing_point_flag? 1 : 0;
    sz += transport_private_data_flag ? 1 + transport_private_data.size() : 0;
    sz += adaptation_field_extension_flag? 2 + adaptation_field_extension_length : 0;
    sz += nb_af_ext_reserved;
    sz += nb_af_reserved;
    
    adaption_field_length = sz - 1;
    
    return sz;
}

srs_error_t SrsTsAdaptationField::encode(SrsBuffer* stream)
{
    srs_error_t err = srs_success;
    
    if (!stream->require(2)) {
        return srs_error_new(ERROR_STREAM_CASTER_TS_AF, "ts: mux af");
    }
    stream->write_1bytes(adaption_field_length);
    
    // When the adaptation_field_control value is '11', the value of the adaptation_field_length shall
    // be in the range 0 to 182.
    if (packet->adaption_field_control == SrsTsAdaptationFieldTypeBoth && adaption_field_length > 182) {
        return srs_error_new(ERROR_STREAM_CASTER_TS_AF, "ts: mux af length failed, must in [0, 182], actual=%d", adaption_field_length);
    }
    // When the adaptation_field_control value is '10', the value of the adaptation_field_length shall
    // be 183.
    if (packet->adaption_field_control == SrsTsAdaptationFieldTypeAdaptionOnly && adaption_field_length != 183) {
        return srs_error_new(ERROR_STREAM_CASTER_TS_AF, "ts: mux af length failed, must be 183, actual=%d", adaption_field_length);
    }
    
    // no adaptation field.
    if (adaption_field_length == 0) {
        srs_info("ts: mux af empty.");
        return err;
    }
    int8_t tmpv = adaptation_field_extension_flag & 0x01;
    tmpv |= (discontinuity_indicator << 7) & 0x80;
    tmpv |= (random_access_indicator << 6) & 0x40;
    tmpv |= (elementary_stream_priority_indicator << 5) & 0x20;
    tmpv |= (PCR_flag << 4) & 0x10;
    tmpv |= (OPCR_flag << 3) & 0x08;
    tmpv |= (splicing_point_flag << 2) & 0x04;
    tmpv |= (transport_private_data_flag << 1) & 0x02;
    stream->write_1bytes(tmpv);

    // Ignore the coverage bellow, for we don't use them in HLS.
    // LCOV_EXCL_START
    if (PCR_flag) {
        if (!stream->require(6)) {
            return srs_error_new(ERROR_STREAM_CASTER_TS_AF, "ts: mux af PCR_flag");
        }
        
        char* pp = NULL;
        char* p = stream->data() + stream->pos();
        stream->skip(6);
        
        // @remark, use pcr base and ignore the extension
        // @see https://github.com/ossrs/srs/issues/250#issuecomment-71349370
        int64_t pcrv = program_clock_reference_extension & 0x1ff;
        pcrv |= (const1_value0 << 9) & 0x7E00;
        pcrv |= (program_clock_reference_base << 15) & 0xFFFFFFFF8000LL;
        
        pp = (char*)&pcrv;
        *p++ = pp[5];
        *p++ = pp[4];
        *p++ = pp[3];
        *p++ = pp[2];
        *p++ = pp[1];
        *p++ = pp[0];
    }
    
    if (OPCR_flag) {
        if (!stream->require(6)) {
            return srs_error_new(ERROR_STREAM_CASTER_TS_AF, "ts: mux af OPCR_flag");
        }
        stream->skip(6);
        srs_warn("ts: mux af ignore OPCR");
    }
    
    if (splicing_point_flag) {
        if (!stream->require(1)) {
            return srs_error_new(ERROR_STREAM_CASTER_TS_AF, "ts: mux af splicing_point_flag");
        }
        stream->write_1bytes(splice_countdown);
    }
    
    if (transport_private_data_flag) {
        if (!stream->require(1)) {
            return srs_error_new(ERROR_STREAM_CASTER_TS_AF, "ts: mux af transport_private_data_flag");
        }
        stream->write_1bytes(transport_private_data.size());
        
        if (!transport_private_data.empty()) {
            if (!stream->require((int)transport_private_data.size())) {
                return srs_error_new(ERROR_STREAM_CASTER_TS_AF, "ts: mux af transport_private_data");
            }
            stream->write_bytes(&transport_private_data[0], (int)transport_private_data.size());
        }
    }
    
    if (adaptation_field_extension_flag) {
        if (!stream->require(2)) {
            return srs_error_new(ERROR_STREAM_CASTER_TS_AF, "ts: mux af adaptation_field_extension_flag");
        }
        stream->write_1bytes(adaptation_field_extension_length);
        int8_t ltwfv = const1_value1 & 0x1F;
        ltwfv |= (ltw_flag << 7) & 0x80;
        ltwfv |= (piecewise_rate_flag << 6) & 0x40;
        ltwfv |= (seamless_splice_flag << 5) & 0x20;
        stream->write_1bytes(ltwfv);
        
        if (ltw_flag) {
            if (!stream->require(2)) {
                return srs_error_new(ERROR_STREAM_CASTER_TS_AF, "ts: mux af ltw_flag");
            }
            stream->skip(2);
            srs_warn("ts: mux af ignore ltw");
        }
        
        if (piecewise_rate_flag) {
            if (!stream->require(3)) {
                return srs_error_new(ERROR_STREAM_CASTER_TS_AF, "ts: mux af piecewise_rate_flag");
            }
            stream->skip(3);
            srs_warn("ts: mux af ignore piecewise_rate");
        }
        
        if (seamless_splice_flag) {
            if (!stream->require(5)) {
                return srs_error_new(ERROR_STREAM_CASTER_TS_AF, "ts: mux af seamless_splice_flag");
            }
            stream->skip(5);
            srs_warn("ts: mux af ignore seamless_splice");
        }
        
        if (nb_af_ext_reserved) {
            stream->skip(nb_af_ext_reserved);
        }
    }
    // LCOV_EXCL_STOP
    
    if (nb_af_reserved) {
        stream->skip(nb_af_reserved);
    }
    
    srs_info("ts: af parsed, discontinuity=%d random=%d priority=%d PCR=%d OPCR=%d slicing=%d private=%d extension=%d/%d pcr=%" PRId64 "/%d opcr=%" PRId64 "/%d",
             discontinuity_indicator, random_access_indicator, elementary_stream_priority_indicator, PCR_flag, OPCR_flag, splicing_point_flag,
             transport_private_data_flag, adaptation_field_extension_flag, adaptation_field_extension_length, program_clock_reference_base,
             program_clock_reference_extension, original_program_clock_reference_base, original_program_clock_reference_extension);
    
    return err;
}

SrsTsPayload::SrsTsPayload(SrsTsPacket* p)
{
    packet = p;
}

SrsTsPayload::~SrsTsPayload()
{
}

SrsMpegPES::SrsMpegPES()
{
    nb_stuffings = 0;
    nb_bytes = 0;
    nb_paddings = 0;
    const2bits = 0x02;
    const1_value0 = 0x07;

    packet_start_code_prefix = 0;
    stream_id = 0;
    PES_packet_length = 0;
    PES_scrambling_control = 0;
    PES_priority = 0;
    data_alignment_indicator = 0;
    copyright = 0;
    original_or_copy = 0;
    PTS_DTS_flags = 0;
    ESCR_flag = 0;
    ES_rate_flag = 0;
    DSM_trick_mode_flag = 0;
    additional_copy_info_flag = 0;
    PES_CRC_flag = 0;
    PES_extension_flag = 0;
    PES_header_data_length = 0;
    pts = dts = 0;
    ESCR_base = 0;
    ESCR_extension = 0;
    ES_rate = 0;
    trick_mode_control = 0;
    trick_mode_value = 0;
    additional_copy_info = 0;
    previous_PES_packet_CRC = 0;
    PES_private_data_flag = 0;
    pack_header_field_flag = 0;
    program_packet_sequence_counter_flag = 0;
    P_STD_buffer_flag = 0;
    PES_extension_flag_2 = 0;
    program_packet_sequence_counter = 0;
    MPEG1_MPEG2_identifier = 0;
    original_stuff_length = 0;
    P_STD_buffer_scale = 0;
    P_STD_buffer_size = 0;

    has_payload_ = false;
    nb_payload_ = 0;
}

SrsMpegPES::~SrsMpegPES()
{
}

srs_error_t SrsMpegPES::decode(SrsBuffer* stream)
{
    srs_error_t err = srs_success;

    // 6B fixed header.
    if (!stream->require(6)) {
        return srs_error_new(ERROR_STREAM_CASTER_TS_PSE, "ts: demux PSE");
    }
    // 3B
    packet_start_code_prefix = stream->read_3bytes();
    // 1B
    stream_id = stream->read_1bytes();
    // 2B
    PES_packet_length = stream->read_2bytes();

    // check the packet start prefix.
    packet_start_code_prefix &= 0xFFFFFF;
    if (packet_start_code_prefix != 0x01) {
        return srs_error_new(ERROR_STREAM_CASTER_TS_PSE, "ts: demux PES start code failed, expect=0x01, actual=%#x", packet_start_code_prefix);
    }
    int pos_packet = stream->pos();

    // @remark the sid indicates the elementary stream format.
    //      the SrsTsPESStreamIdAudio and SrsTsPESStreamIdVideo is start by 0b110 or 0b1110
    SrsTsPESStreamId sid = (SrsTsPESStreamId)stream_id;
    if (sid != SrsTsPESStreamIdProgramStreamMap
        && sid != SrsTsPESStreamIdPaddingStream
        && sid != SrsTsPESStreamIdPrivateStream2
        && sid != SrsTsPESStreamIdEcmStream
        && sid != SrsTsPESStreamIdEmmStream
        && sid != SrsTsPESStreamIdProgramStreamDirectory
        && sid != SrsTsPESStreamIdDsmccStream
        && sid != SrsTsPESStreamIdH2221TypeE
    ) {
        // 3B flags.
        if (!stream->require(3)) {
            return srs_error_new(ERROR_STREAM_CASTER_TS_PSE, "ts: demux PSE flags");
        }
        // 1B
        int8_t oocv = stream->read_1bytes();
        // 1B
        int8_t pefv = stream->read_1bytes();
        // 1B
        PES_header_data_length = stream->read_1bytes();
        // position of header start.
        int pos_header = stream->pos();

        const2bits = (oocv >> 6) & 0x03;
        PES_scrambling_control = (oocv >> 4) & 0x03;
        PES_priority = (oocv >> 3) & 0x01;
        data_alignment_indicator = (oocv >> 2) & 0x01;
        copyright = (oocv >> 1) & 0x01;
        original_or_copy = oocv & 0x01;

        PTS_DTS_flags = (pefv >> 6) & 0x03;
        ESCR_flag = (pefv >> 5) & 0x01;
        ES_rate_flag = (pefv >> 4) & 0x01;
        DSM_trick_mode_flag = (pefv >> 3) & 0x01;
        additional_copy_info_flag = (pefv >> 2) & 0x01;
        PES_CRC_flag = (pefv >> 1) & 0x01;
        PES_extension_flag = pefv & 0x01;

        // check required together.
        int nb_required = 0;
        nb_required += (PTS_DTS_flags == 0x2)? 5:0;
        nb_required += (PTS_DTS_flags == 0x3)? 10:0;
        nb_required += ESCR_flag? 6:0;
        nb_required += ES_rate_flag? 3:0;
        nb_required += DSM_trick_mode_flag? 1:0;
        nb_required += additional_copy_info_flag? 1:0;
        nb_required += PES_CRC_flag? 2:0;
        nb_required += PES_extension_flag? 1:0;
        if (!stream->require(nb_required)) {
            return srs_error_new(ERROR_STREAM_CASTER_TS_PSE, "ts: demux PSE payload");
        }

        // 5B
        if (PTS_DTS_flags == 0x2) {
            if ((err = decode_33bits_dts_pts(stream, &pts)) != srs_success) {
                return srs_error_wrap(err, "dts/pts");
            }
            dts = pts;
        }

        // 10B
        if (PTS_DTS_flags == 0x3) {
            if ((err = decode_33bits_dts_pts(stream, &pts)) != srs_success) {
                return srs_error_wrap(err, "dts/pts");
            }
            if ((err = decode_33bits_dts_pts(stream, &dts)) != srs_success) {
                return srs_error_wrap(err, "dts/pts");
            }

            // check sync, the diff of dts and pts should never greater than 1s.
            if (dts - pts > 90000 || pts - dts > 90000) {
                srs_warn("ts: sync dts=%" PRId64 ", pts=%" PRId64, dts, pts);
            }
        }

        // Ignore coverage bellow, for we don't use them in HLS.
        // LCOV_EXCL_START

        // 6B
        if (ESCR_flag) {
            ESCR_extension = 0;
            ESCR_base = 0;

            stream->skip(6);
            srs_warn("ts: demux PES, ignore the escr.");
        }

        // 3B
        if (ES_rate_flag) {
            ES_rate = stream->read_3bytes();

            ES_rate = ES_rate >> 1;
            ES_rate &= 0x3FFFFF;
        }

        // 1B
        if (DSM_trick_mode_flag) {
            trick_mode_control = stream->read_1bytes();

            trick_mode_value = trick_mode_control & 0x1f;
            trick_mode_control = (trick_mode_control >> 5) & 0x03;
        }

        // 1B
        if (additional_copy_info_flag) {
            additional_copy_info = stream->read_1bytes();

            additional_copy_info &= 0x7f;
        }

        // 2B
        if (PES_CRC_flag) {
            previous_PES_packet_CRC = stream->read_2bytes();
        }

        // 1B
        if (PES_extension_flag) {
            int8_t efv = stream->read_1bytes();

            PES_private_data_flag = (efv >> 7) & 0x01;
            pack_header_field_flag = (efv >> 6) & 0x01;
            program_packet_sequence_counter_flag = (efv >> 5) & 0x01;
            P_STD_buffer_flag = (efv >> 4) & 0x01;
            const1_value0 = (efv >> 1) & 0x07;
            PES_extension_flag_2 = efv & 0x01;

            nb_required = 0;
            nb_required += PES_private_data_flag? 16:0;
            nb_required += pack_header_field_flag? 1:0; // 1+x bytes.
            nb_required += program_packet_sequence_counter_flag? 2:0;
            nb_required += P_STD_buffer_flag? 2:0;
            nb_required += PES_extension_flag_2? 1:0; // 1+x bytes.
            if (!stream->require(nb_required)) {
                return srs_error_new(ERROR_STREAM_CASTER_TS_PSE, "ts: demux PSE ext payload");
            }

            // 16B
            if (PES_private_data_flag) {
                PES_private_data.resize(16);
                stream->read_bytes(&PES_private_data[0], 16);
            }

            // (1+x)B
            if (pack_header_field_flag) {
                // This is an 8-bit field which indicates the length, in bytes, of the pack_header_field()
                uint8_t pack_field_length = stream->read_1bytes();
                if (pack_field_length > 0) {
                    // the adjust required bytes.
                    nb_required = nb_required - 16 - 1 + pack_field_length;
                    if (!stream->require(nb_required)) {
                        return srs_error_new(ERROR_STREAM_CASTER_TS_PSE, "ts: demux PSE ext pack");
                    }
                    pack_field.resize(pack_field_length);
                    stream->read_bytes(&pack_field[0], pack_field_length);
                }
            }

            // 2B
            if (program_packet_sequence_counter_flag) {
                program_packet_sequence_counter = stream->read_1bytes();
                program_packet_sequence_counter &= 0x7f;

                original_stuff_length = stream->read_1bytes();
                MPEG1_MPEG2_identifier = (original_stuff_length >> 6) & 0x01;
                original_stuff_length &= 0x3f;
            }

            // 2B
            if (P_STD_buffer_flag) {
                P_STD_buffer_size = stream->read_2bytes();

                // '01'
                //int8_t const2bits = (P_STD_buffer_scale >>14) & 0x03;

                P_STD_buffer_scale = (P_STD_buffer_scale >>13) & 0x01;
                P_STD_buffer_size &= 0x1FFF;
            }

            // (1+x)B
            if (PES_extension_flag_2) {
                /**
                 * This is a 7-bit field which specifies the length, in bytes, of the data following this field in
                 * the PES extension field up to and including any reserved bytes.
                 */
                uint8_t PES_extension_field_length = stream->read_1bytes();
                PES_extension_field_length &= 0x7F;

                if (PES_extension_field_length > 0) {
                    if (!stream->require(PES_extension_field_length)) {
                        return srs_error_new(ERROR_STREAM_CASTER_TS_PSE, "ts: demux PSE ext field");
                    }
                    PES_extension_field.resize(PES_extension_field_length);
                    stream->read_bytes(&PES_extension_field[0], PES_extension_field_length);
                }
            }
        }

        // stuffing_byte
        nb_stuffings = PES_header_data_length - (stream->pos() - pos_header);
        if (nb_stuffings > 0) {
            if (!stream->require(nb_stuffings)) {
                return srs_error_new(ERROR_STREAM_CASTER_TS_PSE, "ts: demux PSE stuffings");
            }
            stream->skip(nb_stuffings);
        }

        // LCOV_EXCL_STOP

        // PES_packet_data_byte, page58.
        // the packet size contains the header size.
        // The number of PES_packet_data_bytes, N, is specified by the
        // PES_packet_length field. N shall be equal to the value
        // indicated in the PES_packet_length minus the number of bytes
        // between the last byte of the PES_packet_length field and the
        // first PES_packet_data_byte.
        //
        // If the actual size > uin16_t, which exceed the PES_packet_length, then PES_packet_length is 0, and we
        // should dump all left bytes in stream to message util next unit start packet.
        // Otherwise, the PES_packet_length should greater than 0, which is a specified length, then we also dump
        // the left bytes in stream, in such case, the nb_payload_ is the actual size of payload.
        if (PES_packet_length > 0) {
            int nb_packet = PES_packet_length - (stream->pos() - pos_packet);
            if (nb_packet < 0) {
                return srs_error_new(ERROR_STREAM_CASTER_TS_PSE, "ts: Invalid PES_packet_length=%d, pos_packet=%d, pos=%d", PES_packet_length, pos_packet, stream->pos());
            }
            nb_payload_ = nb_packet;
        }

        // Now, it has payload. The size is specified by PES_packet_length, which might be:
        //      0, Dump all bytes in stream util next unit start packet.
        //      nb_payload_, Dump specified bytes in stream.
        has_payload_ = true;

        // Ignore coverage bellow, for we don't use them in HLS.
        // LCOV_EXCL_START
    } else if (sid == SrsTsPESStreamIdProgramStreamMap
               || sid == SrsTsPESStreamIdPrivateStream2
               || sid == SrsTsPESStreamIdEcmStream
               || sid == SrsTsPESStreamIdEmmStream
               || sid == SrsTsPESStreamIdProgramStreamDirectory
               || sid == SrsTsPESStreamIdDsmccStream
               || sid == SrsTsPESStreamIdH2221TypeE
        ) {
        // for (i = 0; i < PES_packet_length; i++) {
        //         PES_packet_data_byte
        // }

        // For PS, the PES packet should never be empty, because there is no continuity for PS packet.
        if (PES_packet_length <= 0) {
            return srs_error_new(ERROR_GB_PS_PSE, "ts: Invalid PES_packet_length=%d for PS", PES_packet_length);
        }

        // The pos_packet equals to stream pos, so the PES_packet_length is actually the payload length.
        nb_payload_ = PES_packet_length;
        has_payload_ = true;
    } else if (sid == SrsTsPESStreamIdPaddingStream) {
        // for (i = 0; i < PES_packet_length; i++) {
        //         padding_byte
        // }
        nb_paddings = stream->size() - stream->pos();
        stream->skip(nb_paddings);
        srs_info("ts: drop %dB padding bytes", nb_paddings);

        // LCOV_EXCL_STOP
    } else {
        int nb_drop = stream->size() - stream->pos();
        stream->skip(nb_drop);
        srs_warn("ts: drop the pes packet %dB for stream_id=%#x", nb_drop, stream_id);
    }

    return err;
}

int SrsMpegPES::size()
{
    int sz = 0;

    PES_header_data_length = 0;
    SrsTsPESStreamId sid = (SrsTsPESStreamId)stream_id;

    if (sid != SrsTsPESStreamIdProgramStreamMap
        && sid != SrsTsPESStreamIdPaddingStream
        && sid != SrsTsPESStreamIdPrivateStream2
        && sid != SrsTsPESStreamIdEcmStream
        && sid != SrsTsPESStreamIdEmmStream
        && sid != SrsTsPESStreamIdProgramStreamDirectory
        && sid != SrsTsPESStreamIdDsmccStream
        && sid != SrsTsPESStreamIdH2221TypeE
        ) {
        sz += 6;
        sz += 3;
        PES_header_data_length = sz;

        sz += (PTS_DTS_flags == 0x2)? 5:0;
        sz += (PTS_DTS_flags == 0x3)? 10:0;
        sz += ESCR_flag? 6:0;
        sz += ES_rate_flag? 3:0;
        sz += DSM_trick_mode_flag? 1:0;
        sz += additional_copy_info_flag? 1:0;
        sz += PES_CRC_flag? 2:0;
        sz += PES_extension_flag? 1:0;

        if (PES_extension_flag) {
            // Ignore coverage bellow, for we don't use them in HLS.
            // LCOV_EXCL_START
            sz += PES_private_data_flag? 16:0;
            sz += pack_header_field_flag ? 1 + pack_field.size() : 0; // 1+x bytes.
            sz += program_packet_sequence_counter_flag? 2:0;
            sz += P_STD_buffer_flag? 2:0;
            sz += PES_extension_flag_2 ? 1 + PES_extension_field.size() : 0; // 1+x bytes.
            // LCOV_EXCL_STOP
        }
        PES_header_data_length = sz - PES_header_data_length;

        sz += nb_stuffings;

        // packet bytes
    } else if (sid == SrsTsPESStreamIdProgramStreamMap
               || sid == SrsTsPESStreamIdPrivateStream2
               || sid == SrsTsPESStreamIdEcmStream
               || sid == SrsTsPESStreamIdEmmStream
               || sid == SrsTsPESStreamIdProgramStreamDirectory
               || sid == SrsTsPESStreamIdDsmccStream
               || sid == SrsTsPESStreamIdH2221TypeE
        ) {
        // packet bytes
    } else {
        // nb_drop
    }

    return sz;
}

srs_error_t SrsMpegPES::encode(SrsBuffer* stream)
{
    srs_error_t err = srs_success;

    // 6B fixed header.
    if (!stream->require(6)) {
        return srs_error_new(ERROR_STREAM_CASTER_TS_PSE, "ts: mux PSE");
    }

    // 3B
    stream->write_3bytes(packet_start_code_prefix);
    // 1B
    stream->write_1bytes(stream_id);
    // 2B
    // the PES_packet_length is the actual bytes size, the pplv write to ts
    // is the actual bytes plus the header size.
    int32_t pplv = 0;
    if (PES_packet_length > 0) {
        pplv = PES_packet_length + 3 + PES_header_data_length;
        pplv = (pplv > 0xFFFF)? 0 : pplv;
    }
    stream->write_2bytes(pplv);

    // check the packet start prefix.
    packet_start_code_prefix &= 0xFFFFFF;
    if (packet_start_code_prefix != 0x01) {
        return srs_error_new(ERROR_STREAM_CASTER_TS_PSE, "ts: mux PSE start code failed, expect=0x01, actual=%#x", packet_start_code_prefix);
    }

    // 3B flags.
    if (!stream->require(3)) {
        return srs_error_new(ERROR_STREAM_CASTER_TS_PSE, "ts: mux PSE flags");
    }
    // 1B
    int8_t oocv = original_or_copy & 0x01;
    oocv |= (const2bits << 6) & 0xC0;
    oocv |= (PES_scrambling_control << 4) & 0x30;
    oocv |= (PES_priority << 3) & 0x08;
    oocv |= (data_alignment_indicator << 2) & 0x04;
    oocv |= (copyright << 1) & 0x02;
    stream->write_1bytes(oocv);
    // 1B
    int8_t pefv = PES_extension_flag & 0x01;
    pefv |= (PTS_DTS_flags << 6) & 0xC0;
    pefv |= (ESCR_flag << 5) & 0x20;
    pefv |= (ES_rate_flag << 4) & 0x10;
    pefv |= (DSM_trick_mode_flag << 3) & 0x08;
    pefv |= (additional_copy_info_flag << 2) & 0x04;
    pefv |= (PES_CRC_flag << 1) & 0x02;
    stream->write_1bytes(pefv);
    // 1B
    stream->write_1bytes(PES_header_data_length);

    // check required together.
    int nb_required = 0;
    nb_required += (PTS_DTS_flags == 0x2)? 5:0;
    nb_required += (PTS_DTS_flags == 0x3)? 10:0;
    nb_required += ESCR_flag? 6:0;
    nb_required += ES_rate_flag? 3:0;
    nb_required += DSM_trick_mode_flag? 1:0;
    nb_required += additional_copy_info_flag? 1:0;
    nb_required += PES_CRC_flag? 2:0;
    nb_required += PES_extension_flag? 1:0;
    if (!stream->require(nb_required)) {
        return srs_error_new(ERROR_STREAM_CASTER_TS_PSE, "ts: mux PSE payload");
    }

    // 5B
    if (PTS_DTS_flags == 0x2) {
        if ((err = encode_33bits_dts_pts(stream, 0x02, pts)) != srs_success) {
            return srs_error_wrap(err, "dts/pts");
        }
    }

    // 10B
    if (PTS_DTS_flags == 0x3) {
        if ((err = encode_33bits_dts_pts(stream, 0x03, pts)) != srs_success) {
            return srs_error_wrap(err, "dts/pts");
        }
        if ((err = encode_33bits_dts_pts(stream, 0x01, dts)) != srs_success) {
            return srs_error_wrap(err, "dts/pts");
        }

        // check sync, the diff of dts and pts should never greater than 1s.
        if (dts - pts > 90000 || pts - dts > 90000) {
            srs_warn("ts: sync dts=%" PRId64 ", pts=%" PRId64, dts, pts);
        }
    }

    // Ignore coverage bellow, for we don't use them in HLS.
    // LCOV_EXCL_START

    // 6B
    if (ESCR_flag) {
        stream->skip(6);
        srs_warn("ts: demux PES, ignore the escr.");
    }

    // 3B
    if (ES_rate_flag) {
        stream->skip(3);
        srs_warn("ts: demux PES, ignore the ES_rate.");
    }

    // 1B
    if (DSM_trick_mode_flag) {
        stream->skip(1);
        srs_warn("ts: demux PES, ignore the DSM_trick_mode.");
    }

    // 1B
    if (additional_copy_info_flag) {
        stream->skip(1);
        srs_warn("ts: demux PES, ignore the additional_copy_info.");
    }

    // 2B
    if (PES_CRC_flag) {
        stream->skip(2);
        srs_warn("ts: demux PES, ignore the PES_CRC.");
    }

    // 1B
    if (PES_extension_flag) {
        int8_t efv = PES_extension_flag_2 & 0x01;
        efv |= (PES_private_data_flag << 7) & 0x80;
        efv |= (pack_header_field_flag << 6) & 0x40;
        efv |= (program_packet_sequence_counter_flag << 5) & 0x20;
        efv |= (P_STD_buffer_flag << 4) & 0x10;
        efv |= (const1_value0 << 1) & 0xE0;
        stream->write_1bytes(efv);

        nb_required = 0;
        nb_required += PES_private_data_flag? 16:0;
        nb_required += pack_header_field_flag ? 1 + pack_field.size() : 0; // 1+x bytes.
        nb_required += program_packet_sequence_counter_flag? 2:0;
        nb_required += P_STD_buffer_flag? 2:0;
        nb_required += PES_extension_flag_2 ? 1 + PES_extension_field.size() : 0; // 1+x bytes.
        if (!stream->require(nb_required)) {
            return srs_error_new(ERROR_STREAM_CASTER_TS_PSE, "ts: mux PSE ext payload");
        }
        stream->skip(nb_required);
        srs_warn("ts: demux PES, ignore the PES_extension.");
    }

    // stuffing_byte
    if (nb_stuffings) {
        stream->skip(nb_stuffings);
        srs_warn("ts: demux PES, ignore the stuffings.");
    }

    // LCOV_EXCL_STOP

    return err;
}

srs_error_t SrsMpegPES::decode_33bits_dts_pts(SrsBuffer* stream, int64_t* pv)
{
    srs_error_t err = srs_success;

    if (!stream->require(5)) {
        return srs_error_new(ERROR_STREAM_CASTER_TS_PSE, "ts: demux PSE dts/pts");
    }

    // decode the 33bits schema.
    // ===========1B
    // 4bits const maybe '0001', '0010' or '0011'.
    // 3bits DTS/PTS [32..30]
    // 1bit const '1'
    int64_t dts_pts_30_32 = stream->read_1bytes();
    if ((dts_pts_30_32 & 0x01) != 0x01) {
        return srs_error_new(ERROR_STREAM_CASTER_TS_PSE, "ts: demux PSE dts/pts 30-32");
    }
    // @remark, we donot check the high 4bits, maybe '0001', '0010' or '0011'.
    //      so we just ensure the high 4bits is not 0x00.
    if (((dts_pts_30_32 >> 4) & 0x0f) == 0x00) {
        return srs_error_new(ERROR_STREAM_CASTER_TS_PSE, "ts: demux PSE dts/pts 30-32");
    }
    dts_pts_30_32 = (dts_pts_30_32 >> 1) & 0x07;

    // ===========2B
    // 15bits DTS/PTS [29..15]
    // 1bit const '1'
    int64_t dts_pts_15_29 = stream->read_2bytes();
    if ((dts_pts_15_29 & 0x01) != 0x01) {
        return srs_error_new(ERROR_STREAM_CASTER_TS_PSE, "ts: demux PSE dts/pts 15-29");
    }
    dts_pts_15_29 = (dts_pts_15_29 >> 1) & 0x7fff;

    // ===========2B
    // 15bits DTS/PTS [14..0]
    // 1bit const '1'
    int64_t dts_pts_0_14 = stream->read_2bytes();
    if ((dts_pts_0_14 & 0x01) != 0x01) {
        return srs_error_new(ERROR_STREAM_CASTER_TS_PSE, "ts: demux PSE dts/pts 0-14");
    }
    dts_pts_0_14 = (dts_pts_0_14 >> 1) & 0x7fff;

    int64_t v = 0x00;
    v |= (dts_pts_30_32 << 30) & 0x1c0000000LL;
    v |= (dts_pts_15_29 << 15) & 0x3fff8000LL;
    v |= dts_pts_0_14 & 0x7fff;
    *pv = v;

    return err;
}

srs_error_t SrsMpegPES::encode_33bits_dts_pts(SrsBuffer* stream, uint8_t fb, int64_t v)
{
    srs_error_t err = srs_success;

    if (!stream->require(5)) {
        return srs_error_new(ERROR_STREAM_CASTER_TS_PSE, "ts: mux PSE dts/pts");
    }

    char* p = stream->data() + stream->pos();
    stream->skip(5);

    int32_t val = 0;

    val = int32_t(fb << 4 | (((v >> 30) & 0x07) << 1) | 1);
    *p++ = val;

    val = int32_t((((v >> 15) & 0x7fff) << 1) | 1);
    *p++ = (val >> 8);
    *p++ = val;

    val = int32_t((((v) & 0x7fff) << 1) | 1);
    *p++ = (val >> 8);
    *p++ = val;

    return err;
}

SrsTsPayloadPES::SrsTsPayloadPES(SrsTsPacket* p) : SrsTsPayload(p)
{
}

SrsTsPayloadPES::~SrsTsPayloadPES()
{
}

srs_error_t SrsTsPayloadPES::decode(SrsBuffer* stream, SrsTsMessage** ppmsg)
{
    srs_error_t err = srs_success;

    // find the channel from chunk.
    SrsTsChannel* channel = packet->context->get(packet->pid);
    if (!channel) {
        return srs_error_new(ERROR_STREAM_CASTER_TS_PSE, "ts: demux PES no channel for pid=%#x", packet->pid);
    }

    // init msg.
    SrsTsMessage* msg = channel->msg;
    if (!msg) {
        msg = new SrsTsMessage(channel, packet);
        channel->msg = msg;
    }

    // we must cache the fresh state of msg,
    // for the PES_packet_length is 0, the first payload_unit_start_indicator always 1,
    // so should check for the fresh and not completed it.
    bool is_fresh_msg = msg->fresh();

    // check when fresh, the payload_unit_start_indicator
    // should be 1 for the fresh msg.
    if (is_fresh_msg && !packet->payload_unit_start_indicator) {
        return srs_error_new(ERROR_STREAM_CASTER_TS_PSE, "ts: PES fresh packet length=%d, us=%d, cc=%d",
            msg->PES_packet_length, packet->payload_unit_start_indicator, packet->continuity_counter);
    }

    // check when not fresh and PES_packet_length>0,
    // the payload_unit_start_indicator should never be 1 when not completed.
    if (!is_fresh_msg && msg->PES_packet_length > 0 && !msg->completed(packet->payload_unit_start_indicator) && packet->payload_unit_start_indicator) {
        srs_warn("ts: ignore PES packet length=%d, payload=%d, us=%d, cc=%d",
            msg->PES_packet_length, msg->payload->length(), packet->payload_unit_start_indicator, packet->continuity_counter);

        // reparse current msg.
        stream->skip(stream->pos() * -1);
        srs_freep(msg);
        channel->msg = NULL;
        return err;
    }

    // check the continuity counter
    if (!is_fresh_msg) {
        // late-incoming or duplicated continuity, drop message.
        // @remark check overflow, the counter plus 1 should greater when invalid.
        if (msg->continuity_counter >= packet->continuity_counter && ((msg->continuity_counter + 1) & 0x0f) > packet->continuity_counter) {
            srs_warn("ts: drop PES %dB for duplicated cc=%#x", msg->continuity_counter);
            stream->skip(stream->size() - stream->pos());
            return err;
        }

        // when got partially message, the continous count must be continuous, or drop it.
        if (((msg->continuity_counter + 1) & 0x0f) != packet->continuity_counter) {
            srs_warn("ts: ignore continuity must be continous, msg=%#x, packet=%#x", msg->continuity_counter, packet->continuity_counter);

            // reparse current msg.
            stream->skip(stream->pos() * -1);
            srs_freep(msg);
            channel->msg = NULL;
            return err;
        }
    }
    msg->continuity_counter = packet->continuity_counter;

    // for the PES_packet_length(0), reap when completed.
    if (!is_fresh_msg && msg->completed(packet->payload_unit_start_indicator)) {
        // reap previous PES packet.
        *ppmsg = msg;
        channel->msg = NULL;

        // reparse current msg.
        stream->skip(stream->pos() * -1);
        return err;
    }

    // contious packet, append bytes for unit start is 0
    if (!packet->payload_unit_start_indicator) {
        if ((err = msg->dump(stream, &pes.nb_bytes)) != srs_success) {
            return srs_error_wrap(err, "ts: pes dump");
        }
    }

    // when unit start, parse the fresh msg.
    if (packet->payload_unit_start_indicator) {
        if ((err = pes.decode(stream)) != srs_success) {
            return srs_error_wrap(err, "header");
        }

        // Update message when decode the first PES packet.
        msg->sid = (SrsTsPESStreamId)pes.stream_id;
        if (pes.PTS_DTS_flags == 0x02 || pes.PTS_DTS_flags == 0x03) {
            msg->dts = pes.dts;
            msg->pts = pes.pts;
        }
        if (pes.has_payload_) {
            // The size of message, might be 0 or a positive value.
            msg->PES_packet_length = pes.nb_payload_;

            // xB
            if ((err = msg->dump(stream, &pes.nb_bytes)) != srs_success) {
                return srs_error_wrap(err, "dump pes");
            }
        }
    }

    // when fresh and the PES_packet_length is 0,
    // the payload_unit_start_indicator always be 1,
    // the message should never EOF for the first packet.
    if (is_fresh_msg && msg->PES_packet_length == 0) {
        return err;
    }

    // check msg, reap when completed.
    if (msg->completed(packet->payload_unit_start_indicator)) {
        *ppmsg = msg;
        channel->msg = NULL;
        srs_info("ts: reap msg for completed.");
    }

    return err;
}

int SrsTsPayloadPES::size()
{
    return pes.size();
}

srs_error_t SrsTsPayloadPES::encode(SrsBuffer* stream)
{
    return pes.encode(stream);
}

SrsTsPayloadPSI::SrsTsPayloadPSI(SrsTsPacket* p) : SrsTsPayload(p)
{
    pointer_field = 0;
    const0_value = 0;
    const1_value = 3;
    CRC_32 = 0;
    section_length = 0;
    section_syntax_indicator = 0;
    table_id = SrsTsPsiIdPas;
}

SrsTsPayloadPSI::~SrsTsPayloadPSI()
{
}

srs_error_t SrsTsPayloadPSI::decode(SrsBuffer* stream, SrsTsMessage** /*ppmsg*/)
{
    srs_error_t err = srs_success;
    
    /**
     * When the payload of the Transport Stream packet contains PSI data, the payload_unit_start_indicator has the following
     * significance: if the Transport Stream packet carries the first byte of a PSI section, the payload_unit_start_indicator value
     * shall be '1', indicating that the first byte of the payload of this Transport Stream packet carries the pointer_field. If the
     * Transport Stream packet does not carry the first byte of a PSI section, the payload_unit_start_indicator value shall be '0',
     * indicating that there is no pointer_field in the payload. Refer to 2.4.4.1 and 2.4.4.2. This also applies to private streams of
     * stream_type 5 (refer to Table 2-29).
     */
    if (packet->payload_unit_start_indicator) {
        if (!stream->require(1)) {
            return srs_error_new(ERROR_STREAM_CASTER_TS_PSI, "ts: demux PSI");
        }
        pointer_field = stream->read_1bytes();
    }
    
    // to calc the crc32
    char* ppat = stream->data() + stream->pos();
    int pat_pos = stream->pos();
    
    // atleast 3B for all psi.
    if (!stream->require(3)) {
        return srs_error_new(ERROR_STREAM_CASTER_TS_PSI, "ts: demux PSI");
    }
    // 1B
    table_id = (SrsTsPsiId)stream->read_1bytes();
    
    // 2B
    int16_t slv = stream->read_2bytes();
    
    section_syntax_indicator = (slv >> 15) & 0x01;
    const0_value = (slv >> 14) & 0x01;
    const1_value = (slv >> 12) & 0x03;
    section_length = slv & 0x0FFF;
    
    // no section, ignore.
    if (section_length == 0) {
        srs_warn("ts: demux PAT ignore empty section");
        return err;
    }
    
    if (!stream->require(section_length)) {
        return srs_error_new(ERROR_STREAM_CASTER_TS_PSI, "ts: demux PSI section");
    }
    
    // call the virtual method of actual PSI.
    if ((err = psi_decode(stream)) != srs_success) {
        return srs_error_wrap(err, "demux PSI");
    }
    
    // 4B
    if (!stream->require(4)) {
        return srs_error_new(ERROR_STREAM_CASTER_TS_PSI, "ts: demux PSI crc32");
    }
    CRC_32 = stream->read_4bytes();
    
    // verify crc32.
    int32_t crc32 = srs_crc32_mpegts(ppat, stream->pos() - pat_pos - 4);
    if (crc32 != CRC_32) {
        return srs_error_new(ERROR_STREAM_CASTER_TS_PSI, "ts: verify PSI crc32");
    }
    
    // consume left stuffings
    if (!stream->empty()) {
        int nb_stuffings = stream->size() - stream->pos();
        char* stuffing = stream->data() + stream->pos();
        
        // all stuffing must be 0xff.
        // TODO: FIXME: maybe need to remove the following.
        for (int i = 0; i < nb_stuffings; i++) {
            if ((uint8_t)stuffing[i] != 0xff) {
                srs_warn("ts: stuff is not 0xff, actual=%#x", stuffing[i]);
                break;
            }
        }
        
        stream->skip(nb_stuffings);
    }
    
    return err;
}

int SrsTsPayloadPSI::size()
{
    int sz = 0;
    
    // section size is the sl plus the crc32
    section_length = psi_size() + 4;
    
    sz += packet->payload_unit_start_indicator? 1:0;
    sz += 3;
    sz += section_length;
    
    return sz;
}

srs_error_t SrsTsPayloadPSI::encode(SrsBuffer* stream)
{
    srs_error_t err = srs_success;
    
    if (packet->payload_unit_start_indicator) {
        if (!stream->require(1)) {
            return srs_error_new(ERROR_STREAM_CASTER_TS_PSI, "ts: mux PSI");
        }
        stream->write_1bytes(pointer_field);
    }
    
    // to calc the crc32
    char* ppat = stream->data() + stream->pos();
    int pat_pos = stream->pos();
    
    // atleast 3B for all psi.
    if (!stream->require(3)) {
        return srs_error_new(ERROR_STREAM_CASTER_TS_PSI, "ts: mux PSI");
    }
    // 1B
    stream->write_1bytes(table_id);
    
    // 2B
    int16_t slv = section_length & 0x0FFF;
    slv |= (section_syntax_indicator << 15) & 0x8000;
    slv |= (const0_value << 14) & 0x4000;
    slv |= (const1_value << 12) & 0x3000;
    stream->write_2bytes(slv);
    
    // no section, ignore.
    if (section_length == 0) {
        srs_warn("ts: mux PAT ignore empty section");
        return err;
    }
    
    if (!stream->require(section_length)) {
        return srs_error_new(ERROR_STREAM_CASTER_TS_PSI, "ts: mux PSI section");
    }
    
    // call the virtual method of actual PSI.
    if ((err = psi_encode(stream)) != srs_success) {
        return srs_error_wrap(err, "mux PSI");
    }
    
    // 4B
    if (!stream->require(4)) {
        return srs_error_new(ERROR_STREAM_CASTER_TS_PSI, "ts: mux PSI crc32");
    }
    CRC_32 = srs_crc32_mpegts(ppat, stream->pos() - pat_pos);
    stream->write_4bytes(CRC_32);
    
    return err;
}

SrsTsPayloadPATProgram::SrsTsPayloadPATProgram(int16_t n, int16_t p)
{
    number = n;
    pid = p;
    const1_value = 0x07;
}

SrsTsPayloadPATProgram::~SrsTsPayloadPATProgram()
{
}

srs_error_t SrsTsPayloadPATProgram::decode(SrsBuffer* stream)
{
    srs_error_t err = srs_success;
    
    // atleast 4B for PAT program specified
    if (!stream->require(4)) {
        return srs_error_new(ERROR_STREAM_CASTER_TS_PAT, "ts: demux PAT");
    }
    
    int tmpv = stream->read_4bytes();
    number = (int16_t)((tmpv >> 16) & 0xFFFF);
    const1_value = (int16_t)((tmpv >> 13) & 0x07);
    pid = (int16_t)(tmpv & 0x1FFF);
    
    return err;
}

int SrsTsPayloadPATProgram::size()
{
    return 4;
}

srs_error_t SrsTsPayloadPATProgram::encode(SrsBuffer* stream)
{
    srs_error_t err = srs_success;
    
    // atleast 4B for PAT program specified
    if (!stream->require(4)) {
        return srs_error_new(ERROR_STREAM_CASTER_TS_PAT, "ts: mux PAT");
    }
    
    int tmpv = pid & 0x1FFF;
    tmpv |= (number << 16) & 0xFFFF0000;
    tmpv |= (const1_value << 13) & 0xE000;
    stream->write_4bytes(tmpv);
    
    return err;
}

SrsTsPayloadPAT::SrsTsPayloadPAT(SrsTsPacket* p) : SrsTsPayloadPSI(p)
{
    transport_stream_id = 0;
    const3_value = 3;
    version_number = 0;
    current_next_indicator = 0;
    section_number = 0;
    last_section_number = 0;
}

SrsTsPayloadPAT::~SrsTsPayloadPAT()
{
    std::vector<SrsTsPayloadPATProgram*>::iterator it;
    for (it = programs.begin(); it != programs.end(); ++it) {
        SrsTsPayloadPATProgram* program = *it;
        srs_freep(program);
    }
    programs.clear();
}

srs_error_t SrsTsPayloadPAT::psi_decode(SrsBuffer* stream)
{
    srs_error_t err = srs_success;
    
    // atleast 5B for PAT specified
    if (!stream->require(5)) {
        return srs_error_new(ERROR_STREAM_CASTER_TS_PAT, "ts: demux PAT");
    }
    
    int pos = stream->pos();
    
    // 2B
    transport_stream_id = stream->read_2bytes();
    
    // 1B
    int8_t cniv = stream->read_1bytes();
    
    const3_value = (cniv >> 6) & 0x03;
    version_number = (cniv >> 1) & 0x1F;
    current_next_indicator = cniv & 0x01;
    
    // TODO: FIXME: check the indicator.
    
    // 1B
    section_number = stream->read_1bytes();
    // 1B
    last_section_number = stream->read_1bytes();
    
    // multiple 4B program data.
    int program_bytes = section_length - 4 - (stream->pos() - pos);
    for (int i = 0; i < program_bytes; i += 4) {
        SrsTsPayloadPATProgram* program = new SrsTsPayloadPATProgram();
        
        if ((err = program->decode(stream)) != srs_success) {
            return srs_error_wrap(err, "demux PAT program");
        }
        
        // update the apply pid table.
        packet->context->set(program->pid, SrsTsPidApplyPMT);
        
        programs.push_back(program);
    }
    
    // update the apply pid table.
    packet->context->set(packet->pid, SrsTsPidApplyPAT);
    packet->context->on_pmt_parsed();
    
    return err;
}

int SrsTsPayloadPAT::psi_size()
{
    int sz = 5;
    for (int i = 0; i < (int)programs.size(); i ++) {
        SrsTsPayloadPATProgram* program = programs.at(i);
        sz += program->size();
    }
    return sz;
}

srs_error_t SrsTsPayloadPAT::psi_encode(SrsBuffer* stream)
{
    srs_error_t err = srs_success;
    
    // atleast 5B for PAT specified
    if (!stream->require(5)) {
        return srs_error_new(ERROR_STREAM_CASTER_TS_PAT, "ts: mux PAT");
    }
    
    // 2B
    stream->write_2bytes(transport_stream_id);
    
    // 1B
    int8_t cniv = current_next_indicator & 0x01;
    cniv |= (version_number << 1) & 0x3E;
    cniv |= (const1_value << 6) & 0xC0;
    stream->write_1bytes(cniv);
    
    // 1B
    stream->write_1bytes(section_number);
    // 1B
    stream->write_1bytes(last_section_number);
    
    // multiple 4B program data.
    for (int i = 0; i < (int)programs.size(); i ++) {
        SrsTsPayloadPATProgram* program = programs.at(i);
        if ((err = program->encode(stream)) != srs_success) {
            return srs_error_wrap(err, "mux PAT program");
        }
        
        // update the apply pid table.
        packet->context->set(program->pid, SrsTsPidApplyPMT);
    }
    
    // update the apply pid table.
    packet->context->set(packet->pid, SrsTsPidApplyPAT);
    
    return err;
}

SrsTsPayloadPMTESInfo::SrsTsPayloadPMTESInfo(SrsTsStream st, int16_t epid)
{
    stream_type = st;
    elementary_PID = epid;
    
    const1_value0 = 7;
    const1_value1 = 0x0f;
}

SrsTsPayloadPMTESInfo::~SrsTsPayloadPMTESInfo()
{
}

srs_error_t SrsTsPayloadPMTESInfo::decode(SrsBuffer* stream)
{
    srs_error_t err = srs_success;
    
    // 5B
    if (!stream->require(5)) {
        return srs_error_new(ERROR_STREAM_CASTER_TS_PMT, "ts: demux PMT");
    }
    
    stream_type = (SrsTsStream)stream->read_1bytes();
    
    int16_t epv = stream->read_2bytes();
    const1_value0 = (epv >> 13) & 0x07;
    elementary_PID = epv & 0x1FFF;
    
    int16_t eilv = stream->read_2bytes();
    const1_value1 = (eilv >> 12) & 0x0f;
    /**
     * This is a 12-bit field, the first two bits of which shall be '00'. The remaining 10 bits specify the number
     * of bytes of the descriptors of the associated program element immediately following the ES_info_length field.
     */
    int16_t ES_info_length = eilv & 0x0FFF;
    
    if (ES_info_length > 0) {
        if (!stream->require(ES_info_length)) {
            return srs_error_new(ERROR_STREAM_CASTER_TS_PMT, "ts: demux PMT ES_info");
        }
        ES_info.resize(ES_info_length);
        stream->read_bytes(&ES_info[0], ES_info_length);
    }
    
    return err;
}

int SrsTsPayloadPMTESInfo::size()
{
    return 5 + (int)ES_info.size();
}

srs_error_t SrsTsPayloadPMTESInfo::encode(SrsBuffer* stream)
{
    srs_error_t err = srs_success;
    
    // 5B
    if (!stream->require(5)) {
        return srs_error_new(ERROR_STREAM_CASTER_TS_PMT, "ts: mux PMT");
    }
    
    stream->write_1bytes(stream_type);
    
    int16_t epv = elementary_PID & 0x1FFF;
    epv |= (const1_value0 << 13) & 0xE000;
    stream->write_2bytes(epv);
    
    int16_t eilv = ES_info.size() & 0x0FFF;
    eilv |= (const1_value1 << 12) & 0xF000;
    stream->write_2bytes(eilv);
    
    if (!ES_info.empty()) {
        if (!stream->require((int)ES_info.size())) {
            return srs_error_new(ERROR_STREAM_CASTER_TS_PMT, "ts: mux PMT ES_info");
        }
        stream->write_bytes(&ES_info[0], (int)ES_info.size());
    }
    
    return err;
}

SrsTsPayloadPMT::SrsTsPayloadPMT(SrsTsPacket* p) : SrsTsPayloadPSI(p)
{
    const1_value0 = 3;
    const1_value1 = 7;
    const1_value2 = 0x0f;
    PCR_PID = 0;
    last_section_number = 0;
    program_number = 0;
    version_number = 0;
    current_next_indicator = 0;
    section_number = 0;
}

SrsTsPayloadPMT::~SrsTsPayloadPMT()
{
    std::vector<SrsTsPayloadPMTESInfo*>::iterator it;
    for (it = infos.begin(); it != infos.end(); ++it) {
        SrsTsPayloadPMTESInfo* info = *it;
        srs_freep(info);
    }
    infos.clear();
}

srs_error_t SrsTsPayloadPMT::psi_decode(SrsBuffer* stream)
{
    srs_error_t err = srs_success;
    
    // atleast 9B for PMT specified
    if (!stream->require(9)) {
        return srs_error_new(ERROR_STREAM_CASTER_TS_PMT, "ts: demux PMT");
    }
    
    // 2B
    program_number = stream->read_2bytes();
    
    // 1B
    int8_t cniv = stream->read_1bytes();
    
    const1_value0 = (cniv >> 6) & 0x03;
    version_number = (cniv >> 1) & 0x1F;
    current_next_indicator = cniv & 0x01;
    
    // 1B
    section_number = stream->read_1bytes();
    
    // 1B
    last_section_number = stream->read_1bytes();
    
    // 2B
    int16_t ppv = stream->read_2bytes();
    const1_value1 = (ppv >> 13) & 0x07;
    PCR_PID = ppv & 0x1FFF;
    
    // 2B
    int16_t pilv = stream->read_2bytes();
    const1_value2 = (pilv >> 12) & 0x0F;
    /**
     * This is a 12-bit field, the first two bits of which shall be '00'. The remaining 10 bits specify the
     * number of bytes of the descriptors immediately following the program_info_length field.
     */
    uint16_t program_info_length = pilv & 0xFFF;
    
    if (program_info_length > 0) {
        if (!stream->require(program_info_length)) {
            return srs_error_new(ERROR_STREAM_CASTER_TS_PMT, "ts: demux PMT program info");
        }
        
        program_info_desc.resize(program_info_length);
        stream->read_bytes(&program_info_desc[0], program_info_length);
    }
    
    // [section_length] - 4(CRC) - 9B - [program_info_length]
    int ES_EOF_pos = stream->pos() + section_length - 4 - 9 - program_info_length;
    while (stream->pos() < ES_EOF_pos) {
        SrsTsPayloadPMTESInfo* info = new SrsTsPayloadPMTESInfo();
        infos.push_back(info);
        
        if ((err = info->decode(stream)) != srs_success) {
            return srs_error_wrap(err, "demux PMT program info");
        }
        
        // update the apply pid table
        switch (info->stream_type) {
            case SrsTsStreamVideoH264:
#ifdef SRS_H265
            case SrsTsStreamVideoHEVC:
#endif
            case SrsTsStreamVideoMpeg4:
                packet->context->set(info->elementary_PID, SrsTsPidApplyVideo, info->stream_type);
                break;
            case SrsTsStreamAudioAAC:
            case SrsTsStreamAudioAC3:
            case SrsTsStreamAudioDTS:
            case SrsTsStreamAudioMp3:
                packet->context->set(info->elementary_PID, SrsTsPidApplyAudio, info->stream_type);
                break;
            default:
                srs_warn("ts: drop pid=%#x, stream=%#x", info->elementary_PID, info->stream_type);
                break;
        }
    }
    
    // update the apply pid table.
    packet->context->set(packet->pid, SrsTsPidApplyPMT);
    
    return err;
}

int SrsTsPayloadPMT::psi_size()
{
    int sz = 9;
    sz += program_info_desc.size();
    for (int i = 0; i < (int)infos.size(); i ++) {
        SrsTsPayloadPMTESInfo* info = infos.at(i);
        sz += info->size();
    }
    return sz;
}

srs_error_t SrsTsPayloadPMT::psi_encode(SrsBuffer* stream)
{
    srs_error_t err = srs_success;
    
    // atleast 9B for PMT specified
    if (!stream->require(9)) {
        return srs_error_new(ERROR_STREAM_CASTER_TS_PMT, "ts: mux PMT");
    }
    
    // 2B
    stream->write_2bytes(program_number);
    
    // 1B
    int8_t cniv = current_next_indicator & 0x01;
    cniv |= (const1_value0 << 6) & 0xC0;
    cniv |= (version_number << 1) & 0xFE;
    stream->write_1bytes(cniv);
    
    // 1B
    stream->write_1bytes(section_number);
    
    // 1B
    stream->write_1bytes(last_section_number);
    
    // 2B
    int16_t ppv = PCR_PID & 0x1FFF;
    ppv |= (const1_value1 << 13) & 0xE000;
    stream->write_2bytes(ppv);
    
    // 2B
    int16_t pilv = program_info_desc.size() & 0xFFF;
    pilv |= (const1_value2 << 12) & 0xF000;
    stream->write_2bytes(pilv);
    
    if (!program_info_desc.empty()) {
        if (!stream->require((int)program_info_desc.size())) {
            return srs_error_new(ERROR_STREAM_CASTER_TS_PMT, "ts: mux PMT program info");
        }
        
        stream->write_bytes(&program_info_desc[0], (int)program_info_desc.size());
    }
    
    for (int i = 0; i < (int)infos.size(); i ++) {
        SrsTsPayloadPMTESInfo* info = infos.at(i);
        if ((err = info->encode(stream)) != srs_success) {
            return srs_error_wrap(err, "mux PMT program info");
        }
        
        // update the apply pid table
        switch (info->stream_type) {
            case SrsTsStreamVideoH264:
#ifdef SRS_H265
            case SrsTsStreamVideoHEVC:
#endif
            case SrsTsStreamVideoMpeg4:
                packet->context->set(info->elementary_PID, SrsTsPidApplyVideo, info->stream_type);
                break;
            case SrsTsStreamAudioAAC:
            case SrsTsStreamAudioAC3:
            case SrsTsStreamAudioDTS:
            case SrsTsStreamAudioMp3:
                packet->context->set(info->elementary_PID, SrsTsPidApplyAudio, info->stream_type);
                break;
            default:
                srs_warn("ts: drop pid=%#x, stream=%#x", info->elementary_PID, info->stream_type);
                break;
        }
    }
    
    // update the apply pid table.
    packet->context->set(packet->pid, SrsTsPidApplyPMT);
    
    return err;
}

SrsTsContextWriter::SrsTsContextWriter(ISrsStreamWriter* w, SrsTsContext* c, SrsAudioCodecId ac, SrsVideoCodecId vc)
{
    writer = w;
    context = c;

    acodec_ = ac;
    vcodec = vc;
}

SrsTsContextWriter::~SrsTsContextWriter()
{
}

srs_error_t SrsTsContextWriter::write_audio(SrsTsMessage* audio)
{
    srs_error_t err = srs_success;
    
    srs_info("hls: write audio pts=%" PRId64 ", dts=%" PRId64 ", size=%d",
        audio->pts, audio->dts, audio->PES_packet_length);
    
    if ((err = context->encode(writer, audio, vcodec, acodec_)) != srs_success) {
        return srs_error_wrap(err, "ts: write audio");
    }
    srs_info("hls encode audio ok");
    
    return err;
}

srs_error_t SrsTsContextWriter::write_video(SrsTsMessage* video)
{
    srs_error_t err = srs_success;
    
    srs_info("hls: write video pts=%" PRId64 ", dts=%" PRId64 ", size=%d",
        video->pts, video->dts, video->PES_packet_length);
    
    if ((err = context->encode(writer, video, vcodec, acodec_)) != srs_success) {
        return srs_error_wrap(err, "ts: write video");
    }
    srs_info("hls encode video ok");
    
    return err;
}

SrsVideoCodecId SrsTsContextWriter::video_codec()
{
    return vcodec;
}

<<<<<<< HEAD
void SrsTsContextWriter::update_video_codec(SrsVideoCodecId v)
{
    vcodec = v;
=======
SrsAudioCodecId SrsTsContextWriter::acodec()
{
    return acodec_;
}

void SrsTsContextWriter::set_acodec(SrsAudioCodecId v)
{
    acodec_ = v;
>>>>>>> a728e71a
}

SrsEncFileWriter::SrsEncFileWriter()
{
    memset(iv,0,16);
    
    buf = new char[HLS_AES_ENCRYPT_BLOCK_LENGTH];
    memset(buf, 0, HLS_AES_ENCRYPT_BLOCK_LENGTH);
    
    nb_buf = 0;
    key = (unsigned char*)new AES_KEY();
}

SrsEncFileWriter::~SrsEncFileWriter()
{
    srs_freepa(buf);
    
    AES_KEY* k = (AES_KEY*)key;
    srs_freep(k);
}

srs_error_t SrsEncFileWriter::write(void* data, size_t count, ssize_t* pnwrite)
{
    srs_error_t err = srs_success;
    
    srs_assert(count == SRS_TS_PACKET_SIZE);

    if (nb_buf < HLS_AES_ENCRYPT_BLOCK_LENGTH) {
        memcpy(buf + nb_buf, (char*)data, SRS_TS_PACKET_SIZE);
        nb_buf += SRS_TS_PACKET_SIZE;
    }
    
    if (nb_buf == HLS_AES_ENCRYPT_BLOCK_LENGTH) {
        nb_buf = 0;
        
        char* cipher = new char[HLS_AES_ENCRYPT_BLOCK_LENGTH];
        SrsAutoFreeA(char, cipher);
        
        AES_KEY* k = (AES_KEY*)key;
        AES_cbc_encrypt((unsigned char *)buf, (unsigned char *)cipher, HLS_AES_ENCRYPT_BLOCK_LENGTH, k, iv, AES_ENCRYPT);
        
        if ((err = SrsFileWriter::write(cipher, HLS_AES_ENCRYPT_BLOCK_LENGTH, pnwrite)) != srs_success) {
            return srs_error_wrap(err, "write cipher");
        }
    }
    
    return err;
}

srs_error_t SrsEncFileWriter::config_cipher(unsigned char* key, unsigned char* iv)
{
    srs_error_t err = srs_success;
    
    memcpy(this->iv, iv, 16);
  
    AES_KEY* k = (AES_KEY*)this->key;
    if (AES_set_encrypt_key(key, 16 * 8, k)) {
        return srs_error_new(ERROR_SYSTEM_FILE_WRITE, "set aes key failed");
    }
    
    return err;
}

void SrsEncFileWriter::close()
{
    if(nb_buf > 0) {
        int nb_padding = 16 - (nb_buf % 16);
        if (nb_padding > 0) {
            memset(buf + nb_buf, nb_padding, nb_padding);
        }
        
        char* cipher = new char[nb_buf + nb_padding];
        SrsAutoFreeA(char, cipher);
        
        AES_KEY* k = (AES_KEY*)key;
        AES_cbc_encrypt((unsigned char *)buf, (unsigned char *)cipher, nb_buf + nb_padding, k, iv, AES_ENCRYPT);
        
        srs_error_t err = srs_success;
        if ((err = SrsFileWriter::write(cipher, nb_buf + nb_padding, NULL)) != srs_success) {
            srs_warn("ignore err %s", srs_error_desc(err).c_str());
            srs_error_reset(err);
        }

        nb_buf = 0;
    }
    
    SrsFileWriter::close();
}

SrsTsMessageCache::SrsTsMessageCache()
{
    audio = NULL;
    video = NULL;
}

SrsTsMessageCache::~SrsTsMessageCache()
{
    srs_freep(audio);
    srs_freep(video);
}

srs_error_t SrsTsMessageCache::cache_audio(SrsAudioFrame* frame, int64_t dts)
{
    srs_error_t err = srs_success;
    
    // create the ts audio message.
    if (!audio) {
        audio = new SrsTsMessage();
        audio->write_pcr = false;
        audio->dts = audio->pts = audio->start_pts = dts;
    }
    
    // TODO: FIXME: refine code.
    //audio->dts = dts;
    //audio->pts = audio->dts;
    audio->sid = SrsTsPESStreamIdAudioCommon;
    
    // must be aac or mp3
    SrsAudioCodecConfig* acodec = frame->acodec();
    srs_assert(acodec->id == SrsAudioCodecIdAAC || acodec->id == SrsAudioCodecIdMP3);
    
    // write video to cache.
    if (acodec->id == SrsAudioCodecIdAAC) {
        if ((err = do_cache_aac(frame)) != srs_success) {
            return srs_error_wrap(err, "ts: cache aac");
        }
    } else {
        if ((err = do_cache_mp3(frame)) != srs_success) {
            return srs_error_wrap(err, "ts: cache mp3");
        }
    }
    
    return err;
}

srs_error_t SrsTsMessageCache::cache_video(SrsVideoFrame* frame, int64_t dts)
{
    srs_error_t err = srs_success;
    
    // create the ts video message.
    if (!video) {
        video = new SrsTsMessage();
        video->write_pcr = (frame->frame_type == SrsVideoAvcFrameTypeKeyFrame);
        video->start_pts = dts;
    }
    
    video->dts = dts;
    video->pts = video->dts + frame->cts * 90;
    video->sid = SrsTsPESStreamIdVideoCommon;

    // Write H.265 video frame to cache.
    if (frame && frame->vcodec()->id == SrsVideoCodecIdHEVC) {
#ifdef SRS_H265
        return do_cache_hevc(frame);
#else
        return srs_error_new(ERROR_HEVC_DISABLED, "H.265 is disabled");
#endif
    }

    // Write H.264 video frame to cache.
    if ((err = do_cache_avc(frame)) != srs_success) {
        return srs_error_wrap(err, "ts: cache avc");
    }
    
    return err;
}

srs_error_t SrsTsMessageCache::do_cache_mp3(SrsAudioFrame* frame)
{
    srs_error_t err = srs_success;
    
    // for mp3, directly write to cache.
    // TODO: FIXME: implements the ts jitter.
    for (int i = 0; i < frame->nb_samples; i++) {
        SrsSample* sample = &frame->samples[i];
        audio->payload->append(sample->bytes, sample->size);
    }
    
    return err;
}

srs_error_t SrsTsMessageCache::do_cache_aac(SrsAudioFrame* frame)
{
    srs_error_t err = srs_success;
    
    SrsAudioCodecConfig* codec = frame->acodec();
    srs_assert(codec);
    
    for (int i = 0; i < frame->nb_samples; i++) {
        SrsSample* sample = &frame->samples[i];
        int32_t size = sample->size;
        
        if (!sample->bytes || size <= 0 || size > 0x1fff) {
            return srs_error_new(ERROR_HLS_AAC_FRAME_LENGTH, "ts: invalid aac frame length=%d", size);
        }
        
        // the frame length is the AAC raw data plus the adts header size.
        int32_t frame_length = size + 7;
        
        // AAC-ADTS
        // 6.2 Audio Data Transport Stream, ADTS
        // in ISO_IEC_13818-7-AAC-2004.pdf, page 26.
        // fixed 7bytes header
        uint8_t adts_header[7] = {0xff, 0xf9, 0x00, 0x00, 0x00, 0x0f, 0xfc};
        /*
         // adts_fixed_header
         // 2B, 16bits
         int16_t syncword; //12bits, '1111 1111 1111'
         int8_t ID; //1bit, '1'
         int8_t layer; //2bits, '00'
         int8_t protection_absent; //1bit, can be '1'
         // 12bits
         int8_t profile; //2bit, 7.1 Profiles, page 40
         TSAacSampleFrequency sampling_frequency_index; //4bits, Table 35, page 46
         int8_t private_bit; //1bit, can be '0'
         int8_t channel_configuration; //3bits, Table 8
         int8_t original_or_copy; //1bit, can be '0'
         int8_t home; //1bit, can be '0'
         
         // adts_variable_header
         // 28bits
         int8_t copyright_identification_bit; //1bit, can be '0'
         int8_t copyright_identification_start; //1bit, can be '0'
         int16_t frame_length; //13bits
         int16_t adts_buffer_fullness; //11bits, 7FF signals that the bitstream is a variable rate bitstream.
         int8_t number_of_raw_data_blocks_in_frame; //2bits, 0 indicating 1 raw_data_block()
         */
        // profile, 2bits
        SrsAacProfile aac_profile = srs_aac_rtmp2ts(codec->aac_object);
        adts_header[2] = (aac_profile << 6) & 0xc0;
        // sampling_frequency_index 4bits
        adts_header[2] |= (codec->aac_sample_rate << 2) & 0x3c;
        // channel_configuration 3bits
        adts_header[2] |= (codec->aac_channels >> 2) & 0x01;
        adts_header[3] = (codec->aac_channels << 6) & 0xc0;
        // frame_length 13bits
        adts_header[3] |= (frame_length >> 11) & 0x03;
        adts_header[4] = (frame_length >> 3) & 0xff;
        adts_header[5] = ((frame_length << 5) & 0xe0);
        // adts_buffer_fullness; //11bits
        adts_header[5] |= 0x1f;
        
        // copy to audio buffer
        audio->payload->append((const char*)adts_header, sizeof(adts_header));
        audio->payload->append(sample->bytes, sample->size);
    }
    
    return err;
}

void srs_avc_insert_aud(SrsSimpleStream* payload, bool aud_inserted)
{
    // mux the samples in annexb format,
    // ISO_IEC_14496-10-AVC-2012.pdf, page 324.
    /**
     * 00 00 00 01 // header
     *       xxxxxxx // data bytes
     * 00 00 01 // continue header
     *       xxxxxxx // data bytes.
     *
     * nal_unit_type specifies the type of RBSP data structure contained in the NAL unit as specified in Table 7-1.
     * Table 7-1 - NAL unit type codes, syntax element categories, and NAL unit type classes
     * ISO_IEC_14496-10-AVC-2012.pdf, page 83.
     *      1, Coded slice of a non-IDR picture slice_layer_without_partitioning_rbsp( )
     *      2, Coded slice data partition A slice_data_partition_a_layer_rbsp( )
     *      3, Coded slice data partition B slice_data_partition_b_layer_rbsp( )
     *      4, Coded slice data partition C slice_data_partition_c_layer_rbsp( )
     *      5, Coded slice of an IDR picture slice_layer_without_partitioning_rbsp( )
     *      6, Supplemental enhancement information (SEI) sei_rbsp( )
     *      7, Sequence parameter set seq_parameter_set_rbsp( )
     *      8, Picture parameter set pic_parameter_set_rbsp( )
     *      9, Access unit delimiter access_unit_delimiter_rbsp( )
     *      10, End of sequence end_of_seq_rbsp( )
     *      11, End of stream end_of_stream_rbsp( )
     *      12, Filler data filler_data_rbsp( )
     *      13, Sequence parameter set extension seq_parameter_set_extension_rbsp( )
     *      14, Prefix NAL unit prefix_nal_unit_rbsp( )
     *      15, Subset sequence parameter set subset_seq_parameter_set_rbsp( )
     *      19, Coded slice of an auxiliary coded picture without partitioning slice_layer_without_partitioning_rbsp( )
     *      20, Coded slice extension slice_layer_extension_rbsp( )
     * the first ts message of apple sample:
     *      annexb 4B header, 2B aud(nal_unit_type:6)(0x09 0xf0)(AUD)
     *      annexb 4B header, 19B sps(nal_unit_type:7)(SPS)
     *      annexb 3B header, 4B pps(nal_unit_type:8)(PPS)
     *      annexb 3B header, 12B nalu(nal_unit_type:6)(SEI)
     *      annexb 3B header, 21B nalu(nal_unit_type:6)(SEI)
     *      annexb 3B header, 2762B nalu(nal_unit_type:5)(IDR)
     *      annexb 3B header, 3535B nalu(nal_unit_type:5)(IDR)
     * the second ts message of apple ts sample:
     *      annexb 4B header, 2B aud(nal_unit_type:6)(0x09 0xf0)(AUD)
     *      annexb 3B header, 21B nalu(nal_unit_type:6)(SEI)
     *      annexb 3B header, 379B nalu(nal_unit_type:1)(non-IDR,P/B)
     *      annexb 3B header, 406B nalu(nal_unit_type:1)(non-IDR,P/B)
     * @remark we use the sequence of apple samples http://ossrs.net/apple-sample/bipbopall.m3u8
     */
    static uint8_t fresh_nalu_header[] = { 0x00, 0x00, 0x00, 0x01 };
    static uint8_t cont_nalu_header[] = { 0x00, 0x00, 0x01 };
    
    if (!aud_inserted) {
        aud_inserted = true;
        payload->append((const char*)fresh_nalu_header, 4);
    } else {
        payload->append((const char*)cont_nalu_header, 3);
    }
}

srs_error_t SrsTsMessageCache::do_cache_avc(SrsVideoFrame* frame)
{
    srs_error_t err = srs_success;
    
    // Whether aud inserted.
    bool aud_inserted = false;
    
    // Insert a default AUD NALU when no AUD in samples.
    if (!frame->has_aud) {
        // the aud(access unit delimiter) before each frame.
        // 7.3.2.4 Access unit delimiter RBSP syntax
        // ISO_IEC_14496-10-AVC-2012.pdf, page 66.
        //
        // primary_pic_type u(3), the first 3bits, primary_pic_type indicates that the slice_type values
        //      for all slices of the primary coded picture are members of the set listed in Table 7-5 for
        //      the given value of primary_pic_type.
        //      0, slice_type 2, 7
        //      1, slice_type 0, 2, 5, 7
        //      2, slice_type 0, 1, 2, 5, 6, 7
        //      3, slice_type 4, 9
        //      4, slice_type 3, 4, 8, 9
        //      5, slice_type 2, 4, 7, 9
        //      6, slice_type 0, 2, 3, 4, 5, 7, 8, 9
        //      7, slice_type 0, 1, 2, 3, 4, 5, 6, 7, 8, 9
        // 7.4.2.4 Access unit delimiter RBSP semantics
        // ISO_IEC_14496-10-AVC-2012.pdf, page 102.
        //
        // slice_type specifies the coding type of the slice according to Table 7-6.
        //      0, P (P slice)
        //      1, B (B slice)
        //      2, I (I slice)
        //      3, SP (SP slice)
        //      4, SI (SI slice)
        //      5, P (P slice)
        //      6, B (B slice)
        //      7, I (I slice)
        //      8, SP (SP slice)
        //      9, SI (SI slice)
        // ISO_IEC_14496-10-AVC-2012.pdf, page 105.
        static uint8_t default_aud_nalu[] = { 0x09, 0xf0};
        srs_avc_insert_aud(video->payload, aud_inserted);
        video->payload->append((const char*)default_aud_nalu, 2);
    }
    
    SrsVideoCodecConfig* codec = frame->vcodec();
    srs_assert(codec);
    
    bool is_sps_pps_appended = false;
    
    // all sample use cont nalu header, except the sps-pps before IDR frame.
    for (int i = 0; i < frame->nb_samples; i++) {
        SrsSample* sample = &frame->samples[i];
        int32_t size = sample->size;
        
        if (!sample->bytes || size <= 0) {
            return srs_error_new(ERROR_HLS_AVC_SAMPLE_SIZE, "ts: invalid avc sample length=%d", size);
        }
        
        // 5bits, 7.3.1 NAL unit syntax,
        // ISO_IEC_14496-10-AVC-2012.pdf, page 83.
        SrsAvcNaluType nal_unit_type = (SrsAvcNaluType)(sample->bytes[0] & 0x1f);
        
        // Insert sps/pps before IDR when there is no sps/pps in samples.
        // The sps/pps is parsed from sequence header(generally the first flv packet).
        if (nal_unit_type == SrsAvcNaluTypeIDR && !frame->has_sps_pps && !is_sps_pps_appended) {
            if (!codec->sequenceParameterSetNALUnit.empty()) {
                srs_avc_insert_aud(video->payload, aud_inserted);
                video->payload->append(&codec->sequenceParameterSetNALUnit[0], (int)codec->sequenceParameterSetNALUnit.size());
            }
            if (!codec->pictureParameterSetNALUnit.empty()) {
                srs_avc_insert_aud(video->payload, aud_inserted);
                video->payload->append(&codec->pictureParameterSetNALUnit[0], (int)codec->pictureParameterSetNALUnit.size());
            }
            is_sps_pps_appended = true;
        }
        
        // Insert the NALU to video in annexb.
        srs_avc_insert_aud(video->payload, aud_inserted);
        video->payload->append(sample->bytes, sample->size);
    }
    
    return err;
}

#ifdef SRS_H265
srs_error_t SrsTsMessageCache::do_cache_hevc(SrsVideoFrame* frame)
{
    srs_error_t err = srs_success;

    // Whether aud inserted.
    bool aud_inserted = false;

    SrsVideoCodecConfig* codec = frame->vcodec();
    srs_assert(codec);

    bool is_sps_pps_appended = false;

    // all sample use cont nalu header, except the sps-pps before IDR frame.
    for (int i = 0; i < frame->nb_samples; i++) {
        SrsSample* sample = &frame->samples[i];
        int32_t size = sample->size;

        if (!sample->bytes || size <= 0) {
            return srs_error_new(ERROR_HLS_AVC_SAMPLE_SIZE, "ts: invalid avc sample length=%d", size);
        }

        // Insert aud before NALU for HEVC.
        SrsHevcNaluType nalu_type = (SrsHevcNaluType)SrsHevcNaluTypeParse(sample->bytes[0]);
        bool is_idr = (SrsHevcNaluType_CODED_SLICE_BLA <= nalu_type) && (nalu_type <= SrsHevcNaluType_RESERVED_23);
        if (is_idr && !frame->has_sps_pps && !is_sps_pps_appended) {
            for (size_t i = 0; i < codec->hevc_dec_conf_record_.nalu_vec.size(); i++) {
                const SrsHevcHvccNalu& nalu = codec->hevc_dec_conf_record_.nalu_vec[i];
                if (nalu.num_nalus <= 0 || nalu.nal_data_vec.empty()) continue;

                srs_avc_insert_aud(video->payload, aud_inserted);
                const SrsHevcNalData& data = nalu.nal_data_vec.at(0);
                video->payload->append((char*)&data.nal_unit_data[0], (int)data.nal_unit_data.size());
                is_sps_pps_appended = true;
            }
        }

        // Insert the NALU to video in annexb.
        srs_avc_insert_aud(video->payload, aud_inserted);
        video->payload->append(sample->bytes, sample->size);
    }

    return err;
}
#endif

SrsTsTransmuxer::SrsTsTransmuxer()
{
    writer = NULL;
    format = new SrsFormat();
    tsmc = new SrsTsMessageCache();
    context = new SrsTsContext();
    tscw = NULL;
}

SrsTsTransmuxer::~SrsTsTransmuxer()
{
    srs_freep(format);
    srs_freep(tsmc);
    srs_freep(tscw);
    srs_freep(context);
}

srs_error_t SrsTsTransmuxer::initialize(ISrsStreamWriter* fw)
{
    srs_error_t err = srs_success;
    
    if ((err = format->initialize()) != srs_success) {
        return srs_error_wrap(err, "ts: init format");
    }
    
    srs_assert(fw);
    
    writer = fw;
    
    srs_freep(tscw);
    // TODO: FIXME: Support config the codec.
    tscw = new SrsTsContextWriter(fw, context, SrsAudioCodecIdAAC, SrsVideoCodecIdAVC);
    
    return err;
}

srs_error_t SrsTsTransmuxer::write_audio(int64_t timestamp, char* data, int size)
{
    srs_error_t err = srs_success;
    
    if ((err = format->on_audio(timestamp, data, size)) != srs_success) {
        return srs_error_wrap(err, "ts: format on audio");
    }

    if (!format->acodec) {
        return err;
    }

    // ts support audio codec: aac/mp3
    srs_assert(format->acodec && format->audio);
    if (format->acodec->id != SrsAudioCodecIdAAC && format->acodec->id != SrsAudioCodecIdMP3) {
        return err;
    }
    
    // for aac: ignore sequence header
    if (format->acodec->id == SrsAudioCodecIdAAC && format->audio->aac_packet_type == SrsAudioAacFrameTraitSequenceHeader) {
        return err;
    }

    // Switch audio codec if not AAC.
    if (tscw->acodec() != format->acodec->id) {
        srs_trace("TS: Switch audio codec %d(%s) to %d(%s)", tscw->acodec(), srs_audio_codec_id2str(tscw->acodec()).c_str(),
            format->acodec->id, srs_audio_codec_id2str(format->acodec->id).c_str());
        tscw->set_acodec(format->acodec->id);
    }
    
    // the dts calc from rtmp/flv header.
    // @remark for http ts stream, the timestamp is always monotonically increase,
    //      for the packet is filtered by consumer.
    int64_t dts = timestamp * 90;
    
    // write audio to cache.
    if ((err = tsmc->cache_audio(format->audio, dts)) != srs_success) {
        return srs_error_wrap(err, "ts: cache audio");
    }
    
    // TODO: FIXME: for pure audio, aggregate some frame to one.
    
    // always flush audio frame by frame.
    // @see https://github.com/ossrs/srs/issues/512
    return flush_audio();
}

srs_error_t SrsTsTransmuxer::write_video(int64_t timestamp, char* data, int size)
{
    srs_error_t err = srs_success;
    
    if ((err = format->on_video(timestamp, data, size)) != srs_success) {
        return srs_error_wrap(err, "ts: on video");
    }

    if (!format->vcodec) {
        return err;
    }

    // ignore info frame,
    // @see https://github.com/ossrs/srs/issues/288#issuecomment-69863909
    srs_assert(format->video && format->vcodec);
    if (format->video->frame_type == SrsVideoAvcFrameTypeVideoInfoFrame) {
        return err;
    }

    bool codec_ok = (format->vcodec->id != SrsVideoCodecIdAVC);
#ifdef SRS_H265
    codec_ok = codec_ok ? true : (format->vcodec->id != SrsVideoCodecIdHEVC);
#endif
    if (!codec_ok) {
        return err;
    }

    // The video codec might change during streaming.
    tscw->update_video_codec(format->vcodec->id);
    
    // ignore sequence header
    if (format->video->frame_type == SrsVideoAvcFrameTypeKeyFrame && format->video->avc_packet_type == SrsVideoAvcFrameTraitSequenceHeader) {
        return err;
    }
    
    int64_t dts = timestamp * 90;
    
    // write video to cache.
    if ((err = tsmc->cache_video(format->video, dts)) != srs_success) {
        return srs_error_wrap(err, "ts: cache video");
    }
    
    return flush_video();
}

srs_error_t SrsTsTransmuxer::flush_audio()
{
    srs_error_t err = srs_success;
    
    if ((err = tscw->write_audio(tsmc->audio)) != srs_success) {
        return srs_error_wrap(err, "ts: write audio");
    }
    
    // write success, clear and free the ts message.
    srs_freep(tsmc->audio);
    
    return err;
}

srs_error_t SrsTsTransmuxer::flush_video()
{
    srs_error_t err = srs_success;
    
    if ((err = tscw->write_video(tsmc->video)) != srs_success) {
        return srs_error_wrap(err, "ts: write video");
    }
    
    // write success, clear and free the ts message.
    srs_freep(tsmc->video);
    
    return err;
}
<|MERGE_RESOLUTION|>--- conflicted
+++ resolved
@@ -2720,11 +2720,11 @@
     return vcodec;
 }
 
-<<<<<<< HEAD
 void SrsTsContextWriter::update_video_codec(SrsVideoCodecId v)
 {
     vcodec = v;
-=======
+}
+
 SrsAudioCodecId SrsTsContextWriter::acodec()
 {
     return acodec_;
@@ -2733,7 +2733,6 @@
 void SrsTsContextWriter::set_acodec(SrsAudioCodecId v)
 {
     acodec_ = v;
->>>>>>> a728e71a
 }
 
 SrsEncFileWriter::SrsEncFileWriter()
