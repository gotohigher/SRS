/**
 * The MIT License (MIT)
 *
 * Copyright (c) 2013-2019 Winlin
 *
 * Permission is hereby granted, free of charge, to any person obtaining a copy of
 * this software and associated documentation files (the "Software"), to deal in
 * the Software without restriction, including without limitation the rights to
 * use, copy, modify, merge, publish, distribute, sublicense, and/or sell copies of
 * the Software, and to permit persons to whom the Software is furnished to do so,
 * subject to the following conditions:
 *
 * The above copyright notice and this permission notice shall be included in all
 * copies or substantial portions of the Software.
 *
 * THE SOFTWARE IS PROVIDED "AS IS", WITHOUT WARRANTY OF ANY KIND, EXPRESS OR
 * IMPLIED, INCLUDING BUT NOT LIMITED TO THE WARRANTIES OF MERCHANTABILITY, FITNESS
 * FOR A PARTICULAR PURPOSE AND NONINFRINGEMENT. IN NO EVENT SHALL THE AUTHORS OR
 * COPYRIGHT HOLDERS BE LIABLE FOR ANY CLAIM, DAMAGES OR OTHER LIABILITY, WHETHER
 * IN AN ACTION OF CONTRACT, TORT OR OTHERWISE, ARISING FROM, OUT OF OR IN
 * CONNECTION WITH THE SOFTWARE OR THE USE OR OTHER DEALINGS IN THE SOFTWARE.
 */

#include <srs_kernel_file.hpp>

// for srs-librtmp, @see https://github.com/ossrs/srs/issues/213
#ifndef _WIN32
#include <unistd.h>
#include <sys/uio.h>
#endif

#include <fcntl.h>
#include <sstream>
using namespace std;

#include <srs_kernel_log.hpp>
#include <srs_kernel_error.hpp>

// For utest to mock it.
_srs_open_t _srs_open_fn = ::open;
_srs_write_t _srs_write_fn = ::write;
_srs_read_t _srs_read_fn = ::read;
_srs_lseek_t _srs_lseek_fn = ::lseek;
_srs_close_t _srs_close_fn = ::close;

SrsFileWriter::SrsFileWriter()
{
    fd = -1;
}

SrsFileWriter::~SrsFileWriter()
{
    close();
}

srs_error_t SrsFileWriter::open(string p)
{
    srs_error_t err = srs_success;
    
    if (fd > 0) {
        return srs_error_new(ERROR_SYSTEM_FILE_ALREADY_OPENED, "file %s already opened", p.c_str());
    }
    
    int flags = O_CREAT|O_WRONLY|O_TRUNC;
    mode_t mode = S_IRUSR|S_IWUSR|S_IRGRP|S_IWGRP|S_IROTH;
    
    if ((fd = _srs_open_fn(p.c_str(), flags, mode)) < 0) {
        return srs_error_new(ERROR_SYSTEM_FILE_OPENE, "open file %s failed", p.c_str());
    }
    
    path = p;
    
    return err;
}

srs_error_t SrsFileWriter::open_append(string p)
{
    srs_error_t err = srs_success;
    
    if (fd > 0) {
        return srs_error_new(ERROR_SYSTEM_FILE_ALREADY_OPENED, "file %s already opened", path.c_str());
    }
    
    int flags = O_APPEND|O_WRONLY;
    mode_t mode = S_IRUSR|S_IWUSR|S_IRGRP|S_IWGRP|S_IROTH;
    
    if ((fd = _srs_open_fn(p.c_str(), flags, mode)) < 0) {
        return srs_error_new(ERROR_SYSTEM_FILE_OPENE, "open file %s failed", p.c_str());
    }
    
    path = p;
    
    return err;
}

void SrsFileWriter::close()
{
    if (fd < 0) {
        return;
    }
    
    if (_srs_close_fn(fd) < 0) {
        srs_warn("close file %s failed", path.c_str());
    }
    fd = -1;
    
    return;
}

bool SrsFileWriter::is_open()
{
    return fd > 0;
}

void SrsFileWriter::seek2(int64_t offset)
{
    off_t r0 = _srs_lseek_fn(fd, (off_t)offset, SEEK_SET);
    srs_assert(r0 != -1);
}

int64_t SrsFileWriter::tellg()
{
    return (int64_t)_srs_lseek_fn(fd, 0, SEEK_CUR);
}

srs_error_t SrsFileWriter::write(void* buf, size_t count, ssize_t* pnwrite)
{
    srs_error_t err = srs_success;
    
    ssize_t nwrite;
    // TODO: FIXME: use st_write.
<<<<<<< HEAD
    if ((nwrite = _srs_write_fn(fd, buf, count)) < 0) {
        return srs_error_new(ERROR_SYSTEM_FILE_WRITE, "write to file %s failed", path.c_str());
=======
#ifdef _WIN32
    if ((nwrite = ::_write(fd, buf, (unsigned int)count)) < 0) {
#else
    if ((nwrite = ::write(fd, buf, (size_t)count)) < 0) {
#endif
        ret = ERROR_SYSTEM_FILE_WRITE;
        srs_error("write to file %s failed. ret=%d", path.c_str(), ret);
        return ret;
>>>>>>> 2a7ce40a
    }
    
    if (pnwrite != NULL) {
        *pnwrite = nwrite;
    }
    
    return err;
}

srs_error_t SrsFileWriter::writev(const iovec* iov, int iovcnt, ssize_t* pnwrite)
{
    srs_error_t err = srs_success;
    
    ssize_t nwrite = 0;
    for (int i = 0; i < iovcnt; i++) {
        const iovec* piov = iov + i;
        ssize_t this_nwrite = 0;
        if ((err = write(piov->iov_base, piov->iov_len, &this_nwrite)) != srs_success) {
            return srs_error_wrap(err, "write file");
        }
        nwrite += this_nwrite;
    }
    
    if (pnwrite) {
        *pnwrite = nwrite;
    }
    
    return err;
}

srs_error_t SrsFileWriter::lseek(off_t offset, int whence, off_t* seeked)
{
    off_t sk = _srs_lseek_fn(fd, offset, whence);
    if (sk < 0) {
        return srs_error_new(ERROR_SYSTEM_FILE_SEEK, "seek file");
    }
    
    if (seeked) {
        *seeked = sk;
    }
    
    return srs_success;
}

ISrsFileReaderFactory::ISrsFileReaderFactory()
{
}

ISrsFileReaderFactory::~ISrsFileReaderFactory()
{
}

SrsFileReader* ISrsFileReaderFactory::create_file_reader()
{
    return new SrsFileReader();
}

SrsFileReader::SrsFileReader()
{
    fd = -1;
}

SrsFileReader::~SrsFileReader()
{
    close();
}

srs_error_t SrsFileReader::open(string p)
{
    srs_error_t err = srs_success;
    
    if (fd > 0) {
        return srs_error_new(ERROR_SYSTEM_FILE_ALREADY_OPENED, "file %s already opened", path.c_str());
    }
    
    if ((fd = _srs_open_fn(p.c_str(), O_RDONLY)) < 0) {
        return srs_error_new(ERROR_SYSTEM_FILE_OPENE, "open file %s failed", p.c_str());
    }
    
    path = p;
    
    return err;
}

void SrsFileReader::close()
{
    int ret = ERROR_SUCCESS;
    
    if (fd < 0) {
        return;
    }
    
    if (_srs_close_fn(fd) < 0) {
        srs_warn("close file %s failed. ret=%d", path.c_str(), ret);
    }
    fd = -1;
    
    return;
}

bool SrsFileReader::is_open()
{
    return fd > 0;
}

int64_t SrsFileReader::tellg()
{
    return (int64_t)_srs_lseek_fn(fd, 0, SEEK_CUR);
}

void SrsFileReader::skip(int64_t size)
{
    off_t r0 = _srs_lseek_fn(fd, (off_t)size, SEEK_CUR);
    srs_assert(r0 != -1);
}

int64_t SrsFileReader::seek2(int64_t offset)
{
    return (int64_t)_srs_lseek_fn(fd, (off_t)offset, SEEK_SET);
}

int64_t SrsFileReader::filesize()
{
    int64_t cur = tellg();
    int64_t size = (int64_t)_srs_lseek_fn(fd, 0, SEEK_END);
    
    off_t r0 = _srs_lseek_fn(fd, (off_t)cur, SEEK_SET);
    srs_assert(r0 != -1);
    
    return size;
}

srs_error_t SrsFileReader::read(void* buf, size_t count, ssize_t* pnread)
{
    srs_error_t err = srs_success;
    
    ssize_t nread;
    // TODO: FIXME: use st_read.
<<<<<<< HEAD
    if ((nread = _srs_read_fn(fd, buf, count)) < 0) {
        return srs_error_new(ERROR_SYSTEM_FILE_READ, "read from file %s failed", path.c_str());
=======
#ifdef _WIN32
    if ((nread = ::_read(fd, buf, (unsigned int)count)) < 0) {
#else
    if ((nread = ::read(fd, buf, count)) < 0) {
#endif
        ret = ERROR_SYSTEM_FILE_READ;
        srs_error("read from file %s failed. ret=%d", path.c_str(), ret);
        return ret;
>>>>>>> 2a7ce40a
    }
    
    if (nread == 0) {
        return srs_error_new(ERROR_SYSTEM_FILE_EOF, "file EOF");
    }
    
    if (pnread != NULL) {
        *pnread = nread;
    }
    
    return err;
}

srs_error_t SrsFileReader::lseek(off_t offset, int whence, off_t* seeked)
{
    off_t sk = _srs_lseek_fn(fd, offset, whence);
    if (sk < 0) {
        return srs_error_new(ERROR_SYSTEM_FILE_SEEK, "seek %v failed", (int)sk);
    }
    
    if (seeked) {
        *seeked = sk;
    }
    
    return srs_success;
}
<|MERGE_RESOLUTION|>--- conflicted
+++ resolved
@@ -129,19 +129,12 @@
     
     ssize_t nwrite;
     // TODO: FIXME: use st_write.
-<<<<<<< HEAD
-    if ((nwrite = _srs_write_fn(fd, buf, count)) < 0) {
-        return srs_error_new(ERROR_SYSTEM_FILE_WRITE, "write to file %s failed", path.c_str());
-=======
 #ifdef _WIN32
     if ((nwrite = ::_write(fd, buf, (unsigned int)count)) < 0) {
 #else
-    if ((nwrite = ::write(fd, buf, (size_t)count)) < 0) {
+    if ((nwrite = _srs_write_fn(fd, buf, count)) < 0) {
 #endif
-        ret = ERROR_SYSTEM_FILE_WRITE;
-        srs_error("write to file %s failed. ret=%d", path.c_str(), ret);
-        return ret;
->>>>>>> 2a7ce40a
+        return srs_error_new(ERROR_SYSTEM_FILE_WRITE, "write to file %s failed", path.c_str());
     }
     
     if (pnwrite != NULL) {
@@ -280,19 +273,12 @@
     
     ssize_t nread;
     // TODO: FIXME: use st_read.
-<<<<<<< HEAD
+#ifdef _WIN32
+    if ((nread = _read(fd, buf, (unsigned int)count)) < 0) {
+#else
     if ((nread = _srs_read_fn(fd, buf, count)) < 0) {
+#endif
         return srs_error_new(ERROR_SYSTEM_FILE_READ, "read from file %s failed", path.c_str());
-=======
-#ifdef _WIN32
-    if ((nread = ::_read(fd, buf, (unsigned int)count)) < 0) {
-#else
-    if ((nread = ::read(fd, buf, count)) < 0) {
-#endif
-        ret = ERROR_SYSTEM_FILE_READ;
-        srs_error("read from file %s failed. ret=%d", path.c_str(), ret);
-        return ret;
->>>>>>> 2a7ce40a
     }
     
     if (nread == 0) {
