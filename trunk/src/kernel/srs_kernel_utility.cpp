--- conflicted
+++ resolved
@@ -348,7 +348,16 @@
     return str.find(flag) != string::npos;
 }
 
-<<<<<<< HEAD
+bool srs_string_contains(string str, string flag0, string flag1)
+{
+    return str.find(flag0) != string::npos || str.find(flag1) != string::npos;
+}
+
+bool srs_string_contains(string str, string flag0, string flag1, string flag2)
+{
+    return str.find(flag0) != string::npos || str.find(flag1) != string::npos || str.find(flag2) != string::npos;
+}
+
 vector<string> srs_string_split(string str, string flag)
 {
     vector<string> arr;
@@ -420,16 +429,6 @@
     }
     
     return arr;
-=======
-bool srs_string_contains(string str, string flag0, string flag1)
-{
-    return str.find(flag0) != string::npos || str.find(flag1) != string::npos;
-}
-
-bool srs_string_contains(string str, string flag0, string flag1, string flag2)
-{
-    return str.find(flag0) != string::npos || str.find(flag1) != string::npos || str.find(flag2) != string::npos;
->>>>>>> 263add87
 }
 
 int srs_do_create_dir_recursively(string dir)
