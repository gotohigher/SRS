//
// Copyright (c) 2013-2022 The SRS Authors
//
// SPDX-License-Identifier: MIT or MulanPSL-2.0
//

#ifndef SRS_KERNEL_TS_HPP
#define SRS_KERNEL_TS_HPP

#include <srs_core.hpp>

#include <string>
#include <map>
#include <vector>

#include <srs_kernel_codec.hpp>
#include <srs_kernel_file.hpp>

class SrsBuffer;
class SrsTsMessageCache;
class SrsTsContextWriter;
class ISrsStreamWriter;
class SrsFileReader;
class SrsFormat;
class SrsSimpleStream;
class SrsTsAdaptationField;
class SrsTsPayload;
class SrsTsMessage;
class SrsTsPacket;
class SrsTsContext;
class SrsPsPacket;

// Transport Stream packets are 188 bytes in length.
#define SRS_TS_PACKET_SIZE          188

// The aggregate pure audio for hls, in ts tbn(ms * 90).
#define SRS_CONSTS_HLS_PURE_AUDIO_AGGREGATE 720 * 90

// The pid of ts packet,
// Table 2-3 - PID table, hls-mpeg-ts-iso13818-1.pdf, page 37
// NOTE - The transport packets with PID values 0x0000, 0x0001, and 0x0010-0x1FFE are allowed to carry a PCR.
enum SrsTsPid
{
    // Program Association Table(see Table 2-25).
    SrsTsPidPAT = 0x00,
    // Conditional Access Table (see Table 2-27).
    SrsTsPidCAT = 0x01,
    // Transport Stream Description Table
    SrsTsPidTSDT = 0x02,
    // Reserved
    SrsTsPidReservedStart = 0x03,
    SrsTsPidReservedEnd = 0x0f,
    // May be assigned as network_PID, Program_map_PID, elementary_PID, or for other purposes
    SrsTsPidAppStart = 0x10,
    SrsTsPidAppEnd = 0x1ffe,
    // For null packets (see Table 2-3)
    SrsTsPidNULL = 0x01FFF,
};

// The transport_scrambling_control of ts packet,
// Table 2-4 - Scrambling control values, hls-mpeg-ts-iso13818-1.pdf, page 38
enum SrsTsScrambled
{
    // Not scrambled
    SrsTsScrambledDisabled = 0x00,
    // User-defined
    SrsTsScrambledUserDefined1 = 0x01,
    // User-defined
    SrsTsScrambledUserDefined2 = 0x02,
    // User-defined
    SrsTsScrambledUserDefined3 = 0x03,
};

// the adaption_field_control of ts packet,
// Table 2-5 - Adaptation field control values, hls-mpeg-ts-iso13818-1.pdf, page 38
enum SrsTsAdaptationFieldType
{
    // Reserved for future use by ISO/IEC
    SrsTsAdaptationFieldTypeReserved = 0x00,
    // No adaptation_field, payload only
    SrsTsAdaptationFieldTypePayloadOnly = 0x01,
    // Adaptation_field only, no payload
    SrsTsAdaptationFieldTypeAdaptionOnly = 0x02,
    // Adaptation_field followed by payload
    SrsTsAdaptationFieldTypeBoth = 0x03,
};

// the actually parsed ts pid,
// @see SrsTsPid, some pid, for example, PMT/Video/Audio is specified by PAT or other tables.
enum SrsTsPidApply
{
    SrsTsPidApplyReserved = 0, // TSPidTypeReserved, nothing parsed, used reserved.
    
    SrsTsPidApplyPAT, // Program associtate table for TS.
    SrsTsPidApplyPMT, // Program map table for TS.
    
    SrsTsPidApplyVideo, // for video
    SrsTsPidApplyAudio, // vor audio
};

// Table 2-29 - Stream type assignments, hls-mpeg-ts-iso13818-1.pdf, page 66
enum SrsTsStream
{
    // ITU-T | ISO/IEC Reserved
    SrsTsStreamReserved = 0x00,
    SrsTsStreamForbidden = 0xff,
    // ISO/IEC 11172 Video
    // ITU-T Rec. H.262 | ISO/IEC 13818-2 Video or ISO/IEC 11172-2 constrained parameter video stream
    // ISO/IEC 11172 Audio
    SrsTsStreamAudioMp3 = 0x03,
    // ISO/IEC 13818-3 Audio
    // ITU-T Rec. H.222.0 | ISO/IEC 13818-1 private_sections
    // ITU-T Rec. H.222.0 | ISO/IEC 13818-1 PES packets containing private data
    // ISO/IEC 13522 MHEG
    // ITU-T Rec. H.222.0 | ISO/IEC 13818-1 Annex A DSM-CC
    // ITU-T Rec. H.222.1
    // ISO/IEC 13818-6 type A
    // ISO/IEC 13818-6 type B
    // ISO/IEC 13818-6 type C
    // ISO/IEC 13818-6 type D
    // ITU-T Rec. H.222.0 | ISO/IEC 13818-1 auxiliary
    // ISO/IEC 13818-7 Audio with ADTS transport syntax
    SrsTsStreamAudioAAC = 0x0f,
    // ISO/IEC 14496-2 Visual
    SrsTsStreamVideoMpeg4 = 0x10,
    // ISO/IEC 14496-3 Audio with the LATM transport syntax as defined in ISO/IEC 14496-3 / AMD 1
    SrsTsStreamAudioMpeg4 = 0x11,
    // ISO/IEC 14496-1 SL-packetized stream or FlexMux stream carried in PES packets
    // ISO/IEC 14496-1 SL-packetized stream or FlexMux stream carried in ISO/IEC14496_sections.
    // ISO/IEC 13818-6 Synchronized Download Protocol
    // ITU-T Rec. H.222.0 | ISO/IEC 13818-1 Reserved
    // 0x15-0x7F
    SrsTsStreamVideoH264 = 0x1b,
    // For HEVC(H.265).
    SrsTsStreamVideoHEVC = 0x24,
    // User Private
    // 0x80-0xFF
    SrsTsStreamAudioAC3 = 0x81,
    SrsTsStreamAudioDTS = 0x8a,
};
std::string srs_ts_stream2string(SrsTsStream stream);

// The ts channel.
struct SrsTsChannel
{
    int pid;
    SrsTsPidApply apply;
    SrsTsStream stream;
    SrsTsMessage* msg;
    SrsTsContext* context;
    // for encoder.
    uint8_t continuity_counter;
    
    SrsTsChannel();
    virtual ~SrsTsChannel();
};

// The stream_id of PES payload of ts packet.
// Table 2-18 - Stream_id assignments, hls-mpeg-ts-iso13818-1.pdf, page 52.
enum SrsTsPESStreamId
{
    // program_stream_map
    SrsTsPESStreamIdProgramStreamMap = 0xbc, // 0b10111100
    // private_stream_1
    SrsTsPESStreamIdPrivateStream1 = 0xbd, // 0b10111101
    // padding_stream
    SrsTsPESStreamIdPaddingStream = 0xbe, // 0b10111110
    // private_stream_2
    SrsTsPESStreamIdPrivateStream2 = 0xbf, // 0b10111111
    
    // 110x xxxx
    // ISO/IEC 13818-3 or ISO/IEC 11172-3 or ISO/IEC 13818-7 or ISO/IEC
    // 14496-3 audio stream number x xxxx
    // ((sid >> 5) & 0x07) == SrsTsPESStreamIdAudio
    // @remark, use SrsTsPESStreamIdAudioCommon as actually audio, SrsTsPESStreamIdAudio to check whether audio.
    SrsTsPESStreamIdAudioChecker = 0x06, // 0b110
    SrsTsPESStreamIdAudioCommon = 0xc0,
    
    // 1110 xxxx
    // ITU-T Rec. H.262 | ISO/IEC 13818-2 or ISO/IEC 11172-2 or ISO/IEC
    // 14496-2 video stream number xxxx
    // ((stream_id >> 4) & 0x0f) == SrsTsPESStreamIdVideo
    // @remark, use SrsTsPESStreamIdVideoCommon as actually video, SrsTsPESStreamIdVideo to check whether video.
    SrsTsPESStreamIdVideoChecker = 0x0e, // 0b1110
    SrsTsPESStreamIdVideoCommon = 0xe0,
    
    // ECM_stream
    SrsTsPESStreamIdEcmStream = 0xf0, // 0b11110000
    // EMM_stream
    SrsTsPESStreamIdEmmStream = 0xf1, // 0b11110001
    // DSMCC_stream
    SrsTsPESStreamIdDsmccStream = 0xf2, // 0b11110010
    // 13522_stream
    SrsTsPESStreamId13522Stream = 0xf3, // 0b11110011
    // H_222_1_type_A
    SrsTsPESStreamIdH2221TypeA = 0xf4, // 0b11110100
    // H_222_1_type_B
    SrsTsPESStreamIdH2221TypeB = 0xf5, // 0b11110101
    // H_222_1_type_C
    SrsTsPESStreamIdH2221TypeC = 0xf6, // 0b11110110
    // H_222_1_type_D
    SrsTsPESStreamIdH2221TypeD = 0xf7, // 0b11110111
    // H_222_1_type_E
    SrsTsPESStreamIdH2221TypeE = 0xf8, // 0b11111000
    // ancillary_stream
    SrsTsPESStreamIdAncillaryStream = 0xf9, // 0b11111001
    // SL_packetized_stream
    SrsTsPESStreamIdSlPacketizedStream = 0xfa, // 0b11111010
    // FlexMux_stream
    SrsTsPESStreamIdFlexMuxStream = 0xfb, // 0b11111011
    // reserved data stream
    // 1111 1100 ... 1111 1110
    // program_stream_directory
    SrsTsPESStreamIdProgramStreamDirectory = 0xff, // 0b11111111
};

// The media audio/video message parsed from PES packet.
class SrsTsMessage
{
public:
    // For decoder only, the ts message does not use them, for user to get the channel and packet.
    SrsTsChannel* channel;
    SrsTsPacket* packet;
    // For decoder only, the ts message does not use them, to get the RTP packet source.
    void* ps_helper_;
public:
    // The audio cache buffer start pts, to flush audio if full.
    // @remark the pts is not the adjust one, it's the orignal pts.
    int64_t start_pts;
    // Whether this message with pcr info,
    // generally, the video IDR(I frame, the keyframe of h.264) carray the pcr info.
    bool write_pcr;
    // Whether got discontinuity ts, for example, sequence header changed.
    bool is_discontinuity;
public:
    // The chunk id of TS packet.
    uint8_t continuity_counter;
public:
    // The timestamp in 90khz
    int64_t dts;
    int64_t pts;
    // The id of pes stream to indicates the payload codec.
    // @remark use is_audio() and is_video() to check it, and stream_number() to finger it out.
    SrsTsPESStreamId sid;
    // The size of payload, 0 indicates the length() of payload.
    uint16_t PES_packet_length;
    // The payload bytes.
    SrsSimpleStream* payload;
public:
    SrsTsMessage(SrsTsChannel* c = NULL, SrsTsPacket* p = NULL);
    virtual ~SrsTsMessage();
// For decoder
public:
    // To dumps all bytes in stream to ts message.
	virtual srs_error_t dump(SrsBuffer* stream, int* pnb_bytes);
    // Whether ts message is completed to reap.
    // @param payload_unit_start_indicator whether new ts message start.
    //       PES_packet_length is 0, the payload_unit_start_indicator=1 to reap ts message.
    //       PES_packet_length > 0, the payload.length() == PES_packet_length to reap ts message.
    // @remark when PES_packet_length>0, the payload_unit_start_indicator should never be 1 when not completed.
    // @remark when fresh, the payload_unit_start_indicator should be 1.
    virtual bool completed(int8_t payload_unit_start_indicator);
    // Whether the message is fresh.
    virtual bool fresh();
public:
    // Whether the sid indicates the elementary stream audio.
    virtual bool is_audio();
    // Whether the sid indicates the elementary stream video.
    virtual bool is_video();
    // When audio or video, get the stream number which specifies the format of stream.
    // @return the stream number for audio/video; otherwise, -1.
    virtual int stream_number();
public:
    // Detach the ts message,
    // for user maybe need to parse the message by queue.
    // @remark we always use the payload of original message.
    virtual SrsTsMessage* detach();
};

// The ts message handler.
class ISrsTsHandler
{
public:
    ISrsTsHandler();
    virtual ~ISrsTsHandler();
public:
    // When ts context got message, use handler to process it.
    // @param msg the ts msg, user should never free it.
    // @return an int error code.
    virtual srs_error_t on_ts_message(SrsTsMessage* msg) = 0;
};

// The context of ts, to decode the ts stream.
class SrsTsContext
{
private:
    // Whether context is ready, failed if try to write data when not ready.
    // When PAT and PMT writen, the context is ready.
    // @see https://github.com/ossrs/srs/issues/834
    bool ready;
private:
    std::map<int, SrsTsChannel*> pids;
    bool pure_audio;
    int8_t sync_byte;
private:
    // when any codec changed, write the PAT/PMT.
    SrsVideoCodecId vcodec;
    SrsAudioCodecId acodec;
public:
    SrsTsContext();
    virtual ~SrsTsContext();
public:
    // Whether the hls stream is pure audio stream.
    // TODO: FIXME: merge with muxer codec detect.
    virtual bool is_pure_audio();
    // When PMT table parsed, we know some info about stream.
    virtual void on_pmt_parsed();
    // Reset the context for a new ts segment start.
    virtual void reset();
public:
    // Get the pid apply, the parsed pid.
    // @return the apply channel; NULL for invalid.
    virtual SrsTsChannel* get(int pid);
    // Set the pid apply, the parsed pid.
    virtual void set(int pid, SrsTsPidApply apply_pid, SrsTsStream stream = SrsTsStreamReserved);
public:
    // Feed with ts packets, decode as ts message, callback handler if got one ts message.
    //      A ts video message can be decoded to NALUs by SrsRawH264Stream::annexb_demux.
    //      A ts audio message can be decoded to RAW frame by SrsRawAacStream::adts_demux.
    // @param handler The ts message handler to process the msg.
    // @remark We will consume all bytes in stream.
    virtual srs_error_t decode(SrsBuffer* stream, ISrsTsHandler* handler);
public:
    // Encode ts video/audio messages to the PES packets, as PES stream.
    // @param msg The video/audio msg to write to ts.
    //      A ts video message is a frame with one or more NALUs, generally encoded by SrsTsMessageCache.cache_video.
    //      A ts audio message is an audio packet, encoded by SrsTsMessageCache.cache_audio to ADTS for AAC.
    // @param vc The video codec, write the PAT/PMT table when changed.
    // @param ac The audio codec, write the PAT/PMT table when changed.
    virtual srs_error_t encode(ISrsStreamWriter* writer, SrsTsMessage* msg, SrsVideoCodecId vc, SrsAudioCodecId ac);
private:
    virtual srs_error_t encode_pat_pmt(ISrsStreamWriter* writer, int16_t vpid, SrsTsStream vs, int16_t apid, SrsTsStream as);
    virtual srs_error_t encode_pes(ISrsStreamWriter* writer, SrsTsMessage* msg, int16_t pid, SrsTsStream sid, bool pure_audio);
};

// The packet in ts stream,
// 2.4.3.2 Transport Stream packet layer, hls-mpeg-ts-iso13818-1.pdf, page 36
// Transport Stream packets shall be 188 bytes long.
class SrsTsPacket
{
public:
    // 1B
    // The sync_byte is a fixed 8-bit field whose value is '0100 0111' (0x47). Sync_byte emulation in the choice of
    // values for other regularly occurring fields, such as PID, should be avoided.
    int8_t sync_byte; //8bits
    
    // 2B
    // The transport_error_indicator is a 1-bit flag. When set to '1' it indicates that at least
    // 1 uncorrectable bit error exists in the associated Transport Stream packet. This bit may be set to '1' by entities external to
    // the transport layer. When set to '1' this bit shall not be reset to '0' unless the bit value(s) in error have been corrected.
    int8_t transport_error_indicator; //1bit
    // The payload_unit_start_indicator is a 1-bit flag which has normative meaning for
    // Transport Stream packets that carry PES packets (refer to 2.4.3.6) or PSI data (refer to 2.4.4).
    //
    // When the payload of the Transport Stream packet contains PES packet data, the payload_unit_start_indicator has the
    // following significance: a '1' indicates that the payload of this Transport Stream packet will commence(start) with the first byte
    // of a PES packet and a '0' indicates no PES packet shall start in this Transport Stream packet. If the
    // payload_unit_start_indicator is set to '1', then one and only one PES packet starts in this Transport Stream packet. This
    // also applies to private streams of stream_type 6 (refer to Table 2-29).
    //
    // When the payload of the Transport Stream packet contains PSI data, the payload_unit_start_indicator has the following
    // significance: if the Transport Stream packet carries the first byte of a PSI section, the payload_unit_start_indicator value
    // shall be '1', indicating that the first byte of the payload of this Transport Stream packet carries the pointer_field. If the
    // Transport Stream packet does not carry the first byte of a PSI section, the payload_unit_start_indicator value shall be '0',
    // indicating that there is no pointer_field in the payload. Refer to 2.4.4.1 and 2.4.4.2. This also applies to private streams of
    // stream_type 5 (refer to Table 2-29).
    //
    // For null packets the payload_unit_start_indicator shall be set to '0'.
    //
    // The meaning of this bit for Transport Stream packets carrying only private data is not defined in this Specification.
    int8_t payload_unit_start_indicator; //1bit
    // The transport_priority is a 1-bit indicator. When set to '1' it indicates that the associated packet is
    // of greater priority than other packets having the same PID which do not have the bit set to '1'. The transport mechanism
    // can use this to prioritize its data within an elementary stream. Depending on the application the transport_priority field
    // may be coded regardless of the PID or within one PID only. This field may be changed by channel specific encoders or
    // decoders.
    int8_t transport_priority; //1bit
    // The PID is a 13-bit field, indicating the type of the data stored in the packet payload. PID value 0x0000 is
    // reserved for the Program Association Table (see Table 2-25). PID value 0x0001 is reserved for the Conditional Access
    // Table (see Table 2-27). PID values 0x0002 - 0x000F are reserved. PID value 0x1FFF is reserved for null packets (see
    // Table 2-3).
    SrsTsPid pid; //13bits
    
    // 1B
    // This 2-bit field indicates the scrambling mode of the Transport Stream packet payload.
    // The Transport Stream packet header, and the adaptation field when present, shall not be scrambled. In the case of a null
    // packet the value of the transport_scrambling_control field shall be set to '00' (see Table 2-4).
    SrsTsScrambled transport_scrambling_control; //2bits
    // This 2-bit field indicates whether this Transport Stream packet header is followed by an
    // adaptation field and/or payload (see Table 2-5).
    //
    // ITU-T Rec. H.222.0 | ISO/IEC 13818-1 decoders shall discard Transport Stream packets with the
    // adaptation_field_control field set to a value of '00'. In the case of a null packet the value of the adaptation_field_control
    // shall be set to '01'.
    SrsTsAdaptationFieldType adaption_field_control; //2bits
	// The continuity_counter is a 4-bit field incrementing with each Transport Stream packet with the
	// same PID. The continuity_counter wraps around to 0 after its maximum value. The continuity_counter shall not be
	// incremented when the adaptation_field_control of the packet equals '00'(reseverd) or '10'(adaptation field only).
	//
	// In Transport Streams, duplicate packets may be sent as two, and only two, consecutive Transport Stream packets of the
	// same PID. The duplicate packets shall have the same continuity_counter value as the original packet and the
	// adaptation_field_control field shall be equal to '01'(payload only) or '11'(both). In duplicate packets each byte of the original packet shall be
	// duplicated, with the exception that in the program clock reference fields, if present, a valid value shall be encoded.
	//
	// The continuity_counter in a particular Transport Stream packet is continuous when it differs by a positive value of one
	// from the continuity_counter value in the previous Transport Stream packet of the same PID, or when either of the nonincrementing
	// conditions (adaptation_field_control set to '00' or '10', or duplicate packets as described above) are met.
	// The continuity counter may be discontinuous when the discontinuity_indicator is set to '1' (refer to 2.4.3.4). In the case of
	// a null packet the value of the continuity_counter is undefined.
    uint8_t continuity_counter; //4bits
private:
    SrsTsAdaptationField* adaptation_field;
    SrsTsPayload* payload;
public:
    SrsTsContext* context;
public:
    SrsTsPacket(SrsTsContext* c);
    virtual ~SrsTsPacket();
public:
    virtual srs_error_t decode(SrsBuffer* stream, SrsTsMessage** ppmsg);
public:
    virtual int size();
    virtual srs_error_t encode(SrsBuffer* stream);
    virtual void padding(int nb_stuffings);
public:
    static SrsTsPacket* create_pat(SrsTsContext* context, int16_t pmt_number, int16_t pmt_pid);
    static SrsTsPacket* create_pmt(SrsTsContext* context, int16_t pmt_number, int16_t pmt_pid,
    int16_t vpid, SrsTsStream vs, int16_t apid, SrsTsStream as);
    static SrsTsPacket* create_pes_first(SrsTsContext* context, int16_t pid, SrsTsPESStreamId sid,
    uint8_t continuity_counter, bool discontinuity, int64_t pcr, int64_t dts, int64_t pts, int size);
    static SrsTsPacket* create_pes_continue(SrsTsContext* context,
    int16_t pid, SrsTsPESStreamId sid, uint8_t continuity_counter);
};

// The adaption field of ts packet.
// 2.4.3.5 Semantic definition of fields in adaptation field, hls-mpeg-ts-iso13818-1.pdf, page 39
// Table 2-6 - Transport Stream adaptation field, hls-mpeg-ts-iso13818-1.pdf, page 40
class SrsTsAdaptationField
{
public:
    // 1B
    // The adaptation_field_length is an 8-bit field specifying the number of bytes in the
    // adaptation_field immediately following the adaptation_field_length. The value 0 is for inserting a single stuffing byte in
    // a Transport Stream packet. When the adaptation_field_control value is '11', the value of the adaptation_field_length shall
    // be in the range 0 to 182. When the adaptation_field_control value is '10', the value of the adaptation_field_length shall
    // be 183. For Transport Stream packets carrying PES packets, stuffing is needed when there is insufficient PES packet data
    // to completely fill the Transport Stream packet payload bytes. Stuffing is accomplished by defining an adaptation field
    // longer than the sum of the lengths of the data elements in it, so that the payload bytes remaining after the adaptation field
    // exactly accommodates the available PES packet data. The extra space in the adaptation field is filled with stuffing bytes.
    //
    // This is the only method of stuffing allowed for Transport Stream packets carrying PES packets. For Transport Stream
    // packets carrying PSI, an alternative stuffing method is described in 2.4.4.
    uint8_t adaption_field_length; //8bits
    // 1B
    // This is a 1-bit field which when set to '1' indicates that the discontinuity state is true for the
    // current Transport Stream packet. When the discontinuity_indicator is set to '0' or is not present, the discontinuity state is
    // false. The discontinuity indicator is used to indicate two types of discontinuities, system time-base discontinuities and
    // continuity_counter discontinuities.
    //
    // A system time-base discontinuity is indicated by the use of the discontinuity_indicator in Transport Stream packets of a
    // PID designated as a PCR_PID (refer to 2.4.4.9). When the discontinuity state is true for a Transport Stream packet of a
    // PID designated as a PCR_PID, the next PCR in a Transport Stream packet with that same PID represents a sample of a
    // new system time clock for the associated program. The system time-base discontinuity point is defined to be the instant
    // in time when the first byte of a packet containing a PCR of a new system time-base arrives at the input of the T-STD.
    // The discontinuity_indicator shall be set to '1' in the packet in which the system time-base discontinuity occurs. The
    // discontinuity_indicator bit may also be set to '1' in Transport Stream packets of the same PCR_PID prior to the packet
    // which contains the new system time-base PCR. In this case, once the discontinuity_indicator has been set to '1', it shall
    // continue to be set to '1' in all Transport Stream packets of the same PCR_PID up to and including the Transport Stream
    // packet which contains the first PCR of the new system time-base. After the occurrence of a system time-base
    // discontinuity, no fewer than two PCRs for the new system time-base shall be received before another system time-base
    // discontinuity can occur. Further, except when trick mode status is true, data from no more than two system time-bases
    // shall be present in the set of T-STD buffers for one program at any time.
    //
    // Prior to the occurrence of a system time-base discontinuity, the first byte of a Transport Stream packet which contains a
    // PTS or DTS which refers to the new system time-base shall not arrive at the input of the T-STD. After the occurrence of
    // a system time-base discontinuity, the first byte of a Transport Stream packet which contains a PTS or DTS which refers
    // to the previous system time-base shall not arrive at the input of the T-STD.
    //
    // A continuity_counter discontinuity is indicated by the use of the discontinuity_indicator in any Transport Stream packet.
    // When the discontinuity state is true in any Transport Stream packet of a PID not designated as a PCR_PID, the
    // continuity_counter in that packet may be discontinuous with respect to the previous Transport Stream packet of the same
    // PID. When the discontinuity state is true in a Transport Stream packet of a PID that is designated as a PCR_PID, the
    // continuity_counter may only be discontinuous in the packet in which a system time-base discontinuity occurs. A
    // continuity counter discontinuity point occurs when the discontinuity state is true in a Transport Stream packet and the
    // continuity_counter in the same packet is discontinuous with respect to the previous Transport Stream packet of the same
    // PID. A continuity counter discontinuity point shall occur at most one time from the initiation of the discontinuity state
    // until the conclusion of the discontinuity state. Furthermore, for all PIDs that are not designated as PCR_PIDs, when the
    // discontinuity_indicator is set to '1' in a packet of a specific PID, the discontinuity_indicator may be set to '1' in the next
    // Transport Stream packet of that same PID, but shall not be set to '1' in three consecutive Transport Stream packet of that
    // same PID.
    //
    // For the purpose of this clause, an elementary stream access point is defined as follows:
    //       Video - The first byte of a video sequence header.
    //       Audio - The first byte of an audio frame.
    //
    // After a continuity counter discontinuity in a Transport packet which is designated as containing elementary stream data,
    // the first byte of elementary stream data in a Transport Stream packet of the same PID shall be the first byte of an
    // elementary stream access point or in the case of video, the first byte of an elementary stream access point or a
    // sequence_end_code followed by an access point. Each Transport Stream packet which contains elementary stream data
    // with a PID not designated as a PCR_PID, and in which a continuity counter discontinuity point occurs, and in which a
    // PTS or DTS occurs, shall arrive at the input of the T-STD after the system time-base discontinuity for the associated
    // program occurs. In the case where the discontinuity state is true, if two consecutive Transport Stream packets of the same
    // PID occur which have the same continuity_counter value and have adaptation_field_control values set to '01' or '11', the
    // second packet may be discarded. A Transport Stream shall not be constructed in such a way that discarding such a packet
    // will cause the loss of PES packet payload data or PSI data.
    //
    // After the occurrence of a discontinuity_indicator set to '1' in a Transport Stream packet which contains PSI information,
    // a single discontinuity in the version_number of PSI sections may occur. At the occurrence of such a discontinuity, a
    // version of the TS_program_map_sections of the appropriate program shall be sent with section_length = = 13 and the
    // current_next_indicator = = 1, such that there are no program_descriptors and no elementary streams described. This shall
    // then be followed by a version of the TS_program_map_section for each affected program with the version_number
    // incremented by one and the current_next_indicator = = 1, containing a complete program definition. This indicates a
    // version change in PSI data.
    int8_t discontinuity_indicator; //1bit
    // The random_access_indicator is a 1-bit field that indicates that the current Transport
    // Stream packet, and possibly subsequent Transport Stream packets with the same PID, contain some information to aid
    // random access at this point. Specifically, when the bit is set to '1', the next PES packet to start in the payload of Transport
    // Stream packets with the current PID shall contain the first byte of a video sequence header if the PES stream type (refer
    // to Table 2-29) is 1 or 2, or shall contain the first byte of an audio frame if the PES stream type is 3 or 4. In addition, in
    // the case of video, a presentation timestamp shall be present in the PES packet containing the first picture following the
    // sequence header. In the case of audio, the presentation timestamp shall be present in the PES packet containing the first
    // byte of the audio frame. In the PCR_PID the random_access_indicator may only be set to '1' in Transport Stream packet
    // containing the PCR fields.
    int8_t random_access_indicator; //1bit
    // The elementary_stream_priority_indicator is a 1-bit field. It indicates, among
    // packets with the same PID, the priority of the elementary stream data carried within the payload of this Transport Stream
    // packet. A '1' indicates that the payload has a higher priority than the payloads of other Transport Stream packets. In the
    // case of video, this field may be set to '1' only if the payload contains one or more bytes from an intra-coded slice. A
    // value of '0' indicates that the payload has the same priority as all other packets which do not have this bit set to '1'.
    int8_t elementary_stream_priority_indicator; //1bit
    // The PCR_flag is a 1-bit flag. A value of '1' indicates that the adaptation_field contains a PCR field coded in
    // two parts. A value of '0' indicates that the adaptation field does not contain any PCR field.
    int8_t PCR_flag; //1bit
    // The OPCR_flag is a 1-bit flag. A value of '1' indicates that the adaptation_field contains an OPCR field
    // coded in two parts. A value of '0' indicates that the adaptation field does not contain any OPCR field.
    int8_t OPCR_flag; //1bit
    // The splicing_point_flag is a 1-bit flag. When set to '1', it indicates that a splice_countdown field
    // shall be present in the associated adaptation field, specifying the occurrence of a splicing point. A value of '0' indicates
    // that a splice_countdown field is not present in the adaptation field.
    int8_t splicing_point_flag; //1bit
    // The transport_private_data_flag is a 1-bit flag. A value of '1' indicates that the
    // adaptation field contains one or more private_data bytes. A value of '0' indicates the adaptation field does not contain any
    // private_data bytes.
    int8_t transport_private_data_flag; //1bit
    // The adaptation_field_extension_flag is a 1-bit field which when set to '1' indicates
    // the presence of an adaptation field extension. A value of '0' indicates that an adaptation field extension is not present in
    // the adaptation field.
    int8_t adaptation_field_extension_flag; //1bit
    
    // If PCR_flag, 6B
    // The program_clock_reference (PCR) is a
    // 42-bit field coded in two parts. The first part, program_clock_reference_base, is a 33-bit field whose value is given by
    // PCR_base(i), as given in equation 2-2. The second part, program_clock_reference_extension, is a 9-bit field whose value
    // is given by PCR_ext(i), as given in equation 2-3. The PCR indicates the intended time of arrival of the byte containing
    // the last bit of the program_clock_reference_base at the input of the system target decoder.
    int64_t program_clock_reference_base; //33bits
    // 6bits reserved, must be '1'
    int8_t const1_value0; // 6bits
    int16_t program_clock_reference_extension; //9bits
    
    // If OPCR_flag, 6B
    // The optional original
    // program reference (OPCR) is a 42-bit field coded in two parts. These two parts, the base and the extension, are coded
    // identically to the two corresponding parts of the PCR field. The presence of the OPCR is indicated by the OPCR_flag.
    // The OPCR field shall be coded only in Transport Stream packets in which the PCR field is present. OPCRs are permitted
    // in both single program and multiple program Transport Streams.
    //
    // OPCR assists in the reconstruction of a single program Transport Stream from another Transport Stream. When
    // reconstructing the original single program Transport Stream, the OPCR may be copied to the PCR field. The resulting
    // PCR value is valid only if the original single program Transport Stream is reconstructed exactly in its entirety. This
    // would include at least any PSI and private data packets which were present in the original Transport Stream and would
    // possibly require other private arrangements. It also means that the OPCR must be an identical copy of its associated PCR
    // in the original single program Transport Stream.
    int64_t original_program_clock_reference_base; //33bits
    // 6bits reserved, must be '1'
    int8_t const1_value2; // 6bits
    int16_t original_program_clock_reference_extension; //9bits
    
    // If splicing_point_flag, 1B
    // The splice_countdown is an 8-bit field, representing a value which may be positive or negative. A
    // positive value specifies the remaining number of Transport Stream packets, of the same PID, following the associated
    // Transport Stream packet until a splicing point is reached. Duplicate Transport Stream packets and Transport Stream
    // packets which only contain adaptation fields are excluded. The splicing point is located immediately after the last byte of
    // the Transport Stream packet in which the associated splice_countdown field reaches zero. In the Transport Stream packet
    // where the splice_countdown reaches zero, the last data byte of the Transport Stream packet payload shall be the last byte
    // of a coded audio frame or a coded picture. In the case of video, the corresponding access unit may or may not be
    // terminated by a sequence_end_code. Transport Stream packets with the same PID, which follow, may contain data from
    // a different elementary stream of the same type.
    //
    // The payload of the next Transport Stream packet of the same PID (duplicate packets and packets without payload being
    // excluded) shall commence with the first byte of a PES packet.In the case of audio, the PES packet payload shall
    // commence with an access point. In the case of video, the PES packet payload shall commence with an access point, or
    // with a sequence_end_code, followed by an access point. Thus, the previous coded audio frame or coded picture aligns
    // with the packet boundary, or is padded to make this so. Subsequent to the splicing point, the countdown field may also
    // be present. When the splice_countdown is a negative number whose value is minus n(-n), it indicates that the associated
    // Transport Stream packet is the n-th packet following the splicing point (duplicate packets and packets without payload
    // being excluded).
    //
    // For the purposes of this subclause, an access point is defined as follows:
    //       Video - The first byte of a video_sequence_header.
    //       Audio - The first byte of an audio frame.
    int8_t splice_countdown; //8bits
    
    // If transport_private_data_flag, 1+p[0] B
    std::vector<char> transport_private_data; //[transport_private_data_length]bytes
    
    // If adaptation_field_extension_flag, 2+x B
    // The adaptation_field_extension_length is an 8-bit field. It indicates the number of
    // bytes of the extended adaptation field data immediately following this field, including reserved bytes if present.
    uint8_t adaptation_field_extension_length; //8bits
    // This is a 1-bit field which when set to '1' indicates the presence of the ltw_offset
    // field.
    int8_t ltw_flag; //1bit
    // This is a 1-bit field which when set to '1' indicates the presence of the piecewise_rate field.
    int8_t piecewise_rate_flag; //1bit
    // This is a 1-bit flag which when set to '1' indicates that the splice_type and DTS_next_AU fields
    // are present. A value of '0' indicates that neither splice_type nor DTS_next_AU fields are present. This field shall not be
    // set to '1' in Transport Stream packets in which the splicing_point_flag is not set to '1'. Once it is set to '1' in a Transport
    // Stream packet in which the splice_countdown is positive, it shall be set to '1' in all the subsequent Transport Stream
    // packets of the same PID that have the splicing_point_flag set to '1', until the packet in which the splice_countdown
    // reaches zero (including this packet). When this flag is set, if the elementary stream carried in this PID is an audio stream,
    // the splice_type field shall be set to '0000'. If the elementary stream carried in this PID is a video stream, it shall fulfil the
    // constraints indicated by the splice_type value.
    int8_t seamless_splice_flag; //1bit
    // reserved 5bits, must be '1'
    int8_t const1_value1; //5bits
    // if ltw_flag, 2B
    // (legal time window_valid_flag) - This is a 1-bit field which when set to '1' indicates that the value of the
    // ltw_offset shall be valid. A value of '0' indicates that the value in the ltw_offset field is undefined.
    int8_t ltw_valid_flag; //1bit
    // (legal time window offset) - This is a 15-bit field, the value of which is defined only if the ltw_valid flag has
    // a value of '1'. When defined, the legal time window offset is in units of (300/fs) seconds, where fs is the system clock
    // frequency of the program that this PID belongs to, and fulfils:
    //       offset = t1(i) - t(i)
    //       ltw_offset = offset//1
    // where i is the index of the first byte of this Transport Stream packet, offset is the value encoded in this field, t(i) is the
    // arrival time of byte i in the T-STD, and t1(i) is the upper bound in time of a time interval called the Legal Time Window
    // which is associated with this Transport Stream packet.
    int16_t ltw_offset; //15bits
    // if piecewise_rate_flag, 3B
    //2bits reserved
    // The meaning of this 22-bit field is only defined when both the ltw_flag and the ltw_valid_flag are set
    // to '1'. When defined, it is a positive integer specifying a hypothetical bitrate R which is used to define the end times of
    // the Legal Time Windows of Transport Stream packets of the same PID that follow this packet but do not include the
    // legal_time_window_offset field.
    int32_t piecewise_rate; //22bits
    // if seamless_splice_flag, 5B
    // This is a 4-bit field. From the first occurrence of this field onwards, it shall have the same value in all the
    // subsequent Transport Stream packets of the same PID in which it is present, until the packet in which the
    // splice_countdown reaches zero (including this packet). If the elementary stream carried in that PID is an audio stream,
    // this field shall have the value '0000'. If the elementary stream carried in that PID is a video stream, this field indicates the
    // conditions that shall be respected by this elementary stream for splicing purposes. These conditions are defined as a
    // function of profile, level and splice_type in Table 2-7 through Table 2-16.
    int8_t splice_type; //4bits
    // (decoding time stamp next access unit) - This is a 33-bit field, coded in three parts. In the case of
    // continuous and periodic decoding through this splicing point it indicates the decoding time of the first access unit
    // following the splicing point. This decoding time is expressed in the time base which is valid in the Transport Stream
    // packet in which the splice_countdown reaches zero. From the first occurrence of this field onwards, it shall have the
    // same value in all the subsequent Transport Stream packets of the same PID in which it is present, until the packet in
    // which the splice_countdown reaches zero (including this packet).
    int8_t DTS_next_AU0; //3bits
    int8_t marker_bit0; //1bit
    int16_t DTS_next_AU1; //15bits
    int8_t marker_bit1; //1bit
    int16_t DTS_next_AU2; //15bits
    int8_t marker_bit2; //1bit
    // left bytes.
    // This is a fixed 8-bit value equal to '1111 1111' that can be inserted by the encoder. It is discarded by the
    // decoder.
    int nb_af_ext_reserved;
    
    // left bytes.
    // This is a fixed 8-bit value equal to '1111 1111' that can be inserted by the encoder. It is discarded by the
    // decoder.
    int nb_af_reserved;
private:
    SrsTsPacket* packet;
public:
    SrsTsAdaptationField(SrsTsPacket* pkt);
    virtual ~SrsTsAdaptationField();
public:
    virtual srs_error_t decode(SrsBuffer* stream);
public:
    virtual int size();
    virtual srs_error_t encode(SrsBuffer* stream);
};

// 2.4.4.4 Table_id assignments, hls-mpeg-ts-iso13818-1.pdf, page 62
// The table_id field identifies the contents of a Transport Stream PSI section as shown in Table 2-26.
enum SrsTsPsiId
{
    // program_association_section
    SrsTsPsiIdPas = 0x00,
    // conditional_access_section (CA_section)
    SrsTsPsiIdCas = 0x01,
    // TS_program_map_section
    SrsTsPsiIdPms = 0x02,
    // TS_description_section
    SrsTsPsiIdDs = 0x03,
    // ISO_IEC_14496_scene_description_section
    SrsTsPsiIdSds = 0x04,
    // ISO_IEC_14496_object_descriptor_section
    SrsTsPsiIdOds = 0x05,
    // ITU-T Rec. H.222.0 | ISO/IEC 13818-1 reserved
    SrsTsPsiIdIso138181Start = 0x06,
    SrsTsPsiIdIso138181End = 0x37,
    // Defined in ISO/IEC 13818-6
    SrsTsPsiIdIso138186Start = 0x38,
    SrsTsPsiIdIso138186End = 0x3F,
    // User private
    SrsTsPsiIdUserStart = 0x40,
    SrsTsPsiIdUserEnd = 0xFE,
    // forbidden
    SrsTsPsiIdForbidden = 0xFF,
};

// The payload of ts packet, can be PES or PSI payload.
class SrsTsPayload
{
protected:
    SrsTsPacket* packet;
public:
    SrsTsPayload(SrsTsPacket* p);
    virtual ~SrsTsPayload();
public:
    virtual srs_error_t decode(SrsBuffer* stream, SrsTsMessage** ppmsg) = 0;
public:
    virtual int size() = 0;
    virtual srs_error_t encode(SrsBuffer* stream) = 0;
};

// Common MPEG PES packet for both TS and PS.
class SrsMpegPES
{
public:
    // 3B
    // The packet_start_code_prefix is a 24-bit code. Together with the stream_id that follows it
    // constitutes a packet start code that identifies the beginning of a packet. The packet_start_code_prefix is the bit string
    // '0000 0000 0000 0000 0000 0001' (0x000001).
    int32_t packet_start_code_prefix; //24bits
    // 1B
    // In Program Streams, the stream_id specifies the type and number of the elementary stream as defined by the
    // stream_id Table 2-18. In Transport Streams, the stream_id may be set to any valid value which correctly describes the
    // elementary stream type as defined in Table 2-18. In Transport Streams, the elementary stream type is specified in the
    // Program Specific Information as specified in 2.4.4.
    // @see SrsTsPESStreamId, value can be SrsTsPESStreamIdAudioCommon or SrsTsPESStreamIdVideoCommon.
    uint8_t stream_id; //8bits
    // 2B
    // A 16-bit field specifying the number of bytes in the PES packet following the last byte of the
    // field. A value of 0 indicates that the PES packet length is neither specified nor bounded and is allowed only in
    // PES packets whose payload consists of bytes from a video elementary stream contained in Transport Stream packets.
    uint16_t PES_packet_length; //16bits

    // 1B
    // 2bits const '10'
    int8_t const2bits; //2bits
    // The 2-bit PES_scrambling_control field indicates the scrambling mode of the PES packet
    // payload. When scrambling is performed at the PES level, the PES packet header, including the optional fields when
    // present, shall not be scrambled (see Table 2-19).
    int8_t PES_scrambling_control; //2bits
    // This is a 1-bit field indicating the priority of the payload in this PES packet. A '1' indicates a higher
    // priority of the payload of the PES packet payload than a PES packet payload with this field set to '0'. A multiplexor can
    // use the PES_priority bit to prioritize its data within an elementary stream. This field shall not be changed by the transport
    // mechanism.
    int8_t PES_priority; //1bit
    // This is a 1-bit flag. When set to a value of '1' it indicates that the PES packet header is
    // immediately followed by the video start code or audio syncword indicated in the data_stream_alignment_descriptor
    // in 2.6.10 if this descriptor is present. If set to a value of '1' and the descriptor is not present, alignment as indicated in
    // alignment_type '01' in Table 2-47 and Table 2-48 is required. When set to a value of '0' it is not defined whether any such
    // alignment occurs or not.
    int8_t data_alignment_indicator; //1bit
    // This is a 1-bit field. When set to '1' it indicates that the material of the associated PES packet payload is
    // protected by copyright. When set to '0' it is not defined whether the material is protected by copyright. A copyright
    // descriptor described in 2.6.24 is associated with the elementary stream which contains this PES packet and the copyright
    // flag is set to '1' if the descriptor applies to the material contained in this PES packet
    int8_t copyright; //1bit
    // This is a 1-bit field. When set to '1' the contents of the associated PES packet payload is an original.
    // When set to '0' it indicates that the contents of the associated PES packet payload is a copy.
    int8_t original_or_copy; //1bit

    // 1B
    // This is a 2-bit field. When the PTS_DTS_flags field is set to '10', the PTS fields shall be present in
    // the PES packet header. When the PTS_DTS_flags field is set to '11', both the PTS fields and DTS fields shall be present
    // in the PES packet header. When the PTS_DTS_flags field is set to '00' no PTS or DTS fields shall be present in the PES
    // packet header. The value '01' is forbidden.
    int8_t PTS_DTS_flags; //2bits
    // A 1-bit flag, which when set to '1' indicates that ESCR base and extension fields are present in the PES
    // packet header. When set to '0' it indicates that no ESCR fields are present.
    int8_t ESCR_flag; //1bit
    // A 1-bit flag, which when set to '1' indicates that the ES_rate field is present in the PES packet header.
    // When set to '0' it indicates that no ES_rate field is present.
    int8_t ES_rate_flag; //1bit
    // A 1-bit flag, which when set to '1' it indicates the presence of an 8-bit trick mode field. When
    // set to '0' it indicates that this field is not present.
    int8_t DSM_trick_mode_flag; //1bit
    // A 1-bit flag, which when set to '1' indicates the presence of the additional_copy_info field.
    // When set to '0' it indicates that this field is not present.
    int8_t additional_copy_info_flag; //1bit
    // A 1-bit flag, which when set to '1' indicates that a CRC field is present in the PES packet. When set to
    // '0' it indicates that this field is not present.
    int8_t PES_CRC_flag; //1bit
    // A 1-bit flag, which when set to '1' indicates that an extension field exists in this PES packet
    // header. When set to '0' it indicates that this field is not present.
    int8_t PES_extension_flag; //1bit

    // 1B
    // An 8-bit field specifying the total number of bytes occupied by the optional fields and any
    // stuffing bytes contained in this PES packet header. The presence of optional fields is indicated in the byte that precedes
    // the PES_header_data_length field.
    uint8_t PES_header_data_length; //8bits

    // 5B
    // Presentation times shall be related to decoding times as follows: The PTS is a 33-bit
    // number coded in three separate fields. It indicates the time of presentation, tp n (k), in the system target decoder of a
    // presentation unit k of elementary stream n. The value of PTS is specified in units of the period of the system clock
    // frequency divided by 300 (yielding 90 kHz). The presentation time is derived from the PTS according to equation 2-11
    // below. Refer to 2.7.4 for constraints on the frequency of coding presentation timestamps.
    // ===========1B
    // 4bits const
    // 3bits PTS [32..30]
    // 1bit const '1'
    // ===========2B
    // 15bits PTS [29..15]
    // 1bit const '1'
    // ===========2B
    // 15bits PTS [14..0]
    // 1bit const '1'
    int64_t pts; // 33bits

    // 5B
    // The DTS is a 33-bit number coded in three separate fields. It indicates the decoding time,
    // td n (j), in the system target decoder of an access unit j of elementary stream n. The value of DTS is specified in units of
    // the period of the system clock frequency divided by 300 (yielding 90 kHz).
    // ===========1B
    // 4bits const
    // 3bits DTS [32..30]
    // 1bit const '1'
    // ===========2B
    // 15bits DTS [29..15]
    // 1bit const '1'
    // ===========2B
    // 15bits DTS [14..0]
    // 1bit const '1'
    int64_t dts; // 33bits

    // 6B
    // The elementary stream clock reference is a 42-bit field coded in two parts. The first
    // part, ESCR_base, is a 33-bit field whose value is given by ESCR_base(i), as given in equation 2-14. The second part,
    // ESCR_ext, is a 9-bit field whose value is given by ESCR_ext(i), as given in equation 2-15. The ESCR field indicates the
    // intended time of arrival of the byte containing the last bit of the ESCR_base at the input of the PES-STD for PES streams
    // (refer to 2.5.2.4).
    // 2bits reserved
    // 3bits ESCR_base[32..30]
    // 1bit const '1'
    // 15bits ESCR_base[29..15]
    // 1bit const '1'
    // 15bits ESCR_base[14..0]
    // 1bit const '1'
    // 9bits ESCR_extension
    // 1bit const '1'
    int64_t ESCR_base; //33bits
    int16_t ESCR_extension; //9bits

    // 3B
    // The ES_rate field is a 22-bit unsigned integer specifying the rate at which the
    // system target decoder receives bytes of the PES packet in the case of a PES stream. The ES_rate is valid in the PES
    // packet in which it is included and in subsequent PES packets of the same PES stream until a new ES_rate field is
    // encountered. The value of the ES_rate is measured in units of 50 bytes/second. The value 0 is forbidden. The value of the
    // ES_rate is used to define the time of arrival of bytes at the input of a P-STD for PES streams defined in 2.5.2.4. The
    // value encoded in the ES_rate field may vary from PES_packet to PES_packet.
    // 1bit const '1'
    // 22bits ES_rate
    // 1bit const '1'
    int32_t ES_rate; //22bits

    // 1B
    // A 3-bit field that indicates which trick mode is applied to the associated video stream. In cases of
    // other types of elementary streams, the meanings of this field and those defined by the following five bits are undefined.
    // For the definition of trick_mode status, refer to the trick mode section of 2.4.2.3.
    int8_t trick_mode_control; //3bits
    int8_t trick_mode_value; //5bits

    // 1B
    // 1bit const '1'
    // This 7-bit field contains private data relating to copyright information.
    int8_t additional_copy_info; //7bits

    // 2B
    // The previous_PES_packet_CRC is a 16-bit field that contains the CRC value that yields
    // a zero output of the 16 registers in the decoder similar to the one defined in Annex A,
    int16_t previous_PES_packet_CRC; //16bits

    // 1B
    // A 1-bit flag which when set to '1' indicates that the PES packet header contains private data.
    // When set to a value of '0' it indicates that private data is not present in the PES header.
    int8_t PES_private_data_flag; //1bit
    // A 1-bit flag which when set to '1' indicates that an ISO/IEC 11172-1 pack header or a
    // Program Stream pack header is stored in this PES packet header. If this field is in a PES packet that is contained in a
    // Program Stream, then this field shall be set to '0'. In a Transport Stream, when set to the value '0' it indicates that no pack
    // header is present in the PES header.
    int8_t pack_header_field_flag; //1bit
    // A 1-bit flag which when set to '1' indicates that the
    // program_packet_sequence_counter, MPEG1_MPEG2_identifier, and original_stuff_length fields are present in this
    // PES packet. When set to a value of '0' it indicates that these fields are not present in the PES header.
    int8_t program_packet_sequence_counter_flag; //1bit
    // A 1-bit flag which when set to '1' indicates that the P-STD_buffer_scale and P-STD_buffer_size
    // are present in the PES packet header. When set to a value of '0' it indicates that these fields are not present in the
    // PES header.
    int8_t P_STD_buffer_flag; //1bit
    // reverved value, must be '1'
    int8_t const1_value0; //3bits
    // A 1-bit field which when set to '1' indicates the presence of the PES_extension_field_length
    // field and associated fields. When set to a value of '0' this indicates that the PES_extension_field_length field and any
    // associated fields are not present.
    int8_t PES_extension_flag_2; //1bit

    // 16B
    // This is a 16-byte field which contains private data. This data, combined with the fields before and
    // after, shall not emulate the packet_start_code_prefix (0x000001).
    std::vector<char> PES_private_data; //128bits

    // (1+x)B
    std::vector<char> pack_field; //[pack_field_length] bytes

    // 2B
    // 1bit const '1'
    // The program_packet_sequence_counter field is a 7-bit field. It is an optional
    // counter that increments with each successive PES packet from a Program Stream or from an ISO/IEC 11172-1 Stream or
    // the PES packets associated with a single program definition in a Transport Stream, providing functionality similar to a
    // continuity counter (refer to 2.4.3.2). This allows an application to retrieve the original PES packet sequence of a Program
    // Stream or the original packet sequence of the original ISO/IEC 11172-1 stream. The counter will wrap around to 0 after
    // its maximum value. Repetition of PES packets shall not occur. Consequently, no two consecutive PES packets in the
    // program multiplex shall have identical program_packet_sequence_counter values.
    int8_t program_packet_sequence_counter; //7bits
    // 1bit const '1'
    // A 1-bit flag which when set to '1' indicates that this PES packet carries information from
    // an ISO/IEC 11172-1 stream. When set to '0' it indicates that this PES packet carries information from a Program Stream.
    int8_t MPEG1_MPEG2_identifier; //1bit
    // This 6-bit field specifies the number of stuffing bytes used in the original ITU-T
    // Rec. H.222.0 | ISO/IEC 13818-1 PES packet header or in the original ISO/IEC 11172-1 packet header.
    int8_t original_stuff_length; //6bits

    // 2B
    // 2bits const '01'
    // The P-STD_buffer_scale is a 1-bit field, the meaning of which is only defined if this PES packet
    // is contained in a Program Stream. It indicates the scaling factor used to interpret the subsequent P-STD_buffer_size field.
    // If the preceding stream_id indicates an audio stream, P-STD_buffer_scale shall have the value '0'. If the preceding
    // stream_id indicates a video stream, P-STD_buffer_scale shall have the value '1'. For all other stream types, the value
    // may be either '1' or '0'.
    int8_t P_STD_buffer_scale; //1bit
    // The P-STD_buffer_size is a 13-bit unsigned integer, the meaning of which is only defined if this
    // PES packet is contained in a Program Stream. It defines the size of the input buffer, BS n , in the P-STD. If
    // P-STD_buffer_scale has the value '0', then the P-STD_buffer_size measures the buffer size in units of 128 bytes. If
    // P-STD_buffer_scale has the value '1', then the P-STD_buffer_size measures the buffer size in units of 1024 bytes.
    int16_t P_STD_buffer_size; //13bits

    // (1+x)B
    // 1bit const '1'
    std::vector<char> PES_extension_field; //[PES_extension_field_length] bytes

    // NB
    // This is a fixed 8-bit value equal to '1111 1111' that can be inserted by the encoder, for example to meet
    // the requirements of the channel. It is discarded by the decoder. No more than 32 stuffing bytes shall be present in one
    // PES packet header.
    int nb_stuffings;

    // NB
    // PES_packet_data_bytes shall be contiguous bytes of data from the elementary stream
    // indicated by the packet's stream_id or PID. When the elementary stream data conforms to ITU-T
    // Rec. H.262 | ISO/IEC 13818-2 or ISO/IEC 13818-3, the PES_packet_data_bytes shall be byte aligned to the bytes of this
    // Recommendation | International Standard. The byte-order of the elementary stream shall be preserved. The number of
    // PES_packet_data_bytes, N, is specified by the PES_packet_length field. N shall be equal to the value indicated in the
    // PES_packet_length minus the number of bytes between the last byte of the PES_packet_length field and the first
    // PES_packet_data_byte.
    //
    // In the case of a private_stream_1, private_stream_2, ECM_stream, or EMM_stream, the contents of the
    // PES_packet_data_byte field are user definable and will not be specified by ITU-T | ISO/IEC in the future.
    int nb_bytes;

    // NB
    // This is a fixed 8-bit value equal to '1111 1111'. It is discarded by the decoder.
    int nb_paddings;
public:
    // Whether contains payload to dump to message.
    bool has_payload_;
    int nb_payload_;
public:
    SrsMpegPES();
    virtual ~SrsMpegPES();
public:
    virtual srs_error_t decode(SrsBuffer* stream);
public:
    virtual int size();
    virtual srs_error_t encode(SrsBuffer* stream);
private:
    virtual srs_error_t decode_33bits_dts_pts(SrsBuffer* stream, int64_t* pv);
    virtual srs_error_t encode_33bits_dts_pts(SrsBuffer* stream, uint8_t fb, int64_t v);
};

// The PES payload of ts packet.
// 2.4.3.6 PES packet, hls-mpeg-ts-iso13818-1.pdf, page 49
class SrsTsPayloadPES : public SrsTsPayload
{
public:
    SrsMpegPES pes;
public:
    SrsTsPayloadPES(SrsTsPacket* p);
    virtual ~SrsTsPayloadPES();
public:
    virtual srs_error_t decode(SrsBuffer* stream, SrsTsMessage** ppmsg);
public:
    virtual int size();
    virtual srs_error_t encode(SrsBuffer* stream);
};

// The PSI payload of ts packet.
// 2.4.4 Program specific information, hls-mpeg-ts-iso13818-1.pdf, page 59
class SrsTsPayloadPSI : public SrsTsPayload
{
public:
    // 1B
    // This is an 8-bit field whose value shall be the number of bytes, immediately following the pointer_field
    // until the first byte of the first section that is present in the payload of the Transport Stream packet (so a value of 0x00 in
    // The pointer_field indicates that the section starts immediately after the pointer_field). When at least one section begins in
    // a given Transport Stream packet, then the payload_unit_start_indicator (refer to 2.4.3.2) shall be set to 1 and the first
    // byte of the payload of that Transport Stream packet shall contain the pointer. When no section begins in a given
    // Transport Stream packet, then the payload_unit_start_indicator shall be set to 0 and no pointer shall be sent in the
    // payload of that packet.
    int8_t pointer_field;
public:
    // 1B
    // This is an 8-bit field, which shall be set to 0x00 as shown in Table 2-26.
    SrsTsPsiId table_id; //8bits
    
    // 2B
    // The section_syntax_indicator is a 1-bit field which shall be set to '1'.
    int8_t section_syntax_indicator; //1bit
    // const value, must be '0'
    int8_t const0_value; //1bit
    // reverved value, must be '1'
    int8_t const1_value; //2bits
    // This is a 12-bit field, the first two bits of which shall be '00'. The remaining 10 bits specify the number
    // of bytes of the section, starting immediately following the section_length field, and including the CRC. The value in this
    // field shall not exceed 1021 (0x3FD).
    uint16_t section_length; //12bits
public:
    // the specified psi info, for example, PAT fields.
public:
    // 4B
    // This is a 32-bit field that contains the CRC value that gives a zero output of the registers in the decoder
    // defined in Annex A after processing the entire section.
    // @remark crc32(bytes without pointer field, before crc32 field)
    int32_t CRC_32; //32bits
public:
    SrsTsPayloadPSI(SrsTsPacket* p);
    virtual ~SrsTsPayloadPSI();
public:
    virtual srs_error_t decode(SrsBuffer* stream, SrsTsMessage** ppmsg);
public:
    virtual int size();
    virtual srs_error_t encode(SrsBuffer* stream);
protected:
    virtual int psi_size() = 0;
    virtual srs_error_t psi_encode(SrsBuffer* stream) = 0;
    virtual srs_error_t psi_decode(SrsBuffer* stream) = 0;
};

// The program of PAT of PSI ts packet.
class SrsTsPayloadPATProgram
{
public:
    // 4B
    // Program_number is a 16-bit field. It specifies the program to which the program_map_PID is
    // applicable. When set to 0x0000, then the following PID reference shall be the network PID. For all other cases the value
    // of this field is user defined. This field shall not take any single value more than once within one version of the Program
    // Association Table.
    int16_t number; // 16bits
    // reverved value, must be '1'
    int8_t const1_value; //3bits
    // program_map_PID/network_PID 13bits
    // network_PID - The network_PID is a 13-bit field, which is used only in conjunction with the value of the
    // program_number set to 0x0000, specifies the PID of the Transport Stream packets which shall contain the Network
    // Information Table. The value of the network_PID field is defined by the user, but shall only take values as specified in
    // Table 2-3. The presence of the network_PID is optional.
    int16_t pid; //13bits
public:
    SrsTsPayloadPATProgram(int16_t n = 0, int16_t p = 0);
    virtual ~SrsTsPayloadPATProgram();
public:
    virtual srs_error_t decode(SrsBuffer* stream);
public:
    virtual int size();
    virtual srs_error_t encode(SrsBuffer* stream);
};

// The PAT payload of PSI ts packet.
// 2.4.4.3 Program association Table, hls-mpeg-ts-iso13818-1.pdf, page 61
// The Program Association Table provides the correspondence between a program_number and the PID value of the
// Transport Stream packets which carry the program definition. The program_number is the numeric label associated with
// a program.
class SrsTsPayloadPAT : public SrsTsPayloadPSI
{
public:
    // 2B
    // This is a 16-bit field which serves as a label to identify this Transport Stream from any other
    // multiplex within a network. Its value is defined by the user.
    uint16_t transport_stream_id; //16bits
    
    // 1B
    // reverved value, must be '1'
    int8_t const3_value; //2bits
    // This 5-bit field is the version number of the whole Program Association Table. The version number
    // shall be incremented by 1 modulo 32 whenever the definition of the Program Association Table changes. When the
    // current_next_indicator is set to '1', then the version_number shall be that of the currently applicable Program Association
    // Table. When the current_next_indicator is set to '0', then the version_number shall be that of the next applicable Program
    // Association Table.
    int8_t version_number; //5bits
    // A 1-bit indicator, which when set to '1' indicates that the Program Association Table sent is
    // currently applicable. When the bit is set to '0', it indicates that the table sent is not yet applicable and shall be the next
    // table to become valid.
    int8_t current_next_indicator; //1bit
    
    // 1B
    // This 8-bit field gives the number of this section. The section_number of the first section in the
    // Program Association Table shall be 0x00. It shall be incremented by 1 with each additional section in the Program
    // Association Table.
    uint8_t section_number; //8bits
    
    // 1B
    // This 8-bit field specifies the number of the last section (that is, the section with the highest
    // section_number) of the complete Program Association Table.
    uint8_t last_section_number; //8bits
    
    // multiple 4B program data.
    std::vector<SrsTsPayloadPATProgram*> programs;
public:
    SrsTsPayloadPAT(SrsTsPacket* p);
    virtual ~SrsTsPayloadPAT();
protected:
    virtual srs_error_t psi_decode(SrsBuffer* stream);
protected:
    virtual int psi_size();
    virtual srs_error_t psi_encode(SrsBuffer* stream);
};

// The esinfo for PMT program.
class SrsTsPayloadPMTESInfo
{
public:
    // 1B
    // This is an 8-bit field specifying the type of program element carried within the packets with the PID
    // whose value is specified by the elementary_PID. The values of stream_type are specified in Table 2-29.
    SrsTsStream stream_type; //8bits
    
    // 2B
    // reverved value, must be '1'
    int8_t const1_value0; //3bits
    // This is a 13-bit field specifying the PID of the Transport Stream packets which carry the associated
    // program element.
    int16_t elementary_PID; //13bits
    
    // (2+x)B
    // reverved value, must be '1'
    int8_t const1_value1; //4bits
    std::vector<char> ES_info; //[ES_info_length] bytes.
public:
    SrsTsPayloadPMTESInfo(SrsTsStream st = SrsTsStreamReserved, int16_t epid = 0);
    virtual ~SrsTsPayloadPMTESInfo();
public:
    virtual srs_error_t decode(SrsBuffer* stream);
public:
    virtual int size();
    virtual srs_error_t encode(SrsBuffer* stream);
};

// The PMT payload of PSI ts packet.
// 2.4.4.8 Program Map Table, hls-mpeg-ts-iso13818-1.pdf, page 64
// The Program Map Table provides the mappings between program numbers and the program elements that comprise
// Them. A single instance of such a mapping is referred to as a "program definition". The program map table is the
// complete collection of all program definitions for a Transport Stream. This table shall be transmitted in packets, the PID
// values of which are selected by the encoder. More than one PID value may be used, if desired. The table is contained in
// one or more sections with the following syntax. It may be segmented to occupy multiple sections. In each section, the
// section number field shall be set to zero. Sections are identified by the program_number field.
class SrsTsPayloadPMT : public SrsTsPayloadPSI
{
public:
    // 2B
    // program_number is a 16-bit field. It specifies the program to which the program_map_PID is
    // applicable. One program definition shall be carried within only one TS_program_map_section. This implies that a
    // program definition is never longer than 1016 (0x3F8). See Informative Annex C for ways to deal with the cases when
    // that length is not sufficient. The program_number may be used as a designation for a broadcast channel, for example. By
    // describing the different program elements belonging to a program, data from different sources (e.g. sequential events)
    // can be concatenated together to form a continuous set of streams using a program_number. For examples of applications
    // refer to Annex C.
    uint16_t program_number; //16bits
    
    // 1B
    // reverved value, must be '1'
    int8_t const1_value0; //2bits
    // This 5-bit field is the version number of the TS_program_map_section. The version number shall be
    // incremented by 1 modulo 32 when a change in the information carried within the section occurs. Version number refers
    // to the definition of a single program, and therefore to a single section. When the current_next_indicator is set to '1', then
    // The version_number shall be that of the currently applicable TS_program_map_section. When the current_next_indicator
    // is set to '0', then the version_number shall be that of the next applicable TS_program_map_section.
    int8_t version_number; //5bits
    // A 1-bit field, which when set to '1' indicates that the TS_program_map_section sent is
    // currently applicable. When the bit is set to '0', it indicates that the TS_program_map_section sent is not yet applicable
    // and shall be the next TS_program_map_section to become valid.
    int8_t current_next_indicator; //1bit
    
    // 1B
    // The value of this 8-bit field shall be 0x00.
    uint8_t section_number; //8bits
    
    // 1B
    // The value of this 8-bit field shall be 0x00.
    uint8_t last_section_number; //8bits
    
    // 2B
    // reverved value, must be '1'
    int8_t const1_value1; //3bits
    // This is a 13-bit field indicating the PID of the Transport Stream packets which shall contain the PCR fields
    // valid for the program specified by program_number. If no PCR is associated with a program definition for private
    // streams, then this field shall take the value of 0x1FFF. Refer to the semantic definition of PCR in 2.4.3.5 and Table 2-3
    // for restrictions on the choice of PCR_PID value.
    int16_t PCR_PID; //13bits
    
    // 2B
    int8_t const1_value2; //4bits
    // This is a 12-bit field, the first two bits of which shall be '00'. The remaining 10 bits specify the
    // number of bytes of the descriptors immediately following the program_info_length field.
    std::vector<char> program_info_desc; //[program_info_length]bytes
    
    // array of TSPMTESInfo.
    std::vector<SrsTsPayloadPMTESInfo*> infos;
public:
    SrsTsPayloadPMT(SrsTsPacket* p);
    virtual ~SrsTsPayloadPMT();
protected:
    virtual srs_error_t psi_decode(SrsBuffer* stream);
protected:
    virtual int psi_size();
    virtual srs_error_t psi_encode(SrsBuffer* stream);
};

// Write the TS message to TS context.
class SrsTsContextWriter
{
private:
    // User must config the codec in right way.
    // @see https://github.com/ossrs/srs/issues/301
    SrsVideoCodecId vcodec;
    SrsAudioCodecId acodec_;
private:
    SrsTsContext* context;
    ISrsStreamWriter* writer;
    std::string path;
public:
    SrsTsContextWriter(ISrsStreamWriter* w, SrsTsContext* c, SrsAudioCodecId ac, SrsVideoCodecId vc);
    virtual ~SrsTsContextWriter();
public:
    // Write an audio frame to ts,
    virtual srs_error_t write_audio(SrsTsMessage* audio);
    // Write a video frame to ts,
    virtual srs_error_t write_video(SrsTsMessage* video);
public:
    // Get or update the video codec of ts muxer.
    virtual SrsVideoCodecId video_codec();
<<<<<<< HEAD
    virtual void update_video_codec(SrsVideoCodecId v);
=======
public:
    // Get and set the audio codec.
    SrsAudioCodecId acodec();
    void set_acodec(SrsAudioCodecId v);
>>>>>>> a728e71a
};

// Used for HLS Encryption
class SrsEncFileWriter: public SrsFileWriter
{
public:
    SrsEncFileWriter();
    virtual ~SrsEncFileWriter();
public:
    virtual srs_error_t write(void* data, size_t count, ssize_t* pnwrite);
    virtual void close();
public:
    srs_error_t config_cipher(unsigned char* key, unsigned char* iv);
private:
    unsigned char* key;
    unsigned char iv[16];
private:
    char* buf;
    int nb_buf;
};

// TS messages cache, to group frames to TS message,
// for example, we may write multiple AAC RAW frames to a TS message.
class SrsTsMessageCache
{
public:
    // The current ts message.
    SrsTsMessage* audio;
    SrsTsMessage* video;
public:
    SrsTsMessageCache();
    virtual ~SrsTsMessageCache();
public:
    // Write audio to cache
    virtual srs_error_t cache_audio(SrsAudioFrame* frame, int64_t dts);
    // Write video to muxer.
    virtual srs_error_t cache_video(SrsVideoFrame* frame, int64_t dts);
private:
    virtual srs_error_t do_cache_mp3(SrsAudioFrame* frame);
    virtual srs_error_t do_cache_aac(SrsAudioFrame* frame);
    virtual srs_error_t do_cache_avc(SrsVideoFrame* frame);
#ifdef SRS_H265
    virtual srs_error_t do_cache_hevc(SrsVideoFrame* frame);
#endif
};

// Transmux the RTMP stream to HTTP-TS stream.
class SrsTsTransmuxer
{
private:
    ISrsStreamWriter* writer;
private:
    SrsFormat* format;
    SrsTsMessageCache* tsmc;
    SrsTsContextWriter* tscw;
    SrsTsContext* context;
public:
    SrsTsTransmuxer();
    virtual ~SrsTsTransmuxer();
public:
    // Initialize the underlayer file stream.
    // @param fw the writer to use for ts encoder, user must free it.
    virtual srs_error_t initialize(ISrsStreamWriter* fw);
public:
    // Write audio/video packet.
    // @remark assert data is not NULL.
    virtual srs_error_t write_audio(int64_t timestamp, char* data, int size);
    virtual srs_error_t write_video(int64_t timestamp, char* data, int size);
private:
    virtual srs_error_t flush_audio();
    virtual srs_error_t flush_video();
};

#endif
<|MERGE_RESOLUTION|>--- conflicted
+++ resolved
@@ -1276,14 +1276,11 @@
 public:
     // Get or update the video codec of ts muxer.
     virtual SrsVideoCodecId video_codec();
-<<<<<<< HEAD
     virtual void update_video_codec(SrsVideoCodecId v);
-=======
 public:
     // Get and set the audio codec.
     SrsAudioCodecId acodec();
     void set_acodec(SrsAudioCodecId v);
->>>>>>> a728e71a
 };
 
 // Used for HLS Encryption
