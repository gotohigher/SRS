--- conflicted
+++ resolved
@@ -48,15 +48,12 @@
 #include <srs_core_performance.hpp>
 #include <srs_app_utility.hpp>
 #include <srs_core_autofree.hpp>
-<<<<<<< HEAD
+#include <srs_kernel_file.hpp>
 #include <srs_app_hybrid.hpp>
 
 #ifdef SRS_AUTO_SRT
 #include <srt_server.hpp>
 #endif
-=======
-#include <srs_kernel_file.hpp>
->>>>>>> 3f81c35b
 
 // pre-declare
 srs_error_t run_directly_or_daemon();
@@ -358,15 +355,6 @@
     return "";
 }
 
-<<<<<<< HEAD
-srs_error_t run_directly_or_daemon()
-{
-    srs_error_t err = srs_success;
-    
-    // If not daemon, directly run master.
-    if (!_srs_config->get_daemon()) {
-        if ((err = run_hybrid_server()) != srs_success) {
-=======
 // Detect docker by https://stackoverflow.com/a/41559867
 srs_error_t srs_detect_docker(bool* is_docker)
 {
@@ -397,14 +385,9 @@
     return err;
 }
 
-srs_error_t run(SrsServer* svr)
+srs_error_t run_directly_or_daemon()
 {
     srs_error_t err = srs_success;
-
-    // Initialize the whole system, set hooks to handle server level events.
-    if ((err = svr->initialize(NULL)) != srs_success) {
-        return srs_error_wrap(err, "server initialize");
-    }
 
     // Load daemon from config, disable it for docker.
     // @see https://github.com/ossrs/srs/issues/1594
@@ -419,11 +402,10 @@
             in_daemon = false;
         }
     }
-
+    
     // If not daemon, directly run master.
     if (!in_daemon) {
-        if ((err = run_master(svr)) != srs_success) {
->>>>>>> 3f81c35b
+        if ((err = run_hybrid_server()) != srs_success) {
             return srs_error_wrap(err, "run master");
         }
         return srs_success;
