#!/bin/bash

# variables, parent script must set it:

#####################################################################################
#####################################################################################
# parse user options, do this at first
#####################################################################################
#####################################################################################

#####################################################################################
# output variables
#####################################################################################
help=no

################################################################
# feature options
SRS_HLS=RESERVED
SRS_HDS=RESERVED
SRS_DVR=RESERVED
SRS_NGINX=RESERVED
SRS_SSL=RESERVED
SRS_FFMPEG_TOOL=RESERVED
SRS_TRANSCODE=RESERVED
SRS_INGEST=RESERVED
SRS_STAT=RESERVED
SRS_HTTP_CALLBACK=RESERVED
SRS_HTTP_SERVER=RESERVED
SRS_STREAM_CASTER=RESERVED
SRS_KAFKA=RESERVED
SRS_HTTP_API=RESERVED
SRS_LIBRTMP=RESERVED
SRS_RESEARCH=RESERVED
SRS_UTEST=RESERVED
# tcmalloc
SRS_GPERF=RESERVED
# gperf memory check
SRS_GPERF_MC=RESERVED
# gperf memory profile
SRS_GPERF_MP=RESERVED
# gperf cpu profile
SRS_GPERF_CP=RESERVED
# gprof
SRS_GPROF=RESERVED
# 
################################################################
# libraries
SRS_FFMPEG_STUB=RESERVED
SRS_HTTP_CORE=RESERVED
# arguments
SRS_PREFIX=/usr/local/srs
SRS_JOBS=1
SRS_STATIC=RESERVED
# whether enable the log verbose/info/trace level.
# always enable the warn/error level.
SRS_LOG_VERBOSE=RESERVED
SRS_LOG_INFO=RESERVED
SRS_LOG_TRACE=RESERVED
#
################################################################
# experts
# donot compile ssl, use system ssl(-lssl) if required.
SRS_USE_SYS_SSL=NO
# enable memory watch, detect memory leak,
# similar to gmc, should disable in release version for hurts performance.
SRS_MEM_WATCH=NO
# export the srs-librtmp to specified project, NO to disable it.
SRS_EXPORT_LIBRTMP_PROJECT=NO
# export the srs-librtmp to a single .h and .c, NO to disable it.
SRS_EXPORT_LIBRTMP_SINGLE=NO
#
################################################################
# presets
# for x86/x64 pc/servers
SRS_X86_X64=NO
# for osx system
SRS_OSX=NO
# armhf(v7cpu) built on ubuntu12
SRS_ARM_UBUNTU12=NO
# mips built on ubuntu12
SRS_MIPS_UBUNTU12=NO
# dev, open all features for dev, no gperf/prof/arm.
SRS_DEV=NO
# dev, open main server feature for dev, no utest/research/librtmp
SRS_FAST_DEV=NO
# demo, for the demo of srs, @see: https://github.com/simple-rtmp-server/srs/wiki/v1_CN_SampleDemo
SRS_DEMO=NO
# raspberry-pi, open hls/ssl/static
SRS_PI=NO
# cubieboard, donot open ffmpeg/nginx.
SRS_CUBIE=NO
# the most fast compile, nothing, only support vp6 RTMP.
SRS_FAST=NO
# only support RTMP with ssl.
SRS_PURE_RTMP=NO
# only support RTMP+HLS with ssl.
SRS_RTMP_HLS=NO
# the most fast compile, nothing, only support vp6 RTMP.
SRS_DISABLE_ALL=NO
# all features is on
SRS_ENABLE_ALL=NO
#
################################################################
# whether cross build for embed cpu, arm/mips
SRS_CROSS_BUILD=NO

#####################################################################################
# menu
#####################################################################################
function show_help() {
    cat << END

Options:
  -h, --help                print this message
                          
  --with-ssl                enable rtmp complex handshake, requires openssl-devel installed.
  --with-hls                enable hls streaming, mux RTMP to m3u8/ts files.
  --with-hds                enable hds streaming, mux RTMP to f4m/f4v files.
  --with-dvr                enable dvr, mux RTMP to flv files.
  --with-nginx              enable delivery HTTP stream with nginx.
  --with-http-callback      enable http hooks, build cherrypy as demo api server.
  --with-http-server        enable http server to delivery http stream.
  --with-stream-caster      enable stream caster to serve other stream over other protocol.
  --with-kafka              enable srs kafka producer to report to kafka.
  --with-http-api           enable http api, to manage SRS by http api.
  --with-ffmpeg             enable transcoding tool ffmpeg.
  --with-transcode          enable transcoding features.
  --with-ingest             enable ingest features.
  --with-stat               enable the data statistic, for http api.
  --with-librtmp            enable srs-librtmp, library for client.
  --with-research           build the research tools.
  --with-utest              build the utest for SRS.
  --with-gperf              build SRS with gperf tools(no gmc/gmp/gcp, with tcmalloc only).
  --with-gmc                build memory check for SRS with gperf tools.
  --with-gmp                build memory profile for SRS with gperf tools.
  --with-gcp                build cpu profile for SRS with gperf tools.
  --with-gprof              build SRS with gprof(GNU profile tool).
<<<<<<< HEAD
  --with-arm-ubuntu12       build SRS on ubuntu12 for armhf(v7cpu).
  --with-mips-ubuntu12      build SRS on ubuntu12 for mips.
=======
  --with-arm-ubuntu12       cross build SRS on ubuntu12 for armhf(v7cpu).
>>>>>>> 8db9b55e
                          
  --without-ssl             disable rtmp complex handshake.
  --without-hls             disable hls, the apple http live streaming.
  --without-hds             disable hds, the adobe http dynamic streaming.
  --without-dvr             disable dvr, donot support record RTMP stream to flv.
  --without-nginx           disable delivery HTTP stream with nginx.
  --without-http-callback   disable http, http hooks callback.
  --without-http-server     disable http server, use external server to delivery http stream.
  --without-stream-caster   disable stream caster, only listen and serve RTMP/HTTP.
  --without-kafka           disable the srs kafka producer.
  --without-http-api        disable http api, only use console to manage SRS process.
  --without-ffmpeg          disable the ffmpeg transcode tool feature.
  --without-transcode       disable the transcoding feature.
  --without-ingest          disable the ingest feature.
  --without-stat            disable the data statistic feature.
  --without-librtmp         disable srs-librtmp, library for client.
  --without-research        do not build the research tools.
  --without-utest           do not build the utest for SRS.
  --without-gperf           do not build SRS with gperf tools(without tcmalloc and gmc/gmp/gcp).
  --without-gmc             do not build memory check for SRS with gperf tools.
  --without-gmp             do not build memory profile for SRS with gperf tools.
  --without-gcp             do not build cpu profile for SRS with gperf tools.
  --without-gprof           do not build srs with gprof(GNU profile tool).
<<<<<<< HEAD
  --without-arm-ubuntu12    do not build srs on ubuntu12 for armhf(v7cpu).
  --without-mips-ubuntu12   do not build srs on ubuntu12 for mips.
=======
  --without-arm-ubuntu12    do not cross build srs on ubuntu12 for armhf(v7cpu).
>>>>>>> 8db9b55e
                          
  --prefix=<path>           the absolute install path for srs.
  --static                  whether add '-static' to link options.
  --jobs[=N]                Allow N jobs at once; infinite jobs with no arg.
                            used for make in the configure, for example, to make ffmpeg.
  --log-verbose             whether enable the log verbose level. default: no.
  --log-info                whether enable the log info level. default: no.
  --log-trace               whether enable the log trace level. default: yes.

Presets:
  --x86-x64                 [default] for x86/x64 cpu, common pc and servers.
  --osx                     for osx(darwin) system to build SRS.
  --pi                      for raspberry-pi(directly build), open features hls/ssl/static.
  --cubie                   for cubieboard(directly build), open features except ffmpeg/nginx.
  --arm                     alias for --with-arm-ubuntu12, for ubuntu12, arm crossbuild
  --mips                    alias for --with-mips-ubuntu12, for ubuntu12, mips crossbuild
  --fast                    the most fast compile, nothing, only support vp6 RTMP.
  --pure-rtmp               only support RTMP with ssl.
  --rtmp-hls                only support RTMP+HLS with ssl.
  --disable-all             disable all features, only support vp6 RTMP.
  --dev                     for dev, open all features, no nginx/gperf/gprof/arm.
  --fast-dev                for dev fast compile, the RTMP server, without librtmp/utest/research.
  --demo                    for srs demo, @see: https://github.com/simple-rtmp-server/srs/wiki/v1_CN_SampleDemo
  --full                    enable all features, no gperf/gprof/arm.
  --x86-64                  alias for --x86-x64.
  
Conflicts:
  1. --with-gmc vs --with-gmp: 
        @see: http://google-perftools.googlecode.com/svn/trunk/doc/heap_checker.html
  2. --with-gperf/gmc/gmp vs --with-gprof:
        gperftools not compatible with gprof.
  3. --arm vs --with-ffmpeg/gperf/gmc/gmp/gprof:
        the complex tools not available for arm.

Experts:
  --use-sys-ssl                     donot compile ssl, use system ssl(-lssl) if required.
  --memory-watch                    enable memory watch to detect memory leaking(hurts performance).
  --export-librtmp-project=<path>   export srs-librtmp to specified project in path.
  --export-librtmp-single=<path>    export srs-librtmp to a single file(.h+.cpp) in path.

Workflow:
  1. apply "Presets". if not specified, use default preset.
  2. apply "Options". user specified option will override the preset.
  3. check conflicts. @see Conflicts section.
  4. generate detail features.

Remark:
  1. both ubuntu12 and ubuntu14 are ok for SRS.
  2. the centos5, centos6 and centos7 are ok for SRS.
  3. all linux and unix-like os are ok for SRS.
  4. windows is absolutely impossible for SRS.

END
}

function parse_user_option() {
    case "$option" in
        -h)                             help=yes                    ;;
        --help)                         help=yes                    ;;
        
        --with-ssl)                     SRS_SSL=YES                 ;;
        --with-hls)                     SRS_HLS=YES                 ;;
        --with-hds)                     SRS_HDS=YES                 ;;
        --with-dvr)                     SRS_DVR=YES                 ;;
        --with-nginx)                   SRS_NGINX=YES               ;;
        --with-ffmpeg)                  SRS_FFMPEG_TOOL=YES         ;;
        --with-transcode)               SRS_TRANSCODE=YES           ;;
        --with-ingest)                  SRS_INGEST=YES              ;;
        --with-stat)                    SRS_STAT=YES                ;;
        --with-http-callback)           SRS_HTTP_CALLBACK=YES       ;;
        --with-http-server)             SRS_HTTP_SERVER=YES         ;;
        --with-stream-caster)           SRS_STREAM_CASTER=YES       ;;
        --with-kafka)                   SRS_KAFKA=YES               ;;
        --with-http-api)                SRS_HTTP_API=YES            ;;
        --with-librtmp)                 SRS_LIBRTMP=YES             ;;
        --with-research)                SRS_RESEARCH=YES            ;;
        --with-utest)                   SRS_UTEST=YES               ;;
        --with-gperf)                   SRS_GPERF=YES               ;;
        --with-gmc)                     SRS_GPERF_MC=YES            ;;
        --with-gmp)                     SRS_GPERF_MP=YES            ;;
        --with-gcp)                     SRS_GPERF_CP=YES            ;;
        --with-gprof)                   SRS_GPROF=YES               ;;
        --with-arm-ubuntu12)            SRS_ARM_UBUNTU12=YES        ;;
        --with-mips-ubuntu12)           SRS_MIPS_UBUNTU12=YES       ;;
                                                                 
        --without-ssl)                  SRS_SSL=NO                  ;;
        --without-hls)                  SRS_HLS=NO                  ;;
        --without-hds)                  SRS_HDS=NO                  ;;
        --without-dvr)                  SRS_DVR=NO                  ;;
        --without-nginx)                SRS_NGINX=NO                ;;
        --without-ffmpeg)               SRS_FFMPEG_TOOL=NO          ;;
        --without-transcode)            SRS_TRANSCODE=NO            ;;
        --without-ingest)               SRS_INGEST=NO               ;;
        --without-stat)                 SRS_STAT=NO                 ;;
        --without-http-callback)        SRS_HTTP_CALLBACK=NO        ;;
        --without-http-server)          SRS_HTTP_SERVER=NO          ;;
        --without-stream-caster)        SRS_STREAM_CASTER=NO        ;;
        --without-kafka)                SRS_KAFKA=NO                ;;
        --without-http-api)             SRS_HTTP_API=NO             ;;
        --without-librtmp)              SRS_LIBRTMP=NO              ;;
        --without-research)             SRS_RESEARCH=NO             ;;
        --without-utest)                SRS_UTEST=NO                ;;
        --without-gperf)                SRS_GPERF=NO                ;;
        --without-gmc)                  SRS_GPERF_MC=NO             ;;
        --without-gmp)                  SRS_GPERF_MP=NO             ;;
        --without-gcp)                  SRS_GPERF_CP=NO             ;;
        --without-gprof)                SRS_GPROF=NO                ;;
        --without-arm-ubuntu12)         SRS_ARM_UBUNTU12=NO         ;;
        --without-mips-ubuntu12)        SRS_MIPS_UBUNTU12=NO        ;;
        
        --jobs)                         SRS_JOBS=${value}           ;;
        --prefix)                       SRS_PREFIX=${value}         ;;
        --static)                       SRS_STATIC=YES              ;;
        --log-verbose)                  SRS_LOG_VERBOSE=YES         ;;
        --log-info)                     SRS_LOG_INFO=YES            ;;
        --log-trace)                    SRS_LOG_TRACE=YES           ;;
        
        --x86-x64)                      SRS_X86_X64=YES             ;;
        --x86-64)                       SRS_X86_X64=YES             ;;
        --osx)                          SRS_OSX=YES                 ;;
        --arm)                          SRS_ARM_UBUNTU12=YES        ;;
        --mips)                         SRS_MIPS_UBUNTU12=YES       ;;
        --pi)                           SRS_PI=YES                  ;;
        --cubie)                        SRS_CUBIE=YES               ;;
        --dev)                          SRS_DEV=YES                 ;;
        --fast-dev)                     SRS_FAST_DEV=YES            ;;
        --demo)                         SRS_DEMO=YES                ;;
        --fast)                         SRS_FAST=YES                ;;
        --disable-all)                  SRS_DISABLE_ALL=YES         ;;
        --pure-rtmp)                    SRS_PURE_RTMP=YES           ;;
        --rtmp-hls)                     SRS_RTMP_HLS=YES            ;;
        --full)                         SRS_ENABLE_ALL=YES          ;;
        
        --use-sys-ssl)                  SRS_USE_SYS_SSL=YES         ;;
        --memory-watch)                 SRS_MEM_WATCH=YES           ;;
        --export-librtmp-project)       SRS_EXPORT_LIBRTMP_PROJECT=${value}     ;;
        --export-librtmp-single)        SRS_EXPORT_LIBRTMP_SINGLE=${value}      ;;

        *)
            echo "$0: error: invalid option \"$option\""
            exit 1
        ;;
    esac
}

function parse_user_option_to_value_and_option() {
    case "$option" in
        -*=*) 
            value=`echo "$option" | sed -e 's|[-_a-zA-Z0-9/]*=||'` 
            option=`echo "$option" | sed -e 's|=[-_a-zA-Z0-9/.]*||'`
        ;;
           *) value="" ;;
    esac
}

#####################################################################################
# parse preset options
#####################################################################################
opt=

for option
do
    opt="$opt `echo $option | sed -e \"s/\(--[^=]*=\)\(.* .*\)/\1'\2'/\"`"
    parse_user_option_to_value_and_option
    parse_user_option
done

if [ $help = yes ]; then
    show_help
    exit 0
fi

function apply_user_presets() {
    # always set the log level for all presets.
    SRS_LOG_VERBOSE=NO
    SRS_LOG_INFO=NO
    SRS_LOG_TRACE=YES
    
    # set default preset if not specifies
    if [ $SRS_RTMP_HLS = NO ]; then
        if [ $SRS_PURE_RTMP = NO ]; then
            if [ $SRS_FAST = NO ]; then
                if [ $SRS_DISABLE_ALL = NO ]; then
                    if [ $SRS_ENABLE_ALL = NO ]; then
                        if [ $SRS_DEV = NO ]; then
                            if [ $SRS_FAST_DEV = NO ]; then
                                if [ $SRS_DEMO = NO ]; then
                                    if [ $SRS_ARM_UBUNTU12 = NO ]; then
                                        if [ $SRS_MIPS_UBUNTU12 = NO ]; then
                                            if [ $SRS_PI = NO ]; then
                                                if [ $SRS_CUBIE = NO ]; then
                                                    if [ $SRS_X86_X64 = NO ]; then
                                                        if [ $SRS_OSX = NO ]; then
                                                            SRS_X86_X64=YES; opt="--x86-x64 $opt";
                                                        fi
                                                    fi
                                                fi
                                            fi
                                        fi
                                    fi
                                fi
                            fi
                        fi
                    fi
                fi
            fi
        fi
    fi
    
    # whether embeded cpu.
    if [ $SRS_ARM_UBUNTU12 = YES ]; then
        SRS_CROSS_BUILD=YES
    fi
    if [ $SRS_MIPS_UBUNTU12 = YES ]; then
        SRS_CROSS_BUILD=YES
    fi

    # all disabled.
    if [ $SRS_DISABLE_ALL = YES ]; then
        SRS_HLS=NO
        SRS_HDS=NO
        SRS_DVR=NO
        SRS_NGINX=NO
        SRS_SSL=NO
        SRS_FFMPEG_TOOL=NO
        SRS_TRANSCODE=NO
        SRS_INGEST=NO
        SRS_STAT=NO
        SRS_HTTP_CORE=NO
        SRS_HTTP_CALLBACK=NO
        SRS_HTTP_SERVER=NO
        SRS_STREAM_CASTER=NO
        SRS_KAFKA=NO
        SRS_HTTP_API=NO
        SRS_LIBRTMP=NO
        SRS_RESEARCH=NO
        SRS_UTEST=NO
        SRS_GPERF=NO
        SRS_GPERF_MC=NO
        SRS_GPERF_MP=NO
        SRS_GPERF_CP=NO
        SRS_GPROF=NO
        SRS_STATIC=NO
    fi

    # all enabled.
    if [ $SRS_ENABLE_ALL = YES ]; then
        SRS_HLS=YES
        SRS_HDS=YES
        SRS_DVR=YES
        SRS_NGINX=YES
        SRS_SSL=YES
        SRS_FFMPEG_TOOL=YES
        SRS_TRANSCODE=YES
        SRS_INGEST=YES
        SRS_STAT=YES
        SRS_HTTP_CORE=YES
        SRS_HTTP_CALLBACK=YES
        SRS_HTTP_SERVER=YES
        SRS_STREAM_CASTER=YES
        SRS_KAFKA=YES
        SRS_HTTP_API=YES
        SRS_LIBRTMP=YES
        SRS_RESEARCH=YES
        SRS_UTEST=YES
        SRS_GPERF=NO
        SRS_GPERF_MC=NO
        SRS_GPERF_MP=NO
        SRS_GPERF_CP=NO
        SRS_GPROF=NO
        SRS_STATIC=NO
    fi

    # only rtmp vp6
    if [ $SRS_FAST = YES ]; then
        SRS_HLS=NO
        SRS_HDS=NO
        SRS_DVR=NO
        SRS_NGINX=NO
        SRS_SSL=NO
        SRS_FFMPEG_TOOL=NO
        SRS_TRANSCODE=NO
        SRS_INGEST=NO
        SRS_STAT=NO
        SRS_HTTP_CORE=NO
        SRS_HTTP_CALLBACK=NO
        SRS_HTTP_SERVER=NO
        SRS_STREAM_CASTER=NO
        SRS_KAFKA=NO
        SRS_HTTP_API=NO
        SRS_LIBRTMP=NO
        SRS_RESEARCH=NO
        SRS_UTEST=NO
        SRS_GPERF=NO
        SRS_GPERF_MC=NO
        SRS_GPERF_MP=NO
        SRS_GPERF_CP=NO
        SRS_GPROF=NO
        SRS_STATIC=NO
    fi

    # all disabled.
    if [ $SRS_RTMP_HLS = YES ]; then
        SRS_HLS=YES
        SRS_HDS=YES
        SRS_DVR=NO
        SRS_NGINX=NO
        SRS_SSL=YES
        SRS_FFMPEG_TOOL=NO
        SRS_TRANSCODE=NO
        SRS_INGEST=NO
        SRS_STAT=NO
        SRS_HTTP_CORE=NO
        SRS_HTTP_CALLBACK=NO
        SRS_HTTP_SERVER=NO
        SRS_STREAM_CASTER=NO
        SRS_KAFKA=NO
        SRS_HTTP_API=NO
        SRS_LIBRTMP=NO
        SRS_RESEARCH=NO
        SRS_UTEST=NO
        SRS_GPERF=NO
        SRS_GPERF_MC=NO
        SRS_GPERF_MP=NO
        SRS_GPERF_CP=NO
        SRS_GPROF=NO
        SRS_STATIC=NO
    fi

    # only ssl for RTMP with complex handshake.
    if [ $SRS_PURE_RTMP = YES ]; then
        SRS_HLS=NO
        SRS_HDS=NO
        SRS_DVR=NO
        SRS_NGINX=NO
        SRS_SSL=YES
        SRS_FFMPEG_TOOL=NO
        SRS_TRANSCODE=NO
        SRS_INGEST=NO
        SRS_STAT=NO
        SRS_HTTP_CORE=NO
        SRS_HTTP_CALLBACK=NO
        SRS_HTTP_SERVER=NO
        SRS_STREAM_CASTER=NO
        SRS_KAFKA=NO
        SRS_HTTP_API=NO
        SRS_LIBRTMP=NO
        SRS_RESEARCH=NO
        SRS_UTEST=NO
        SRS_GPERF=NO
        SRS_GPERF_MC=NO
        SRS_GPERF_MP=NO
        SRS_GPERF_CP=NO
        SRS_GPROF=NO
        SRS_STATIC=NO
    fi

    # if arm specified, set some default to disabled.
    if [ $SRS_ARM_UBUNTU12 = YES ]; then
        SRS_HLS=YES
        SRS_HDS=YES
        SRS_DVR=YES
        SRS_NGINX=NO
        SRS_SSL=YES
        SRS_FFMPEG_TOOL=NO
        SRS_TRANSCODE=YES
        SRS_INGEST=YES
        SRS_STAT=YES
        SRS_HTTP_CORE=YES
        SRS_HTTP_CALLBACK=YES
        SRS_HTTP_SERVER=YES
        SRS_STREAM_CASTER=NO
        SRS_KAFKA=YES
        SRS_HTTP_API=YES
        SRS_LIBRTMP=YES
        SRS_RESEARCH=NO
        SRS_UTEST=NO
        SRS_GPERF=NO
        SRS_GPERF_MC=NO
        SRS_GPERF_MP=NO
        SRS_GPERF_CP=NO
        SRS_GPROF=NO
        # TODO: FIXME: need static? maybe donot.
        SRS_STATIC=YES
    fi

    # if mips specified, set some default to disabled.
    if [ $SRS_MIPS_UBUNTU12 = YES ]; then
        SRS_HLS=YES
        SRS_HDS=YES
        SRS_DVR=YES
        SRS_NGINX=NO
        SRS_SSL=YES
        SRS_FFMPEG_TOOL=NO
        SRS_TRANSCODE=YES
        SRS_INGEST=YES
        SRS_STAT=YES
        SRS_HTTP_CORE=YES
        SRS_HTTP_CALLBACK=YES
        SRS_HTTP_SERVER=YES
        SRS_STREAM_CASTER=NO
        SRS_KAFKA=YES
        SRS_HTTP_API=YES
        SRS_LIBRTMP=YES
        SRS_RESEARCH=NO
        SRS_UTEST=NO
        SRS_GPERF=NO
        SRS_GPERF_MC=NO
        SRS_GPERF_MP=NO
        SRS_GPERF_CP=NO
        SRS_GPROF=NO
        SRS_STATIC=NO
    fi

    # defaults for x86/x64
    if [ $SRS_X86_X64 = YES ]; then
        SRS_HLS=YES
        SRS_HDS=YES
        SRS_DVR=YES
        SRS_NGINX=NO
        SRS_SSL=YES
        SRS_FFMPEG_TOOL=NO
        SRS_TRANSCODE=YES
        SRS_INGEST=YES
        SRS_STAT=YES
        SRS_HTTP_CORE=YES
        SRS_HTTP_CALLBACK=YES
        SRS_HTTP_SERVER=YES
        SRS_STREAM_CASTER=NO
        SRS_KAFKA=YES
        SRS_HTTP_API=YES
        SRS_LIBRTMP=YES
        SRS_RESEARCH=NO
        SRS_UTEST=YES
        SRS_GPERF=NO
        SRS_GPERF_MC=NO
        SRS_GPERF_MP=NO
        SRS_GPERF_CP=NO
        SRS_GPROF=NO
        SRS_STATIC=NO
    fi

    # for osx(darwin)
    if [ $SRS_OSX = YES ]; then
        SRS_HLS=YES
        SRS_HDS=YES
        SRS_DVR=YES
        SRS_NGINX=NO
        SRS_SSL=YES
        SRS_FFMPEG_TOOL=NO
        SRS_TRANSCODE=YES
        SRS_INGEST=YES
        SRS_STAT=YES
        SRS_HTTP_CORE=YES
        SRS_HTTP_CALLBACK=YES
        SRS_HTTP_SERVER=YES
        SRS_STREAM_CASTER=NO
        SRS_KAFKA=YES
        SRS_HTTP_API=YES
        SRS_LIBRTMP=YES
        SRS_RESEARCH=NO
        SRS_UTEST=YES
        SRS_GPERF=NO
        SRS_GPERF_MC=NO
        SRS_GPERF_MP=NO
        SRS_GPERF_CP=NO
        SRS_GPROF=NO
        SRS_STATIC=NO
    fi

    # if dev specified, open features if possible.
    if [ $SRS_DEV = YES ]; then
        SRS_HLS=YES
        SRS_HDS=YES
        SRS_DVR=YES
        SRS_NGINX=NO
        SRS_SSL=YES
        SRS_FFMPEG_TOOL=YES
        SRS_TRANSCODE=YES
        SRS_INGEST=YES
        SRS_STAT=YES
        SRS_HTTP_CORE=YES
        SRS_HTTP_CALLBACK=YES
        SRS_HTTP_SERVER=YES
        SRS_STREAM_CASTER=NO
        SRS_KAFKA=YES
        SRS_HTTP_API=YES
        SRS_LIBRTMP=YES
        SRS_RESEARCH=YES
        SRS_UTEST=YES
        SRS_GPERF=NO
        SRS_GPERF_MC=NO
        SRS_GPERF_MP=NO
        SRS_GPERF_CP=NO
        SRS_GPROF=NO
        SRS_STATIC=NO
    fi

    # if fast dev specified, open main server features.
    if [ $SRS_FAST_DEV = YES ]; then
        SRS_HLS=YES
        SRS_HDS=YES
        SRS_DVR=YES
        SRS_NGINX=NO
        SRS_SSL=YES
        SRS_FFMPEG_TOOL=NO
        SRS_TRANSCODE=YES
        SRS_INGEST=YES
        SRS_STAT=YES
        SRS_HTTP_CORE=YES
        SRS_HTTP_CALLBACK=YES
        SRS_HTTP_SERVER=YES
        SRS_STREAM_CASTER=NO
        SRS_KAFKA=YES
        SRS_HTTP_API=YES
        SRS_LIBRTMP=NO
        SRS_RESEARCH=NO
        SRS_UTEST=NO
        SRS_GPERF=NO
        SRS_GPERF_MC=NO
        SRS_GPERF_MP=NO
        SRS_GPERF_CP=NO
        SRS_GPROF=NO
        SRS_STATIC=NO
    fi
	
    # for srs demo
    if [ $SRS_DEMO = YES ]; then
        SRS_HLS=YES
        SRS_HDS=YES
        SRS_DVR=YES
        SRS_NGINX=NO
        SRS_SSL=YES
        SRS_FFMPEG_TOOL=YES
        SRS_TRANSCODE=YES
        SRS_INGEST=YES
        SRS_STAT=YES
        SRS_HTTP_CORE=YES
        SRS_HTTP_CALLBACK=YES
        SRS_HTTP_SERVER=YES
        SRS_STREAM_CASTER=NO
        SRS_KAFKA=YES
        SRS_HTTP_API=YES
        SRS_LIBRTMP=YES
        SRS_RESEARCH=NO
        SRS_UTEST=YES
        SRS_GPERF=NO
        SRS_GPERF_MC=NO
        SRS_GPERF_MP=NO
        SRS_GPERF_CP=NO
        SRS_GPROF=NO
        SRS_STATIC=NO
    fi

    # if raspberry-pi specified, open ssl/hls/static features
    if [ $SRS_PI = YES ]; then
        SRS_HLS=YES
        SRS_HDS=YES
        SRS_DVR=YES
        SRS_NGINX=NO
        SRS_SSL=YES
        SRS_FFMPEG_TOOL=NO
        SRS_TRANSCODE=YES
        SRS_INGEST=YES
        SRS_STAT=YES
        SRS_HTTP_CORE=YES
        SRS_HTTP_CALLBACK=YES
        SRS_HTTP_SERVER=YES
        SRS_STREAM_CASTER=NO
        SRS_KAFKA=YES
        SRS_HTTP_API=YES
        SRS_LIBRTMP=YES
        SRS_RESEARCH=NO
        SRS_UTEST=NO
        SRS_GPERF=NO
        SRS_GPERF_MC=NO
        SRS_GPERF_MP=NO
        SRS_GPERF_CP=NO
        SRS_GPROF=NO
        SRS_STATIC=NO
    fi

    # if cubieboard specified, open features except ffmpeg/nginx.
    if [ $SRS_CUBIE = YES ]; then
        SRS_HLS=YES
        SRS_HDS=YES
        SRS_DVR=YES
        SRS_NGINX=NO
        SRS_SSL=YES
        SRS_FFMPEG_TOOL=YES
        SRS_TRANSCODE=YES
        SRS_INGEST=YES
        SRS_STAT=YES
        SRS_HTTP_CORE=YES
        SRS_HTTP_CALLBACK=YES
        SRS_HTTP_SERVER=YES
        SRS_STREAM_CASTER=NO
        SRS_KAFKA=YES
        SRS_HTTP_API=YES
        SRS_LIBRTMP=YES
        SRS_RESEARCH=NO
        SRS_UTEST=NO
        SRS_GPERF=NO
        SRS_GPERF_MC=NO
        SRS_GPERF_MP=NO
        SRS_GPERF_CP=NO
        SRS_GPROF=NO
        SRS_STATIC=NO
    fi
}
apply_user_presets

#####################################################################################
# parse detail feature options
#####################################################################################
for option
do
    parse_user_option_to_value_and_option
    parse_user_option
done

function apply_user_detail_options() {
    # if transcode/ingest specified, requires the ffmpeg stub classes.
    SRS_FFMPEG_STUB=NO
    if [ $SRS_TRANSCODE = YES ]; then SRS_FFMPEG_STUB=YES; fi
    if [ $SRS_INGEST = YES ]; then SRS_FFMPEG_STUB=YES; fi

    # if http-xxxx specified, open the SRS_HTTP_CORE
    SRS_HTTP_CORE=NO
    if [ $SRS_HTTP_CALLBACK = YES ]; then SRS_HTTP_CORE=YES; fi
    if [ $SRS_HTTP_SERVER = YES ]; then SRS_HTTP_CORE=YES; fi
    if [ $SRS_HTTP_API = YES ]; then SRS_HTTP_CORE=YES; fi

    # parse the jobs for make
    if [[ "" -eq SRS_JOBS ]]; then 
        export SRS_JOBS="--jobs=1" 
    else
        export SRS_JOBS="--jobs=${SRS_JOBS}"
    fi
    
    # if specified export single file, export project first.
    if [ $SRS_EXPORT_LIBRTMP_SINGLE != NO ]; then
        SRS_EXPORT_LIBRTMP_PROJECT=$SRS_EXPORT_LIBRTMP_SINGLE
    fi
    
    # disable almost all features for export srs-librtmp.
    if [ $SRS_EXPORT_LIBRTMP_PROJECT != NO ]; then
        SRS_HLS=NO
        SRS_HDS=NO
        SRS_DVR=NO
        SRS_NGINX=NO
        SRS_SSL=NO
        SRS_FFMPEG_TOOL=NO
        SRS_TRANSCODE=NO
        SRS_INGEST=NO
        SRS_STAT=NO
        SRS_HTTP_CORE=NO
        SRS_HTTP_CALLBACK=NO
        SRS_HTTP_SERVER=NO
        SRS_STREAM_CASTER=NO
        SRS_KAFKA=NO
        SRS_HTTP_API=NO
        SRS_LIBRTMP=YES
        SRS_RESEARCH=YES
        SRS_UTEST=NO
        SRS_GPERF=NO
        SRS_GPERF_MC=NO
        SRS_GPERF_MP=NO
        SRS_GPERF_CP=NO
        SRS_GPROF=NO
        SRS_STATIC=NO
    fi
}
apply_user_detail_options

function regenerate_options() {
    # save all config options to macro to write to auto headers file
    SRS_AUTO_USER_CONFIGURE="$opt"
    # regenerate the options for default values.
SRS_AUTO_CONFIGURE="--prefix=${SRS_PREFIX}"
    if [ $SRS_HLS = YES ]; then SRS_AUTO_CONFIGURE="${SRS_AUTO_CONFIGURE} --with-hls"; else SRS_AUTO_CONFIGURE="${SRS_AUTO_CONFIGURE} --without-hls"; fi
    if [ $SRS_HDS = YES ]; then SRS_AUTO_CONFIGURE="${SRS_AUTO_CONFIGURE} --with-hds"; else SRS_AUTO_CONFIGURE="${SRS_AUTO_CONFIGURE} --without-hds"; fi
    if [ $SRS_DVR = YES ]; then SRS_AUTO_CONFIGURE="${SRS_AUTO_CONFIGURE} --with-dvr"; else SRS_AUTO_CONFIGURE="${SRS_AUTO_CONFIGURE} --without-dvr"; fi
    if [ $SRS_NGINX = YES ]; then SRS_AUTO_CONFIGURE="${SRS_AUTO_CONFIGURE} --with-nginx"; else SRS_AUTO_CONFIGURE="${SRS_AUTO_CONFIGURE} --without-nginx"; fi
    if [ $SRS_SSL = YES ]; then SRS_AUTO_CONFIGURE="${SRS_AUTO_CONFIGURE} --with-ssl"; else SRS_AUTO_CONFIGURE="${SRS_AUTO_CONFIGURE} --without-ssl"; fi
    if [ $SRS_FFMPEG_TOOL = YES ]; then SRS_AUTO_CONFIGURE="${SRS_AUTO_CONFIGURE} --with-ffmpeg"; else SRS_AUTO_CONFIGURE="${SRS_AUTO_CONFIGURE} --without-ffmpeg"; fi
    if [ $SRS_TRANSCODE = YES ]; then SRS_AUTO_CONFIGURE="${SRS_AUTO_CONFIGURE} --with-transcode"; else SRS_AUTO_CONFIGURE="${SRS_AUTO_CONFIGURE} --without-transcode"; fi
    if [ $SRS_INGEST = YES ]; then SRS_AUTO_CONFIGURE="${SRS_AUTO_CONFIGURE} --with-ingest"; else SRS_AUTO_CONFIGURE="${SRS_AUTO_CONFIGURE} --without-ingest"; fi
    if [ $SRS_STAT = YES ]; then SRS_AUTO_CONFIGURE="${SRS_AUTO_CONFIGURE} --with-stat"; else SRS_AUTO_CONFIGURE="${SRS_AUTO_CONFIGURE} --without-stat"; fi
    if [ $SRS_HTTP_CALLBACK = YES ]; then SRS_AUTO_CONFIGURE="${SRS_AUTO_CONFIGURE} --with-http-callback"; else SRS_AUTO_CONFIGURE="${SRS_AUTO_CONFIGURE} --without-http-callback"; fi
    if [ $SRS_HTTP_SERVER = YES ]; then SRS_AUTO_CONFIGURE="${SRS_AUTO_CONFIGURE} --with-http-server"; else SRS_AUTO_CONFIGURE="${SRS_AUTO_CONFIGURE} --without-http-server"; fi
    if [ $SRS_STREAM_CASTER = YES ]; then SRS_AUTO_CONFIGURE="${SRS_AUTO_CONFIGURE} --with-stream-caster"; else SRS_AUTO_CONFIGURE="${SRS_AUTO_CONFIGURE} --without-stream-caster"; fi
    if [ $SRS_KAFKA = YES ]; then SRS_AUTO_CONFIGURE="${SRS_AUTO_CONFIGURE} --with-kafka"; else SRS_AUTO_CONFIGURE="${SRS_AUTO_CONFIGURE} --without-kafka"; fi
    if [ $SRS_HTTP_API = YES ]; then SRS_AUTO_CONFIGURE="${SRS_AUTO_CONFIGURE} --with-http-api"; else SRS_AUTO_CONFIGURE="${SRS_AUTO_CONFIGURE} --without-http-api"; fi
    if [ $SRS_LIBRTMP = YES ]; then SRS_AUTO_CONFIGURE="${SRS_AUTO_CONFIGURE} --with-librtmp"; else SRS_AUTO_CONFIGURE="${SRS_AUTO_CONFIGURE} --without-librtmp"; fi
    if [ $SRS_RESEARCH = YES ]; then SRS_AUTO_CONFIGURE="${SRS_AUTO_CONFIGURE} --with-research"; else SRS_AUTO_CONFIGURE="${SRS_AUTO_CONFIGURE} --without-research"; fi
    if [ $SRS_UTEST = YES ]; then SRS_AUTO_CONFIGURE="${SRS_AUTO_CONFIGURE} --with-utest"; else SRS_AUTO_CONFIGURE="${SRS_AUTO_CONFIGURE} --without-utest"; fi
    if [ $SRS_GPERF = YES ]; then SRS_AUTO_CONFIGURE="${SRS_AUTO_CONFIGURE} --with-gperf"; else SRS_AUTO_CONFIGURE="${SRS_AUTO_CONFIGURE} --without-gperf"; fi
    if [ $SRS_GPERF_MC = YES ]; then SRS_AUTO_CONFIGURE="${SRS_AUTO_CONFIGURE} --with-gmc"; else SRS_AUTO_CONFIGURE="${SRS_AUTO_CONFIGURE} --without-gmc"; fi
    if [ $SRS_GPERF_MP = YES ]; then SRS_AUTO_CONFIGURE="${SRS_AUTO_CONFIGURE} --with-gmp"; else SRS_AUTO_CONFIGURE="${SRS_AUTO_CONFIGURE} --without-gmp"; fi
    if [ $SRS_GPERF_CP = YES ]; then SRS_AUTO_CONFIGURE="${SRS_AUTO_CONFIGURE} --with-gcp"; else SRS_AUTO_CONFIGURE="${SRS_AUTO_CONFIGURE} --without-gcp"; fi
    if [ $SRS_GPROF = YES ]; then SRS_AUTO_CONFIGURE="${SRS_AUTO_CONFIGURE} --with-gprof"; else SRS_AUTO_CONFIGURE="${SRS_AUTO_CONFIGURE} --without-gprof"; fi
    if [ $SRS_ARM_UBUNTU12 = YES ]; then SRS_AUTO_CONFIGURE="${SRS_AUTO_CONFIGURE} --with-arm-ubuntu12"; else SRS_AUTO_CONFIGURE="${SRS_AUTO_CONFIGURE} --without-arm-ubuntu12"; fi
    if [ $SRS_MIPS_UBUNTU12 = YES ]; then SRS_AUTO_CONFIGURE="${SRS_AUTO_CONFIGURE} --with-mips-ubuntu12"; else SRS_AUTO_CONFIGURE="${SRS_AUTO_CONFIGURE} --without-mips-ubuntu12"; fi
    if [ $SRS_STATIC = YES ]; then SRS_AUTO_CONFIGURE="${SRS_AUTO_CONFIGURE} --static"; fi
    if [ $SRS_LOG_VERBOSE = YES ]; then SRS_AUTO_CONFIGURE="${SRS_AUTO_CONFIGURE} --log-verbose"; fi
    if [ $SRS_LOG_INFO = YES ]; then SRS_AUTO_CONFIGURE="${SRS_AUTO_CONFIGURE} --log-info"; fi
    if [ $SRS_LOG_TRACE = YES ]; then SRS_AUTO_CONFIGURE="${SRS_AUTO_CONFIGURE} --log-trace"; fi
    echo "regenerate config: ${SRS_AUTO_CONFIGURE}"
}
regenerate_options

#####################################################################################
# check user options
#####################################################################################
function check_option_conflicts() {
    __check_ok=YES
    # check conflict
    if [ $SRS_GPERF = NO ]; then
        if [ $SRS_GPERF_MC = YES ]; then echo "gperf-mc depends on gperf, see: ./configure --help"; __check_ok=NO; fi
        if [ $SRS_GPERF_MP = YES ]; then echo "gperf-mp depends on gperf, see: ./configure --help"; __check_ok=NO; fi
        if [ $SRS_GPERF_CP = YES ]; then echo "gperf-cp depends on gperf, see: ./configure --help"; __check_ok=NO; fi
    fi
    if [[ $SRS_GPERF_MC = YES && $SRS_GPERF_MP = YES ]]; then
        echo "gperf-mc not compatible with gperf-mp, see: ./configure --help";
        echo "@see: http://google-perftools.googlecode.com/svn/trunk/doc/heap_checker.html";
        echo "Note that since the heap-checker uses the heap-profiling framework internally, it is not possible to run both the heap-checker and heap profiler at the same time";
        __check_ok=NO
    fi
    if [[ $SRS_HTTP_CORE = NO && $SRS_STREAM_CASTER = YES ]]; then
       echo "stream-caster depends on http-api or http-server, see: ./configure --help"; __check_ok=NO;
    fi
    # generate the group option: SRS_GPERF
    __gperf_slow=NO
    if [ $SRS_GPERF_MC = YES ]; then SRS_GPERF=YES; __gperf_slow=YES; fi
    if [ $SRS_GPERF_MP = YES ]; then SRS_GPERF=YES; __gperf_slow=YES; fi
    if [ $SRS_GPERF_CP = YES ]; then SRS_GPERF=YES; __gperf_slow=YES; fi
    if [ $__gperf_slow = YES ]; then if [ $SRS_GPROF = YES ]; then 
        echo "gmc/gmp/gcp not compatible with gprof, see: ./configure --help"; __check_ok=NO; 
    fi fi

    # check embeded(arm/mips), if embeded enabled, only allow st/ssl/librtmp,
    # user should disable all other features
    if [ $SRS_CROSS_BUILD = YES ]; then
        if [ $SRS_FFMPEG_TOOL = YES ]; then echo "ffmpeg for arm is not available, see: ./configure --help"; __check_ok=NO; fi
        if [ $SRS_RESEARCH = YES ]; then echo "research for arm is not available, see: ./configure --help"; __check_ok=NO; fi
        if [ $SRS_GPERF = YES ]; then echo "gperf for arm is not available, see: ./configure --help"; __check_ok=NO; fi
        if [ $SRS_GPERF_MC = YES ]; then echo "gmc for arm is not available, see: ./configure --help"; __check_ok=NO; fi
        if [ $SRS_GPERF_MP = YES ]; then echo "gmp for arm is not available, see: ./configure --help"; __check_ok=NO; fi
        if [ $SRS_GPERF_CP = YES ]; then echo "gcp for arm is not available, see: ./configure --help"; __check_ok=NO; fi
        if [ $SRS_GPROF = YES ]; then echo "gprof for arm is not available, see: ./configure --help"; __check_ok=NO; fi
    fi

    # if x86/x64 or directly build, never use static
    if [[ $SRS_X86_X64 = YES &&  $SRS_STATIC = YES ]]; then
        echo "x86/x64 should never use static, see: ./configure --help"; __check_ok=NO;
    fi
    
    # TODO: FIXME: check more os.

    # check variable neccessary
    if [ $SRS_HLS = RESERVED ]; then echo "you must specifies the hls, see: ./configure --help"; __check_ok=NO; fi
    if [ $SRS_HDS = RESERVED ]; then echo "you must specifies the hds, see: ./configure --help"; __check_ok=NO; fi
    if [ $SRS_DVR = RESERVED ]; then echo "you must specifies the dvr, see: ./configure --help"; __check_ok=NO; fi
    if [ $SRS_NGINX = RESERVED ]; then echo "you must specifies the nginx, see: ./configure --help"; __check_ok=NO; fi
    if [ $SRS_SSL = RESERVED ]; then echo "you must specifies the ssl, see: ./configure --help"; __check_ok=NO; fi
    if [ $SRS_FFMPEG_TOOL = RESERVED ]; then echo "you must specifies the ffmpeg, see: ./configure --help"; __check_ok=NO; fi
    if [ $SRS_HTTP_CALLBACK = RESERVED ]; then echo "you must specifies the http-callback, see: ./configure --help"; __check_ok=NO; fi
    if [ $SRS_HTTP_SERVER = RESERVED ]; then echo "you must specifies the http-server, see: ./configure --help"; __check_ok=NO; fi
    if [ $SRS_STREAM_CASTER = RESERVED ]; then echo "you must specifies the stream-caster, see: ./configure --help"; __check_ok=NO; fi
    if [ $SRS_KAFKA = RESERVED ]; then echo "you must specifies the kafka, see: ./configure --help"; __check_ok=NO; fi
    if [ $SRS_HTTP_API = RESERVED ]; then echo "you must specifies the http-api, see: ./configure --help"; __check_ok=NO; fi
    if [ $SRS_LIBRTMP = RESERVED ]; then echo "you must specifies the librtmp, see: ./configure --help"; __check_ok=NO; fi
    if [ $SRS_RESEARCH = RESERVED ]; then echo "you must specifies the research, see: ./configure --help"; __check_ok=NO; fi
    if [ $SRS_UTEST = RESERVED ]; then echo "you must specifies the utest, see: ./configure --help"; __check_ok=NO; fi
    if [ $SRS_GPERF = RESERVED ]; then echo "you must specifies the gperf, see: ./configure --help"; __check_ok=NO; fi
    if [ $SRS_GPERF_MC = RESERVED ]; then echo "you must specifies the gperf-mc, see: ./configure --help"; __check_ok=NO; fi
    if [ $SRS_GPERF_MP = RESERVED ]; then echo "you must specifies the gperf-mp, see: ./configure --help"; __check_ok=NO; fi
    if [ $SRS_GPERF_CP = RESERVED ]; then echo "you must specifies the gperf-cp, see: ./configure --help"; __check_ok=NO; fi
    if [ $SRS_GPROF = RESERVED ]; then echo "you must specifies the gprof, see: ./configure --help"; __check_ok=NO; fi
    if [ $SRS_ARM_UBUNTU12 = RESERVED ]; then echo "you must specifies the arm-ubuntu12, see: ./configure --help"; __check_ok=NO; fi
    if [ $SRS_MIPS_UBUNTU12 = RESERVED ]; then echo "you must specifies the mips-ubuntu12, see: ./configure --help"; __check_ok=NO; fi
    if [[ -z $SRS_PREFIX ]]; then echo "you must specifies the prefix, see: ./configure --prefix"; __check_ok=NO; fi
    if [ $__check_ok = NO ]; then
        exit 1;
    fi
}
check_option_conflicts<|MERGE_RESOLUTION|>--- conflicted
+++ resolved
@@ -135,12 +135,8 @@
   --with-gmp                build memory profile for SRS with gperf tools.
   --with-gcp                build cpu profile for SRS with gperf tools.
   --with-gprof              build SRS with gprof(GNU profile tool).
-<<<<<<< HEAD
-  --with-arm-ubuntu12       build SRS on ubuntu12 for armhf(v7cpu).
-  --with-mips-ubuntu12      build SRS on ubuntu12 for mips.
-=======
   --with-arm-ubuntu12       cross build SRS on ubuntu12 for armhf(v7cpu).
->>>>>>> 8db9b55e
+  --with-mips-ubuntu12      cross build SRS on ubuntu12 for mips.
                           
   --without-ssl             disable rtmp complex handshake.
   --without-hls             disable hls, the apple http live streaming.
@@ -164,12 +160,8 @@
   --without-gmp             do not build memory profile for SRS with gperf tools.
   --without-gcp             do not build cpu profile for SRS with gperf tools.
   --without-gprof           do not build srs with gprof(GNU profile tool).
-<<<<<<< HEAD
-  --without-arm-ubuntu12    do not build srs on ubuntu12 for armhf(v7cpu).
-  --without-mips-ubuntu12   do not build srs on ubuntu12 for mips.
-=======
   --without-arm-ubuntu12    do not cross build srs on ubuntu12 for armhf(v7cpu).
->>>>>>> 8db9b55e
+  --without-mips-ubuntu12   do not cross build srs on ubuntu12 for mips.
                           
   --prefix=<path>           the absolute install path for srs.
   --static                  whether add '-static' to link options.
