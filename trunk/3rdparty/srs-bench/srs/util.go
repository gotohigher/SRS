// The MIT License (MIT)
//
// Copyright (c) 2021 Winlin
//
// Permission is hereby granted, free of charge, to any person obtaining a copy of
// this software and associated documentation files (the "Software"), to deal in
// the Software without restriction, including without limitation the rights to
// use, copy, modify, merge, publish, distribute, sublicense, and/or sell copies of
// the Software, and to permit persons to whom the Software is furnished to do so,
// subject to the following conditions:
//
// The above copyright notice and this permission notice shall be included in all
// copies or substantial portions of the Software.
//
// THE SOFTWARE IS PROVIDED "AS IS", WITHOUT WARRANTY OF ANY KIND, EXPRESS OR
// IMPLIED, INCLUDING BUT NOT LIMITED TO THE WARRANTIES OF MERCHANTABILITY, FITNESS
// FOR A PARTICULAR PURPOSE AND NONINFRINGEMENT. IN NO EVENT SHALL THE AUTHORS OR
// COPYRIGHT HOLDERS BE LIABLE FOR ANY CLAIM, DAMAGES OR OTHER LIABILITY, WHETHER
// IN AN ACTION OF CONTRACT, TORT OR OTHERWISE, ARISING FROM, OUT OF OR IN
// CONNECTION WITH THE SOFTWARE OR THE USE OR OTHER DEALINGS IN THE SOFTWARE.
package srs

import (
	"bytes"
	"context"
	"encoding/json"
	"flag"
	"fmt"
	"io"
	"io/ioutil"
	"net"
	"net/http"
	"net/url"
	"os"
	"path"
	"strconv"
	"strings"
	"sync"
<<<<<<< HEAD
	"testing"
=======
>>>>>>> e2f5d516
	"time"

	"github.com/ossrs/go-oryx-lib/errors"
	"github.com/ossrs/go-oryx-lib/logger"
	vnet_proxy "github.com/ossrs/srs-bench/vnet"
	"github.com/pion/interceptor"
	"github.com/pion/logging"
	"github.com/pion/rtcp"
	"github.com/pion/transport/vnet"
	"github.com/pion/webrtc/v3"
	"github.com/pion/webrtc/v3/pkg/media/h264reader"
)

var srsHttps *bool
var srsLog *bool

var srsTimeout *int
var srsPlayPLI *int
var srsPlayOKPackets *int
var srsPublishOKPackets *int
var srsPublishVideoFps *int
var srsDTLSDropPackets *int

var srsSchema string
var srsServer *string
var srsStream *string
var srsPublishAudio *string
var srsPublishVideo *string
var srsVnetClientIP *string

func prepareTest() error {
	var err error

	srsHttps = flag.Bool("srs-https", false, "Whther connect to HTTPS-API")
	srsServer = flag.String("srs-server", "127.0.0.1", "The RTC server to connect to")
	srsStream = flag.String("srs-stream", "/rtc/regression", "The RTC stream to play")
	srsLog = flag.Bool("srs-log", false, "Whether enable the detail log")
	srsTimeout = flag.Int("srs-timeout", 5000, "For each case, the timeout in ms")
	srsPlayPLI = flag.Int("srs-play-pli", 5000, "The PLI interval in seconds for player.")
	srsPlayOKPackets = flag.Int("srs-play-ok-packets", 10, "If recv N RTP packets, it's ok, or fail")
	srsPublishOKPackets = flag.Int("srs-publish-ok-packets", 3, "If send N RTP, recv N RTCP packets, it's ok, or fail")
	srsPublishAudio = flag.String("srs-publish-audio", "avatar.ogg", "The audio file for publisher.")
	srsPublishVideo = flag.String("srs-publish-video", "avatar.h264", "The video file for publisher.")
	srsPublishVideoFps = flag.Int("srs-publish-video-fps", 25, "The video fps for publisher.")
	srsVnetClientIP = flag.String("srs-vnet-client-ip", "192.168.168.168", "The client ip in pion/vnet.")
	srsDTLSDropPackets = flag.Int("srs-dtls-drop-packets", 5, "If dropped N packets, it's ok, or fail")

	// Should parse it first.
	flag.Parse()

	// The stream should starts with /, for example, /rtc/regression
	if !strings.HasPrefix(*srsStream, "/") {
		*srsStream = "/" + *srsStream
	}

	// Generate srs protocol from whether use HTTPS.
	srsSchema = "http"
	if *srsHttps {
		srsSchema = "https"
	}

	// Check file.
	tryOpenFile := func(filename string) (string, error) {
		if filename == "" {
			return filename, nil
		}

		f, err := os.Open(filename)
		if err != nil {
			nfilename := path.Join("../", filename)
			f2, err := os.Open(nfilename)
			if err != nil {
				return filename, errors.Wrapf(err, "No video file at %v or %v", filename, nfilename)
			}
			defer f2.Close()

			return nfilename, nil
		}
		defer f.Close()

		return filename, nil
	}

	if *srsPublishVideo, err = tryOpenFile(*srsPublishVideo); err != nil {
		return err
	}

	if *srsPublishAudio, err = tryOpenFile(*srsPublishAudio); err != nil {
		return err
	}

	return nil
}

func apiRtcRequest(ctx context.Context, apiPath, r, offer string) (string, error) {
	u, err := url.Parse(r)
	if err != nil {
		return "", errors.Wrapf(err, "Parse url %v", r)
	}

	// Build api url.
	host := u.Host
	if !strings.Contains(host, ":") {
		host += ":1985"
	}

	api := fmt.Sprintf("http://%v", host)
	if !strings.HasPrefix(apiPath, "/") {
		api += "/"
	}
	api += apiPath

	if !strings.HasSuffix(apiPath, "/") {
		api += "/"
	}
	if u.RawQuery != "" {
		api += "?" + u.RawQuery
	}

	// Build JSON body.
	reqBody := struct {
		Api       string `json:"api"`
		ClientIP  string `json:"clientip"`
		SDP       string `json:"sdp"`
		StreamURL string `json:"streamurl"`
	}{
		api, "", offer, r,
	}

	b, err := json.Marshal(reqBody)
	if err != nil {
		return "", errors.Wrapf(err, "Marshal body %v", reqBody)
	}
	logger.If(ctx, "Request url api=%v with %v", api, string(b))
	logger.Tf(ctx, "Request url api=%v with %v bytes", api, len(b))

	req, err := http.NewRequest("POST", api, strings.NewReader(string(b)))
	if err != nil {
		return "", errors.Wrapf(err, "HTTP request %v", string(b))
	}

	res, err := http.DefaultClient.Do(req.WithContext(ctx))
	if err != nil {
		return "", errors.Wrapf(err, "Do HTTP request %v", string(b))
	}

	b2, err := ioutil.ReadAll(res.Body)
	if err != nil {
		return "", errors.Wrapf(err, "Read response for %v", string(b))
	}
	logger.If(ctx, "Response from %v is %v", api, string(b2))
	logger.Tf(ctx, "Response from %v is %v bytes", api, len(b2))

	resBody := struct {
		Code    int    `json:"code"`
		Session string `json:"sessionid"`
		SDP     string `json:"sdp"`
	}{}
	if err := json.Unmarshal(b2, &resBody); err != nil {
		return "", errors.Wrapf(err, "Marshal %v", string(b2))
	}

	if resBody.Code != 0 {
		return "", errors.Errorf("Server fail code=%v %v", resBody.Code, string(b2))
	}
	logger.If(ctx, "Parse response to code=%v, session=%v, sdp=%v",
		resBody.Code, resBody.Session, escapeSDP(resBody.SDP))
	logger.Tf(ctx, "Parse response to code=%v, session=%v, sdp=%v bytes",
		resBody.Code, resBody.Session, len(resBody.SDP))

	return resBody.SDP, nil
}

func escapeSDP(sdp string) string {
	return strings.ReplaceAll(strings.ReplaceAll(sdp, "\r", "\\r"), "\n", "\\n")
}

func packageAsSTAPA(frames ...*h264reader.NAL) *h264reader.NAL {
	first := frames[0]

	buf := bytes.Buffer{}
	buf.WriteByte(
		first.RefIdc<<5&0x60 | byte(24), // STAP-A
	)

	for _, frame := range frames {
		buf.WriteByte(byte(len(frame.Data) >> 8))
		buf.WriteByte(byte(len(frame.Data)))
		buf.Write(frame.Data)
	}

	return &h264reader.NAL{
		PictureOrderCount: first.PictureOrderCount,
		ForbiddenZeroBit:  false,
		RefIdc:            first.RefIdc,
		UnitType:          h264reader.NalUnitType(24), // STAP-A
		Data:              buf.Bytes(),
	}
}

type wallClock struct {
	start    time.Time
	duration time.Duration
}

func newWallClock() *wallClock {
	return &wallClock{start: time.Now()}
}

func (v *wallClock) Tick(d time.Duration) time.Duration {
	v.duration += d

	wc := time.Now().Sub(v.start)
	re := v.duration - wc
	if re > 30*time.Millisecond {
		return re
	}
	return 0
}

// Set to active, as DTLS client, to start ClientHello.
func testUtilSetupActive(s *webrtc.SessionDescription) error {
	if strings.Contains(s.SDP, "setup:passive") {
		return errors.New("set to active")
	}

	s.SDP = strings.ReplaceAll(s.SDP, "setup:actpass", "setup:active")
	return nil
}

// Set to passive, as DTLS client, to start ClientHello.
func testUtilSetupPassive(s *webrtc.SessionDescription) error {
	if strings.Contains(s.SDP, "setup:active") {
		return errors.New("set to passive")
	}

	s.SDP = strings.ReplaceAll(s.SDP, "setup:actpass", "setup:passive")
	return nil
}

// Parse address from SDP.
// candidate:0 1 udp 2130706431 192.168.3.8 8000 typ host generation 0
func parseAddressOfCandidate(answerSDP string) (*net.UDPAddr, error) {
	answer := webrtc.SessionDescription{Type: webrtc.SDPTypeAnswer, SDP: answerSDP}
	answerObject, err := answer.Unmarshal()
	if err != nil {
		return nil, errors.Wrapf(err, "unmarshal answer %v", answerSDP)
	}

	if len(answerObject.MediaDescriptions) == 0 {
		return nil, errors.New("no media")
	}

	candidate, ok := answerObject.MediaDescriptions[0].Attribute("candidate")
	if !ok {
		return nil, errors.New("no candidate")
	}

	// candidate:0 1 udp 2130706431 192.168.3.8 8000 typ host generation 0
	attrs := strings.Split(candidate, " ")
	if len(attrs) <= 6 {
		return nil, errors.Errorf("no address in %v", candidate)
	}

	// Parse ip and port from answer.
	ip := attrs[4]
	port, err := strconv.Atoi(attrs[5])
	if err != nil {
		return nil, errors.Wrapf(err, "invalid port %v", candidate)
	}

	address := fmt.Sprintf("%v:%v", ip, port)
	addr, err := net.ResolveUDPAddr("udp4", address)
	if err != nil {
		return nil, errors.Wrapf(err, "parse %v", address)
	}

	return addr, nil
}

// Filter the test error, ignore context.Canceled
func filterTestError(errs ...error) error {
	var filteredErrors []error

	for _, err := range errs {
		if err == nil || errors.Cause(err) == context.Canceled {
			continue
		}

		// If url error, server maybe error, do not print the detail log.
		if r0 := errors.Cause(err); r0 != nil {
			if r1, ok := r0.(*url.Error); ok {
				err = r1
			}
		}

		filteredErrors = append(filteredErrors, err)
	}

	if len(filteredErrors) == 0 {
		return nil
	}
	if len(filteredErrors) == 1 {
		return filteredErrors[0]
	}

	var descs []string
	for i, err := range filteredErrors[1:] {
		descs = append(descs, fmt.Sprintf("err #%d, %+v", i, err))
	}
	return errors.Wrapf(filteredErrors[0], "with %v", strings.Join(descs, ","))
}

// For STUN packet, 0x00 is binding request, 0x01 is binding success response.
// @see srs_is_stun of https://github.com/ossrs/srs
func srsIsStun(b []byte) bool {
	return len(b) > 0 && (b[0] == 0 || b[0] == 1)
}

// change_cipher_spec(20), alert(21), handshake(22), application_data(23)
// @see https://tools.ietf.org/html/rfc2246#section-6.2.1
// @see srs_is_dtls of https://github.com/ossrs/srs
func srsIsDTLS(b []byte) bool {
	return len(b) >= 13 && (b[0] > 19 && b[0] < 64)
}

// For RTP or RTCP, the V=2 which is in the high 2bits, 0xC0 (1100 0000)
// @see srs_is_rtp_or_rtcp of https://github.com/ossrs/srs
func srsIsRTPOrRTCP(b []byte) bool {
	return len(b) >= 12 && (b[0]&0xC0) == 0x80
}

// For RTCP, PT is [128, 223] (or without marker [0, 95]).
// Literally, RTCP starts from 64 not 0, so PT is [192, 223] (or without marker [64, 95]).
// @note For RTP, the PT is [96, 127], or [224, 255] with marker.
// @see srs_is_rtcp of https://github.com/ossrs/srs
func srsIsRTCP(b []byte) bool {
	return (len(b) >= 12) && (b[0]&0x80) != 0 && (b[1] >= 192 && b[1] <= 223)
}

type ChunkType int

const (
	ChunkTypeICE ChunkType = iota + 1
	ChunkTypeDTLS
	ChunkTypeRTP
	ChunkTypeRTCP
)

func (v ChunkType) String() string {
	switch v {
	case ChunkTypeICE:
		return "ICE"
	case ChunkTypeDTLS:
		return "DTLS"
	case ChunkTypeRTP:
		return "RTP"
	case ChunkTypeRTCP:
		return "RTCP"
	default:
		return "Unknown"
	}
}

type DTLSContentType int

const (
	DTLSContentTypeHandshake        DTLSContentType = 22
	DTLSContentTypeChangeCipherSpec DTLSContentType = 20
	DTLSContentTypeAlert            DTLSContentType = 21
)

func (v DTLSContentType) String() string {
	switch v {
	case DTLSContentTypeHandshake:
		return "Handshake"
	case DTLSContentTypeChangeCipherSpec:
		return "ChangeCipherSpec"
	default:
		return "Unknown"
	}
}

type DTLSHandshakeType int

const (
	DTLSHandshakeTypeClientHello        DTLSHandshakeType = 1
	DTLSHandshakeTypeServerHello        DTLSHandshakeType = 2
	DTLSHandshakeTypeCertificate        DTLSHandshakeType = 11
	DTLSHandshakeTypeServerKeyExchange  DTLSHandshakeType = 12
	DTLSHandshakeTypeCertificateRequest DTLSHandshakeType = 13
	DTLSHandshakeTypeServerDone         DTLSHandshakeType = 14
	DTLSHandshakeTypeCertificateVerify  DTLSHandshakeType = 15
	DTLSHandshakeTypeClientKeyExchange  DTLSHandshakeType = 16
	DTLSHandshakeTypeFinished           DTLSHandshakeType = 20
)

func (v DTLSHandshakeType) String() string {
	switch v {
	case DTLSHandshakeTypeClientHello:
		return "ClientHello"
	case DTLSHandshakeTypeServerHello:
		return "ServerHello"
	case DTLSHandshakeTypeCertificate:
		return "Certificate"
	case DTLSHandshakeTypeServerKeyExchange:
		return "ServerKeyExchange"
	case DTLSHandshakeTypeCertificateRequest:
		return "CertificateRequest"
	case DTLSHandshakeTypeServerDone:
		return "ServerDone"
	case DTLSHandshakeTypeCertificateVerify:
		return "CertificateVerify"
	case DTLSHandshakeTypeClientKeyExchange:
		return "ClientKeyExchange"
	case DTLSHandshakeTypeFinished:
		return "Finished"
	default:
		return "Unknown"
	}
}

type ChunkMessageType struct {
	chunk     ChunkType
	content   DTLSContentType
	handshake DTLSHandshakeType
}

func (v *ChunkMessageType) String() string {
	if v.chunk == ChunkTypeDTLS {
		if v.content == DTLSContentTypeHandshake {
			return fmt.Sprintf("%v-%v-%v", v.chunk, v.content, v.handshake)
		} else {
			return fmt.Sprintf("%v-%v", v.chunk, v.content)
		}
	}
	return fmt.Sprintf("%v", v.chunk)
}

func NewChunkMessageType(c vnet.Chunk) (*ChunkMessageType, bool) {
	b := c.UserData()

	if len(b) == 0 {
		return nil, false
	}

	v := &ChunkMessageType{}

	if srsIsRTPOrRTCP(b) {
		if srsIsRTCP(b) {
			v.chunk = ChunkTypeRTCP
		} else {
			v.chunk = ChunkTypeRTP
		}
		return v, true
	}

	if srsIsStun(b) {
		v.chunk = ChunkTypeICE
		return v, true
	}

	if !srsIsDTLS(b) {
		return nil, false
	}

	v.chunk, v.content = ChunkTypeDTLS, DTLSContentType(b[0])
	if v.content != DTLSContentTypeHandshake {
		return v, true
	}

	if len(b) < 14 {
		return v, false
	}
	v.handshake = DTLSHandshakeType(b[13])
	return v, true
}

func (v *ChunkMessageType) IsHandshake() bool {
	return v.chunk == ChunkTypeDTLS && v.content == DTLSContentTypeHandshake
}

func (v *ChunkMessageType) IsClientHello() bool {
	return v.chunk == ChunkTypeDTLS && v.content == DTLSContentTypeHandshake && v.handshake == DTLSHandshakeTypeClientHello
}

func (v *ChunkMessageType) IsServerHello() bool {
	return v.chunk == ChunkTypeDTLS && v.content == DTLSContentTypeHandshake && v.handshake == DTLSHandshakeTypeServerHello
}

func (v *ChunkMessageType) IsCertificate() bool {
	return v.chunk == ChunkTypeDTLS && v.content == DTLSContentTypeHandshake && v.handshake == DTLSHandshakeTypeCertificate
}

func (v *ChunkMessageType) IsChangeCipherSpec() bool {
	return v.chunk == ChunkTypeDTLS && v.content == DTLSContentTypeChangeCipherSpec
}

type DTLSRecord struct {
	ContentType    DTLSContentType
	Version        uint16
	Epoch          uint16
	SequenceNumber uint64
	Length         uint16
	Data           []byte
}

func NewDTLSRecord(b []byte) (*DTLSRecord, error) {
	v := &DTLSRecord{}
	return v, v.Unmarshal(b)
}

func (v *DTLSRecord) String() string {
	return fmt.Sprintf("epoch=%v, sequence=%v", v.Epoch, v.SequenceNumber)
}

func (v *DTLSRecord) Equals(p *DTLSRecord) bool {
	return v.Epoch == p.Epoch && v.SequenceNumber == p.SequenceNumber
}

func (v *DTLSRecord) Unmarshal(b []byte) error {
	if len(b) < 13 {
		return errors.Errorf("requires 13B only %v", len(b))
	}

	v.ContentType = DTLSContentType(b[0])
	v.Version = uint16(b[1])<<8 | uint16(b[2])
	v.Epoch = uint16(b[3])<<8 | uint16(b[4])
	v.SequenceNumber = uint64(b[5])<<40 | uint64(b[6])<<32 | uint64(b[7])<<24 | uint64(b[8])<<16 | uint64(b[9])<<8 | uint64(b[10])
	v.Length = uint16(b[11])<<8 | uint16(b[12])
	v.Data = b[13:]
	return nil
}

type TestWebRTCAPIOptionFunc func(api *TestWebRTCAPI)

type TestWebRTCAPI struct {
	// The options to setup the api.
	options []TestWebRTCAPIOptionFunc
	// The api and settings.
	api           *webrtc.API
	mediaEngine   *webrtc.MediaEngine
	registry      *interceptor.Registry
	settingEngine *webrtc.SettingEngine
	// The vnet router, can be shared by different apis, but we do not share it.
	router *vnet.Router
	// The network for api.
	network *vnet.Net
	// The vnet UDP proxy bind to the router.
	proxy *vnet_proxy.UDPProxy
}

func NewTestWebRTCAPI(options ...TestWebRTCAPIOptionFunc) (*TestWebRTCAPI, error) {
	v := &TestWebRTCAPI{}

	v.mediaEngine = &webrtc.MediaEngine{}
	if err := v.mediaEngine.RegisterDefaultCodecs(); err != nil {
		return nil, err
	}

	v.registry = &interceptor.Registry{}
	if err := webrtc.RegisterDefaultInterceptors(v.mediaEngine, v.registry); err != nil {
		return nil, err
	}

	for _, setup := range options {
		setup(v)
	}

	v.settingEngine = &webrtc.SettingEngine{}

	return v, nil
}

func (v *TestWebRTCAPI) Close() error {
	if v.proxy != nil {
<<<<<<< HEAD
		v.proxy.Close()
	}

	if v.router != nil {
		v.router.Stop()
=======
		_ = v.proxy.Close()
	}

	if v.router != nil {
		_ = v.router.Stop()
>>>>>>> e2f5d516
	}

	return nil
}

func (v *TestWebRTCAPI) Setup(vnetClientIP string, options ...TestWebRTCAPIOptionFunc) error {
	// Setting engine for https://github.com/pion/transport/tree/master/vnet
	setupVnet := func(vnetClientIP string) (err error) {
		// We create a private router for a api, however, it's possible to share the
		// same router between apis.
		if v.router, err = vnet.NewRouter(&vnet.RouterConfig{
			CIDR:          "0.0.0.0/0", // Accept all ip, no sub router.
			LoggerFactory: logging.NewDefaultLoggerFactory(),
		}); err != nil {
			return errors.Wrapf(err, "create router for api")
		}

		// Each api should bind to a network, however, it's possible to share it
		// for different apis.
		v.network = vnet.NewNet(&vnet.NetConfig{
			StaticIP: vnetClientIP,
		})

		if err = v.router.AddNet(v.network); err != nil {
			return errors.Wrapf(err, "create network for api")
		}

		v.settingEngine.SetVNet(v.network)

		// Create a proxy bind to the router.
		if v.proxy, err = vnet_proxy.NewProxy(v.router); err != nil {
			return errors.Wrapf(err, "create proxy for router")
		}

		return v.router.Start()
	}
	if err := setupVnet(vnetClientIP); err != nil {
		return err
	}

	for _, setup := range options {
		setup(v)
	}

	for _, setup := range v.options {
		setup(v)
	}

	v.api = webrtc.NewAPI(
		webrtc.WithMediaEngine(v.mediaEngine),
		webrtc.WithInterceptorRegistry(v.registry),
		webrtc.WithSettingEngine(*v.settingEngine),
	)

	return nil
}

func (v *TestWebRTCAPI) NewPeerConnection(configuration webrtc.Configuration) (*webrtc.PeerConnection, error) {
	return v.api.NewPeerConnection(configuration)
}

type TestPlayerOptionFunc func(p *TestPlayer) error

type TestPlayer struct {
	pc        *webrtc.PeerConnection
	receivers []*webrtc.RTPReceiver
<<<<<<< HEAD
	// root api object
=======
	// We should dispose it.
>>>>>>> e2f5d516
	api *TestWebRTCAPI
	// Optional suffix for stream url.
	streamSuffix string
}

<<<<<<< HEAD
func NewTestPlayer(api *TestWebRTCAPI, options ...TestPlayerOptionFunc) (*TestPlayer, error) {
	v := &TestPlayer{api: api}
=======
func CreateApiForPlayer(play *TestPlayer) error {
	api, err := NewTestWebRTCAPI()
	if err != nil {
		return err
	}

	play.api = api
	return nil
}

func NewTestPlayer(options ...TestPlayerOptionFunc) (*TestPlayer, error) {
	v := &TestPlayer{}
>>>>>>> e2f5d516

	for _, opt := range options {
		if err := opt(v); err != nil {
			return nil, err
		}
	}

<<<<<<< HEAD
	// The api might be override by options.
	api = v.api

	return v, nil
}

func (v *TestPlayer) Close() error {
	if v.pc != nil {
		v.pc.Close()
	}

	for _, receiver := range v.receivers {
		receiver.Stop()
=======
	return v, nil
}

func (v *TestPlayer) Setup(vnetClientIP string, options ...TestWebRTCAPIOptionFunc) error {
	return v.api.Setup(vnetClientIP, options...)
}

func (v *TestPlayer) Close() error {
	if v.pc != nil {
		_ = v.pc.Close()
	}

	for _, receiver := range v.receivers {
		_ = receiver.Stop()
	}

	if v.api != nil {
		_ = v.api.Close()
>>>>>>> e2f5d516
	}

	return nil
}

func (v *TestPlayer) Run(ctx context.Context, cancel context.CancelFunc) error {
	r := fmt.Sprintf("%v://%v%v", srsSchema, *srsServer, *srsStream)
	if v.streamSuffix != "" {
		r = fmt.Sprintf("%v-%v", r, v.streamSuffix)
	}
	pli := time.Duration(*srsPlayPLI) * time.Millisecond
	logger.Tf(ctx, "Start play url=%v", r)

	pc, err := v.api.NewPeerConnection(webrtc.Configuration{})
	if err != nil {
		return errors.Wrapf(err, "Create PC")
	}
	v.pc = pc

<<<<<<< HEAD
	pc.AddTransceiverFromKind(webrtc.RTPCodecTypeAudio, webrtc.RTPTransceiverInit{
		Direction: webrtc.RTPTransceiverDirectionRecvonly,
	})
	pc.AddTransceiverFromKind(webrtc.RTPCodecTypeVideo, webrtc.RTPTransceiverInit{
		Direction: webrtc.RTPTransceiverDirectionRecvonly,
	})
=======
	if _, err := pc.AddTransceiverFromKind(webrtc.RTPCodecTypeAudio, webrtc.RTPTransceiverInit{
		Direction: webrtc.RTPTransceiverDirectionRecvonly,
	}); err != nil {
		return errors.Wrapf(err, "add track")
	}
	if _, err := pc.AddTransceiverFromKind(webrtc.RTPCodecTypeVideo, webrtc.RTPTransceiverInit{
		Direction: webrtc.RTPTransceiverDirectionRecvonly,
	}); err != nil {
		return errors.Wrapf(err, "add track")
	}
>>>>>>> e2f5d516

	offer, err := pc.CreateOffer(nil)
	if err != nil {
		return errors.Wrapf(err, "Create Offer")
	}

	if err := pc.SetLocalDescription(offer); err != nil {
		return errors.Wrapf(err, "Set offer %v", offer)
	}

	answer, err := apiRtcRequest(ctx, "/rtc/v1/play", r, offer.SDP)
	if err != nil {
		return errors.Wrapf(err, "Api request offer=%v", offer.SDP)
	}

	// Start a proxy for real server and vnet.
	if address, err := parseAddressOfCandidate(answer); err != nil {
		return errors.Wrapf(err, "parse address of %v", answer)
	} else if err := v.api.proxy.Proxy(v.api.network, address); err != nil {
		return errors.Wrapf(err, "proxy %v to %v", v.api.network, address)
	}

	if err := pc.SetRemoteDescription(webrtc.SessionDescription{
		Type: webrtc.SDPTypeAnswer, SDP: answer,
	}); err != nil {
		return errors.Wrapf(err, "Set answer %v", answer)
	}

	handleTrack := func(ctx context.Context, track *webrtc.TrackRemote, receiver *webrtc.RTPReceiver) error {
		// Send a PLI on an interval so that the publisher is pushing a keyframe
		go func() {
			if track.Kind() == webrtc.RTPCodecTypeAudio {
				return
			}

			for {
				select {
				case <-ctx.Done():
					return
				case <-time.After(pli):
					_ = pc.WriteRTCP([]rtcp.Packet{&rtcp.PictureLossIndication{
						MediaSSRC: uint32(track.SSRC()),
					}})
				}
			}
		}()

		v.receivers = append(v.receivers, receiver)

		for ctx.Err() == nil {
			_, _, err := track.ReadRTP()
			if err != nil {
				return errors.Wrapf(err, "Read RTP")
			}
		}

		return nil
	}

	pc.OnTrack(func(track *webrtc.TrackRemote, receiver *webrtc.RTPReceiver) {
		err = handleTrack(ctx, track, receiver)
		if err != nil {
			codec := track.Codec()
			err = errors.Wrapf(err, "Handle  track %v, pt=%v", codec.MimeType, codec.PayloadType)
			cancel()
		}
	})

	pc.OnICEConnectionStateChange(func(state webrtc.ICEConnectionState) {
		if state == webrtc.ICEConnectionStateFailed || state == webrtc.ICEConnectionStateClosed {
			err = errors.Errorf("Close for ICE state %v", state)
			cancel()
		}
	})

	<-ctx.Done()
	return err
}

type TestPublisherOptionFunc func(p *TestPublisher) error

type TestPublisher struct {
	onOffer        func(s *webrtc.SessionDescription) error
	onAnswer       func(s *webrtc.SessionDescription) error
	iceReadyCancel context.CancelFunc
	// internal objects
	aIngester *audioIngester
	vIngester *videoIngester
	pc        *webrtc.PeerConnection
<<<<<<< HEAD
	// root api object
	api *TestWebRTCAPI
	// Optional suffix for stream url.
	streamSuffix string
}

func NewTestPublisher(api *TestWebRTCAPI, options ...TestPublisherOptionFunc) (*TestPublisher, error) {
	sourceVideo, sourceAudio := *srsPublishVideo, *srsPublishAudio

	v := &TestPublisher{api: api}
=======
	// We should dispose it.
	api *TestWebRTCAPI
	// Optional suffix for stream url.
	streamSuffix string
	// To cancel the publisher, pass by Run.
	cancel context.CancelFunc
}

func CreateApiForPublisher(pub *TestPublisher) error {
	api, err := NewTestWebRTCAPI()
	if err != nil {
		return err
	}

	pub.api = api
	return nil
}

func NewTestPublisher(options ...TestPublisherOptionFunc) (*TestPublisher, error) {
	sourceVideo, sourceAudio := *srsPublishVideo, *srsPublishAudio

	v := &TestPublisher{}
>>>>>>> e2f5d516

	for _, opt := range options {
		if err := opt(v); err != nil {
			return nil, err
		}
	}

<<<<<<< HEAD
	// The api might be override by options.
	api = v.api

=======
>>>>>>> e2f5d516
	// Create ingesters.
	if sourceAudio != "" {
		v.aIngester = NewAudioIngester(sourceAudio)
	}
	if sourceVideo != "" {
		v.vIngester = NewVideoIngester(sourceVideo)
	}

	// Setup the interceptors for packets.
<<<<<<< HEAD
=======
	api := v.api
>>>>>>> e2f5d516
	api.options = append(api.options, func(api *TestWebRTCAPI) {
		// Filter for RTCP packets.
		rtcpInterceptor := &RTCPInterceptor{}
		rtcpInterceptor.rtcpReader = func(buf []byte, attributes interceptor.Attributes) (int, interceptor.Attributes, error) {
			return rtcpInterceptor.nextRTCPReader.Read(buf, attributes)
		}
		rtcpInterceptor.rtcpWriter = func(pkts []rtcp.Packet, attributes interceptor.Attributes) (int, error) {
			return rtcpInterceptor.nextRTCPWriter.Write(pkts, attributes)
		}
		api.registry.Add(rtcpInterceptor)

		// Filter for ingesters.
		if sourceAudio != "" {
			api.registry.Add(v.aIngester.audioLevelInterceptor)
		}
		if sourceVideo != "" {
			api.registry.Add(v.vIngester.markerInterceptor)
		}
	})

	return v, nil
}

<<<<<<< HEAD
func (v *TestPublisher) Close() error {
	if v.vIngester != nil {
		v.vIngester.Close()
	}

	if v.aIngester != nil {
		v.aIngester.Close()
	}

	if v.pc != nil {
		v.pc.Close()
=======
func (v *TestPublisher) Setup(vnetClientIP string, options ...TestWebRTCAPIOptionFunc) error {
	return v.api.Setup(vnetClientIP, options...)
}

func (v *TestPublisher) Close() error {
	if v.vIngester != nil {
		_ = v.vIngester.Close()
	}

	if v.aIngester != nil {
		_ = v.aIngester.Close()
	}

	if v.pc != nil {
		_ = v.pc.Close()
	}

	if v.api != nil {
		_ = v.api.Close()
>>>>>>> e2f5d516
	}

	return nil
}

func (v *TestPublisher) SetStreamSuffix(suffix string) *TestPublisher {
	v.streamSuffix = suffix
	return v
}

func (v *TestPublisher) Run(ctx context.Context, cancel context.CancelFunc) error {
<<<<<<< HEAD
=======
	// Save the cancel.
	v.cancel = cancel

>>>>>>> e2f5d516
	r := fmt.Sprintf("%v://%v%v", srsSchema, *srsServer, *srsStream)
	if v.streamSuffix != "" {
		r = fmt.Sprintf("%v-%v", r, v.streamSuffix)
	}
	sourceVideo, sourceAudio, fps := *srsPublishVideo, *srsPublishAudio, *srsPublishVideoFps

	logger.Tf(ctx, "Start publish url=%v, audio=%v, video=%v, fps=%v",
		r, sourceAudio, sourceVideo, fps)

	pc, err := v.api.NewPeerConnection(webrtc.Configuration{})
	if err != nil {
		return errors.Wrapf(err, "Create PC")
	}
	v.pc = pc

	if v.vIngester != nil {
		if err := v.vIngester.AddTrack(pc, fps); err != nil {
			return errors.Wrapf(err, "Add track")
		}
	}

	if v.aIngester != nil {
		if err := v.aIngester.AddTrack(pc); err != nil {
			return errors.Wrapf(err, "Add track")
		}
	}

	offer, err := pc.CreateOffer(nil)
	if err != nil {
		return errors.Wrapf(err, "Create Offer")
	}

	if err := pc.SetLocalDescription(offer); err != nil {
		return errors.Wrapf(err, "Set offer %v", offer)
	}

	if v.onOffer != nil {
		if err := v.onOffer(&offer); err != nil {
			return errors.Wrapf(err, "sdp %v %v", offer.Type, offer.SDP)
		}
	}

	answerSDP, err := apiRtcRequest(ctx, "/rtc/v1/publish", r, offer.SDP)
	if err != nil {
		return errors.Wrapf(err, "Api request offer=%v", offer.SDP)
	}

	// Start a proxy for real server and vnet.
	if address, err := parseAddressOfCandidate(answerSDP); err != nil {
		return errors.Wrapf(err, "parse address of %v", answerSDP)
	} else if err := v.api.proxy.Proxy(v.api.network, address); err != nil {
		return errors.Wrapf(err, "proxy %v to %v", v.api.network, address)
	}

	answer := &webrtc.SessionDescription{
		Type: webrtc.SDPTypeAnswer, SDP: answerSDP,
	}
	if v.onAnswer != nil {
		if err := v.onAnswer(answer); err != nil {
			return errors.Wrapf(err, "on answerSDP")
		}
	}

	if err := pc.SetRemoteDescription(*answer); err != nil {
		return errors.Wrapf(err, "Set answerSDP %v", answerSDP)
	}

	logger.Tf(ctx, "State signaling=%v, ice=%v, conn=%v", pc.SignalingState(), pc.ICEConnectionState(), pc.ConnectionState())

	// ICE state management.
	pc.OnICEGatheringStateChange(func(state webrtc.ICEGathererState) {
		logger.Tf(ctx, "ICE gather state %v", state)
	})
	pc.OnICECandidate(func(candidate *webrtc.ICECandidate) {
		logger.Tf(ctx, "ICE candidate %v %v:%v", candidate.Protocol, candidate.Address, candidate.Port)

	})
	pc.OnICEConnectionStateChange(func(state webrtc.ICEConnectionState) {
		logger.Tf(ctx, "ICE state %v", state)
	})

	pc.OnSignalingStateChange(func(state webrtc.SignalingState) {
		logger.Tf(ctx, "Signaling state %v", state)
	})

	if v.aIngester != nil {
		v.aIngester.sAudioSender.Transport().OnStateChange(func(state webrtc.DTLSTransportState) {
			logger.Tf(ctx, "DTLS state %v", state)
		})
	}

	pcDone, pcDoneCancel := context.WithCancel(context.Background())
	pc.OnConnectionStateChange(func(state webrtc.PeerConnectionState) {
		logger.Tf(ctx, "PC state %v", state)

		if state == webrtc.PeerConnectionStateConnected {
			pcDoneCancel()
			if v.iceReadyCancel != nil {
				v.iceReadyCancel()
			}
		}

		if state == webrtc.PeerConnectionStateFailed || state == webrtc.PeerConnectionStateClosed {
			err = errors.Errorf("Close for PC state %v", state)
			cancel()
		}
	})

	// Wait for event from context or tracks.
	var wg sync.WaitGroup
	var finalErr error

	wg.Add(1)
	go func() {
		defer wg.Done()
		defer logger.Tf(ctx, "ingest notify done")

		<-ctx.Done()

		if v.aIngester != nil && v.aIngester.sAudioSender != nil {
<<<<<<< HEAD
			v.aIngester.sAudioSender.Stop()
		}

		if v.vIngester != nil && v.vIngester.sVideoSender != nil {
			v.vIngester.sVideoSender.Stop()
=======
			// We MUST wait for the ingester ready(or closed), because it might crash if sender is disposed.
			<-v.aIngester.ready.Done()

			_ = v.aIngester.Close()
		}

		if v.vIngester != nil && v.vIngester.sVideoSender != nil {
			// We MUST wait for the ingester ready(or closed), because it might crash if sender is disposed.
			<-v.vIngester.ready.Done()

			_ = v.vIngester.Close()
>>>>>>> e2f5d516
		}
	}()

	wg.Add(1)
	go func() {
		defer wg.Done()
		defer cancel()

		if v.aIngester == nil {
			return
		}
<<<<<<< HEAD
=======
		defer v.aIngester.readyCancel()
>>>>>>> e2f5d516

		select {
		case <-ctx.Done():
			return
		case <-pcDone.Done():
		}

		wg.Add(1)
		go func() {
			defer wg.Done()
			defer logger.Tf(ctx, "aingester sender read done")

			buf := make([]byte, 1500)
			for ctx.Err() == nil {
				if _, _, err := v.aIngester.sAudioSender.Read(buf); err != nil {
					return
				}
			}
		}()

		for {
			if err := v.aIngester.Ingest(ctx); err != nil {
				if err == io.EOF {
					logger.Tf(ctx, "aingester retry for %v", err)
					continue
				}
				if err != context.Canceled {
					finalErr = errors.Wrapf(err, "audio")
				}

				logger.Tf(ctx, "aingester err=%v, final=%v", err, finalErr)
				return
			}
		}
	}()

	wg.Add(1)
	go func() {
		defer wg.Done()
		defer cancel()

		if v.vIngester == nil {
			return
		}
<<<<<<< HEAD
=======
		defer v.vIngester.readyCancel()
>>>>>>> e2f5d516

		select {
		case <-ctx.Done():
			return
		case <-pcDone.Done():
			logger.Tf(ctx, "PC(ICE+DTLS+SRTP) done, start ingest video %v", sourceVideo)
		}

		wg.Add(1)
		go func() {
			defer wg.Done()
			defer logger.Tf(ctx, "vingester sender read done")

			buf := make([]byte, 1500)
			for ctx.Err() == nil {
				// The Read() might block in r.rtcpInterceptor.Read(b, a),
				// so that the Stop() can not stop it.
				if _, _, err := v.vIngester.sVideoSender.Read(buf); err != nil {
					return
				}
			}
		}()

		for {
			if err := v.vIngester.Ingest(ctx); err != nil {
				if err == io.EOF {
					logger.Tf(ctx, "vingester retry for %v", err)
					continue
				}
				if err != context.Canceled {
					finalErr = errors.Wrapf(err, "video")
				}

				logger.Tf(ctx, "vingester err=%v, final=%v", err, finalErr)
				return
			}
		}
	}()

	wg.Wait()

	logger.Tf(ctx, "ingester done ctx=%v, final=%v", ctx.Err(), finalErr)
	if finalErr != nil {
		return finalErr
	}
	return ctx.Err()
<<<<<<< HEAD
}

func TestRTCServerVersion(t *testing.T) {
	api := fmt.Sprintf("http://%v:1985/api/v1/versions", *srsServer)
	req, err := http.NewRequest("POST", api, nil)
	if err != nil {
		t.Errorf("Request %v", api)
		return
	}

	res, err := http.DefaultClient.Do(req)
	if err != nil {
		t.Errorf("Do request %v", api)
		return
	}

	b, err := ioutil.ReadAll(res.Body)
	if err != nil {
		t.Errorf("Read body of %v", api)
		return
	}

	obj := struct {
		Code   int    `json:"code"`
		Server string `json:"server"`
		Data   struct {
			Major    int    `json:"major"`
			Minor    int    `json:"minor"`
			Revision int    `json:"revision"`
			Version  string `json:"version"`
		} `json:"data"`
	}{}
	if err := json.Unmarshal(b, &obj); err != nil {
		t.Errorf("Parse %v", string(b))
		return
	}
	if obj.Code != 0 {
		t.Errorf("Server err code=%v, server=%v", obj.Code, obj.Server)
		return
	}
	if obj.Data.Major == 0 && obj.Data.Minor == 0 {
		t.Errorf("Invalid version %v", obj.Data)
		return
	}
=======
>>>>>>> e2f5d516
}<|MERGE_RESOLUTION|>--- conflicted
+++ resolved
@@ -36,10 +36,6 @@
 	"strconv"
 	"strings"
 	"sync"
-<<<<<<< HEAD
-	"testing"
-=======
->>>>>>> e2f5d516
 	"time"
 
 	"github.com/ossrs/go-oryx-lib/errors"
@@ -616,19 +612,11 @@
 
 func (v *TestWebRTCAPI) Close() error {
 	if v.proxy != nil {
-<<<<<<< HEAD
-		v.proxy.Close()
-	}
-
-	if v.router != nil {
-		v.router.Stop()
-=======
 		_ = v.proxy.Close()
 	}
 
 	if v.router != nil {
 		_ = v.router.Stop()
->>>>>>> e2f5d516
 	}
 
 	return nil
@@ -695,20 +683,12 @@
 type TestPlayer struct {
 	pc        *webrtc.PeerConnection
 	receivers []*webrtc.RTPReceiver
-<<<<<<< HEAD
-	// root api object
-=======
 	// We should dispose it.
->>>>>>> e2f5d516
 	api *TestWebRTCAPI
 	// Optional suffix for stream url.
 	streamSuffix string
 }
 
-<<<<<<< HEAD
-func NewTestPlayer(api *TestWebRTCAPI, options ...TestPlayerOptionFunc) (*TestPlayer, error) {
-	v := &TestPlayer{api: api}
-=======
 func CreateApiForPlayer(play *TestPlayer) error {
 	api, err := NewTestWebRTCAPI()
 	if err != nil {
@@ -721,7 +701,6 @@
 
 func NewTestPlayer(options ...TestPlayerOptionFunc) (*TestPlayer, error) {
 	v := &TestPlayer{}
->>>>>>> e2f5d516
 
 	for _, opt := range options {
 		if err := opt(v); err != nil {
@@ -729,21 +708,6 @@
 		}
 	}
 
-<<<<<<< HEAD
-	// The api might be override by options.
-	api = v.api
-
-	return v, nil
-}
-
-func (v *TestPlayer) Close() error {
-	if v.pc != nil {
-		v.pc.Close()
-	}
-
-	for _, receiver := range v.receivers {
-		receiver.Stop()
-=======
 	return v, nil
 }
 
@@ -762,7 +726,6 @@
 
 	if v.api != nil {
 		_ = v.api.Close()
->>>>>>> e2f5d516
 	}
 
 	return nil
@@ -782,14 +745,6 @@
 	}
 	v.pc = pc
 
-<<<<<<< HEAD
-	pc.AddTransceiverFromKind(webrtc.RTPCodecTypeAudio, webrtc.RTPTransceiverInit{
-		Direction: webrtc.RTPTransceiverDirectionRecvonly,
-	})
-	pc.AddTransceiverFromKind(webrtc.RTPCodecTypeVideo, webrtc.RTPTransceiverInit{
-		Direction: webrtc.RTPTransceiverDirectionRecvonly,
-	})
-=======
 	if _, err := pc.AddTransceiverFromKind(webrtc.RTPCodecTypeAudio, webrtc.RTPTransceiverInit{
 		Direction: webrtc.RTPTransceiverDirectionRecvonly,
 	}); err != nil {
@@ -800,7 +755,6 @@
 	}); err != nil {
 		return errors.Wrapf(err, "add track")
 	}
->>>>>>> e2f5d516
 
 	offer, err := pc.CreateOffer(nil)
 	if err != nil {
@@ -890,18 +844,6 @@
 	aIngester *audioIngester
 	vIngester *videoIngester
 	pc        *webrtc.PeerConnection
-<<<<<<< HEAD
-	// root api object
-	api *TestWebRTCAPI
-	// Optional suffix for stream url.
-	streamSuffix string
-}
-
-func NewTestPublisher(api *TestWebRTCAPI, options ...TestPublisherOptionFunc) (*TestPublisher, error) {
-	sourceVideo, sourceAudio := *srsPublishVideo, *srsPublishAudio
-
-	v := &TestPublisher{api: api}
-=======
 	// We should dispose it.
 	api *TestWebRTCAPI
 	// Optional suffix for stream url.
@@ -924,7 +866,6 @@
 	sourceVideo, sourceAudio := *srsPublishVideo, *srsPublishAudio
 
 	v := &TestPublisher{}
->>>>>>> e2f5d516
 
 	for _, opt := range options {
 		if err := opt(v); err != nil {
@@ -932,12 +873,6 @@
 		}
 	}
 
-<<<<<<< HEAD
-	// The api might be override by options.
-	api = v.api
-
-=======
->>>>>>> e2f5d516
 	// Create ingesters.
 	if sourceAudio != "" {
 		v.aIngester = NewAudioIngester(sourceAudio)
@@ -947,10 +882,7 @@
 	}
 
 	// Setup the interceptors for packets.
-<<<<<<< HEAD
-=======
 	api := v.api
->>>>>>> e2f5d516
 	api.options = append(api.options, func(api *TestWebRTCAPI) {
 		// Filter for RTCP packets.
 		rtcpInterceptor := &RTCPInterceptor{}
@@ -974,19 +906,6 @@
 	return v, nil
 }
 
-<<<<<<< HEAD
-func (v *TestPublisher) Close() error {
-	if v.vIngester != nil {
-		v.vIngester.Close()
-	}
-
-	if v.aIngester != nil {
-		v.aIngester.Close()
-	}
-
-	if v.pc != nil {
-		v.pc.Close()
-=======
 func (v *TestPublisher) Setup(vnetClientIP string, options ...TestWebRTCAPIOptionFunc) error {
 	return v.api.Setup(vnetClientIP, options...)
 }
@@ -1006,7 +925,6 @@
 
 	if v.api != nil {
 		_ = v.api.Close()
->>>>>>> e2f5d516
 	}
 
 	return nil
@@ -1018,12 +936,9 @@
 }
 
 func (v *TestPublisher) Run(ctx context.Context, cancel context.CancelFunc) error {
-<<<<<<< HEAD
-=======
 	// Save the cancel.
 	v.cancel = cancel
 
->>>>>>> e2f5d516
 	r := fmt.Sprintf("%v://%v%v", srsSchema, *srsServer, *srsStream)
 	if v.streamSuffix != "" {
 		r = fmt.Sprintf("%v-%v", r, v.streamSuffix)
@@ -1144,13 +1059,6 @@
 		<-ctx.Done()
 
 		if v.aIngester != nil && v.aIngester.sAudioSender != nil {
-<<<<<<< HEAD
-			v.aIngester.sAudioSender.Stop()
-		}
-
-		if v.vIngester != nil && v.vIngester.sVideoSender != nil {
-			v.vIngester.sVideoSender.Stop()
-=======
 			// We MUST wait for the ingester ready(or closed), because it might crash if sender is disposed.
 			<-v.aIngester.ready.Done()
 
@@ -1162,7 +1070,6 @@
 			<-v.vIngester.ready.Done()
 
 			_ = v.vIngester.Close()
->>>>>>> e2f5d516
 		}
 	}()
 
@@ -1174,10 +1081,7 @@
 		if v.aIngester == nil {
 			return
 		}
-<<<<<<< HEAD
-=======
 		defer v.aIngester.readyCancel()
->>>>>>> e2f5d516
 
 		select {
 		case <-ctx.Done():
@@ -1222,10 +1126,7 @@
 		if v.vIngester == nil {
 			return
 		}
-<<<<<<< HEAD
-=======
 		defer v.vIngester.readyCancel()
->>>>>>> e2f5d516
 
 		select {
 		case <-ctx.Done():
@@ -1272,51 +1173,4 @@
 		return finalErr
 	}
 	return ctx.Err()
-<<<<<<< HEAD
-}
-
-func TestRTCServerVersion(t *testing.T) {
-	api := fmt.Sprintf("http://%v:1985/api/v1/versions", *srsServer)
-	req, err := http.NewRequest("POST", api, nil)
-	if err != nil {
-		t.Errorf("Request %v", api)
-		return
-	}
-
-	res, err := http.DefaultClient.Do(req)
-	if err != nil {
-		t.Errorf("Do request %v", api)
-		return
-	}
-
-	b, err := ioutil.ReadAll(res.Body)
-	if err != nil {
-		t.Errorf("Read body of %v", api)
-		return
-	}
-
-	obj := struct {
-		Code   int    `json:"code"`
-		Server string `json:"server"`
-		Data   struct {
-			Major    int    `json:"major"`
-			Minor    int    `json:"minor"`
-			Revision int    `json:"revision"`
-			Version  string `json:"version"`
-		} `json:"data"`
-	}{}
-	if err := json.Unmarshal(b, &obj); err != nil {
-		t.Errorf("Parse %v", string(b))
-		return
-	}
-	if obj.Code != 0 {
-		t.Errorf("Server err code=%v, server=%v", obj.Code, obj.Server)
-		return
-	}
-	if obj.Data.Major == 0 && obj.Data.Minor == 0 {
-		t.Errorf("Invalid version %v", obj.Data)
-		return
-	}
-=======
->>>>>>> e2f5d516
 }