--- conflicted
+++ resolved
@@ -6,11 +6,7 @@
 WORKDIR /srs/trunk
 
 # Note that we must enable the gcc7 or link failed.
-<<<<<<< HEAD
-RUN scl enable devtoolset-7 -- ./configure --srt=on --gb28181=on --h265=on --utest=on
-=======
-RUN scl enable devtoolset-7 -- ./configure --srt=on --gb28181=on --apm=on --utest=on
->>>>>>> 20837b0b
+RUN scl enable devtoolset-7 -- ./configure --srt=on --gb28181=on --apm=on --h265=on --utest=on
 RUN scl enable devtoolset-7 -- make utest
 
 # Build benchmark tool.
