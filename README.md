#Simple-RTMP-Server

SRS定位是运营级的互联网直播服务器集群，追求更好的概念完整性和最简单实现的代码。

SRS is industrial-strength live streaming cluster, 
for the best conceptual integrity and the simplest implementation.

Download from github.io: 
[Centos6-x86_64](http://winlinvip.github.io/srs.release/releases/files/SRS-CentOS6-x86_64-1.0.0.zip) 
[more...](http://winlinvip.github.io/srs.release/releases/)

Download from ossrs.net: 
[Centos6-x86_64](http://www.ossrs.net/srs.release/releases/files/SRS-CentOS6-x86_64-1.0.0.zip) 
[more...](http://www.ossrs.net/srs.release/releases/)

## About

SRS(SIMPLE RTMP Server) over state-threads created in 2013.10.

SRS delivers rtmp/hls live on x86/x64/arm/mips linux, 
supports origin/edge/vhost and transcode/ingest and dvr/forward 
and http-api/http-callback/reload, introduces tracable 
session-oriented log, exports client srs-librtmp, 
provides EN/CN wiki and the most simple architecture.

SRS focus on small problem domain, which is the most complex for all software(see OOAD). 
Because of lack of deveoper resource, SRS only provides features which is the most popular 
for internet. SRS is simple for and only for problem domain is simplified.

SRS is a simple, RTMP(
[CN](https://github.com/winlinvip/simple-rtmp-server/wiki/v1_CN_DeliveryRTMP), 
[EN](https://github.com/winlinvip/simple-rtmp-server/wiki/v1_EN_DeliveryRTMP)
),
HLS(
[CN](https://github.com/winlinvip/simple-rtmp-server/wiki/v1_CN_DeliveryHLS), 
[EN](https://github.com/winlinvip/simple-rtmp-server/wiki/v1_EN_DeliveryHLS)
), 
high-performance(10k+ clients)(
[CN](https://github.com/winlinvip/simple-rtmp-server/wiki/v1_CN_Performance), 
[EN](https://github.com/winlinvip/simple-rtmp-server/wiki/v1_EN_Performance)
),
low-latency(0.1s+)(
[CN](https://github.com/winlinvip/simple-rtmp-server/wiki/v2_CN_LowLatency),
[EN](https://github.com/winlinvip/simple-rtmp-server/wiki/v2_EN_LowLatency)
),
single processes, edge/origin live server, 
x86/x64/arm(
[CN](https://github.com/winlinvip/simple-rtmp-server/wiki/v1_CN_SrsLinuxArm), 
[EN](https://github.com/winlinvip/simple-rtmp-server/wiki/v1_EN_SrsLinuxArm)
),
compile depends on st(
[CN](https://github.com/winlinvip/simple-rtmp-server/wiki/v1_CN_Architecture), 
[EN](https://github.com/winlinvip/simple-rtmp-server/wiki/v1_EN_Architecture)
)(required),
[ssl](http://www.openssl.org/) and [http-parser](https://github.com/joyent/http-parser), 
use [nginx](http://nginx.org/), [ffmpeg](http://ffmpeg.org/) and 
[cherrypy](http://www.cherrypy.org/) as external tools. that is, only need st to run srs for 
minimum run. see Build(
[CN](https://github.com/winlinvip/simple-rtmp-server/wiki/v1_CN_Build), 
[EN](https://github.com/winlinvip/simple-rtmp-server/wiki/v1_EN_Build)
).

SRS supports vhost(
[CN](https://github.com/winlinvip/simple-rtmp-server/wiki/v1_CN_RtmpUrlVhost), 
[EN](https://github.com/winlinvip/simple-rtmp-server/wiki/v1_EN_RtmpUrlVhost)
),
rtmp(encoder push(
[CN](https://github.com/winlinvip/simple-rtmp-server/wiki/v1_CN_DeliveryRTMP), 
[EN](https://github.com/winlinvip/simple-rtmp-server/wiki/v1_EN_DeliveryRTMP)
),
client/edge(
[CN](https://github.com/winlinvip/simple-rtmp-server/wiki/v1_CN_Edge),
[EN](https://github.com/winlinvip/simple-rtmp-server/wiki/v1_EN_Edge),
) pull), 
ingester(srs pull)(
[CN](https://github.com/winlinvip/simple-rtmp-server/wiki/v1_CN_Ingest), 
[EN](https://github.com/winlinvip/simple-rtmp-server/wiki/v1_EN_Ingest)
),
HLS(
[CN](https://github.com/winlinvip/simple-rtmp-server/wiki/v1_CN_DeliveryHLS), 
[EN](https://github.com/winlinvip/simple-rtmp-server/wiki/v1_EN_DeliveryHLS)
),
HLS audio only(
[CN](https://github.com/winlinvip/simple-rtmp-server/wiki/v1_CN_DeliveryHLS#hlsaudioonly), 
[EN](https://github.com/winlinvip/simple-rtmp-server/wiki/v1_EN_DeliveryHLS#hlsaudioonly)
),
transcoding(
[CN](https://github.com/winlinvip/simple-rtmp-server/wiki/v1_CN_FFMPEG), 
[EN](https://github.com/winlinvip/simple-rtmp-server/wiki/v1_EN_FFMPEG)
),
forward(
[CN](https://github.com/winlinvip/simple-rtmp-server/wiki/v1_CN_FFMPEG), 
[EN](https://github.com/winlinvip/simple-rtmp-server/wiki/v1_EN_FFMPEG)
),
http hooks(
[CN](https://github.com/winlinvip/simple-rtmp-server/wiki/v1_CN_HTTPCallback), 
[EN](https://github.com/winlinvip/simple-rtmp-server/wiki/v1_EN_HTTPCallback)
),
http api(
[CN](https://github.com/winlinvip/simple-rtmp-server/wiki/v1_CN_HTTPApi), 
[EN](https://github.com/winlinvip/simple-rtmp-server/wiki/v1_EN_HTTPApi)
),
http server(
[CN](https://github.com/winlinvip/simple-rtmp-server/wiki/v1_CN_HTTPServer),
[EN](https://github.com/winlinvip/simple-rtmp-server/wiki/v1_EN_HTTPServer)
),
dvr(
[CN](https://github.com/winlinvip/simple-rtmp-server/wiki/v1_CN_DVR), 
[EN](https://github.com/winlinvip/simple-rtmp-server/wiki/v1_EN_DVR)
) and
SRS-librtmp(
[CN](https://github.com/winlinvip/simple-rtmp-server/wiki/v2_CN_SrsLibrtmp),
[EN](https://github.com/winlinvip/simple-rtmp-server/wiki/v2_EN_SrsLibrtmp)
).

SRS-librtmp(
[CN](https://github.com/winlinvip/simple-rtmp-server/wiki/v2_CN_SrsLibrtmp),
[EN](https://github.com/winlinvip/simple-rtmp-server/wiki/v2_EN_SrsLibrtmp)
)
is a client library, only depends on c++ and socket, with 
examples(
[CN](https://github.com/winlinvip/simple-rtmp-server/wiki/v2_CN_SrsLibrtmp#srs-librtmp-examples),
[EN](https://github.com/winlinvip/simple-rtmp-server/wiki/v2_EN_SrsLibrtmp#srs-librtmp-examples)
)(to play, 
publish, ingest flv/rtmp, inject flv, 
publish h264 raw stream(
[CN](https://github.com/winlinvip/simple-rtmp-server/wiki/v2_CN_SrsLibrtmp#publish-h264-raw-data), 
[EN](https://github.com/winlinvip/simple-rtmp-server/wiki/v2_EN_SrsLibrtmp#publish-h264-raw-data)
),
exported as seperate project or single cpp file by configure(
[CN](https://github.com/winlinvip/simple-rtmp-server/wiki/v2_CN_SrsLibrtmp#export-srs-librtmp),
[EN](https://github.com/winlinvip/simple-rtmp-server/wiki/v2_EN_SrsLibrtmp#export-srs-librtmp)
).
SRS-librtmp(
[CN](https://github.com/winlinvip/simple-rtmp-server/wiki/v2_CN_SrsLibrtmp),
[EN](https://github.com/winlinvip/simple-rtmp-server/wiki/v2_EN_SrsLibrtmp)
)
provides apis to support RTMP, FLV, AMF0 and 
h.264 raw stream(
[CN](https://github.com/winlinvip/simple-rtmp-server/wiki/v2_CN_SrsLibrtmp#publish-h264-raw-data),
[EN](https://github.com/winlinvip/simple-rtmp-server/wiki/v2_EN_SrsLibrtmp#publish-h264-raw-data)
).

Report Bug: [https://github.com/winlinvip/simple-rtmp-server/issues/new](https://github.com/winlinvip/simple-rtmp-server/issues/new)  <br/>
WebSite: [http://ossrs.net](http://ossrs.net) <br/>
Release: [http://winlinvip.github.io/srs.release](http://winlinvip.github.io/srs.release)  <br/>
Blog: [http://blog.csdn.net/win_lin](http://blog.csdn.net/win_lin)  <br/>
QQ Group: 365936885, by wenjie <br/>
Wiki: [https://github.com/winlinvip/simple-rtmp-server/wiki](https://github.com/winlinvip/simple-rtmp-server/wiki)  <br/>
StreamServers：[BLS](https://github.com/wenjiegit/Bull-Live-Server)/[BLE](https://github.com/wenjiegit/Bull-Live-Encoder), 
[NGINX-RTMP](https://github.com/arut/nginx-rtmp-module), [CRTMPD](http://www.rtmpd.com/), 
[RED5](http://www.red5.org/), [WOWZA](http://www.wowza.com/), 
[FMS/AMS](http://www.adobe.com/products/adobe-media-server-standard.html)

## AUTHORS

There are three types of people that have contributed to the SRS project:
* PRIMARY: Contribute important features and >10% code. Names of all 
PRIMARY response in NetConnection.connect and metadata. 
* AUTHORS: Contribute features and 1%~10% code. Names of all 
PRIMARY response in NetConnection.connect and metadata. 
* CONTRIBUTORS: Submit patches, report bugs, add translations, help answer 
newbie questions, and generally make SRS that much better.

About all PRIMARY, AUTHORS and CONTRIBUTORS, read 
[AUTHORS.txt](https://github.com/winlinvip/simple-rtmp-server/blob/master/AUTHORS.txt).

A big THANK YOU goes to:
* [chnvideo](chnvideo.com) co-founders([wiseyoung](mailto:wiseyoung@chnvideo.com), [trueice](mailto:trueice@chnvideo.com), [leijian](mailto:leijian@chnvideo.com)) for [big supports](https://github.com/winlinvip/simple-rtmp-server/wiki/v1_CN_Product#bigthanks).
* Genes amd Mabbott for creating [st](https://github.com/winlinvip/state-threads)([state-threads](http://sourceforge.net/projects/state-threads/)).
* Michael Talyanksy for introducing us to use st.
* Roman Arutyunyan for creating [nginx-rtmp](https://github.com/arut/nginx-rtmp-module) for SRS to refer to. 
* Joyent for creating [http-parser](https://github.com/joyent/http-parser) for http-api for SRS.
* Igor Sysoev for creating [nginx](http://nginx.org/) for SRS to refer to.
* [FFMPEG](http://ffmpeg.org/) and [libx264](http://www.videolan.org/) group for SRS to use to transcode.
* Guido van Rossum for creating Python for api-server for SRS.

## Mirrors

Github: [https://github.com/winlinvip/simple-rtmp-server](https://github.com/winlinvip/simple-rtmp-server),
the GIT usage(
[CN](https://github.com/winlinvip/simple-rtmp-server/wiki/v1_CN_Git), 
[EN](https://github.com/winlinvip/simple-rtmp-server/wiki/v1_EN_Git)
)

```bash
git clone https://github.com/winlinvip/simple-rtmp-server.git
```

CSDN: [https://code.csdn.net/winlinvip/srs-csdn](https://code.csdn.net/winlinvip/srs-csdn) ,
the GIT usage(
[CN](https://github.com/winlinvip/simple-rtmp-server/wiki/v1_CN_Git), 
[EN](https://github.com/winlinvip/simple-rtmp-server/wiki/v1_EN_Git)
)

```bash
git clone https://code.csdn.net/winlinvip/srs-csdn.git
```

OSChina: [http://git.oschina.net/winlinvip/srs.oschina](http://git.oschina.net/winlinvip/srs.oschina) ,
the GIT usage(
[CN](https://github.com/winlinvip/simple-rtmp-server/wiki/v1_CN_Git), 
[EN](https://github.com/winlinvip/simple-rtmp-server/wiki/v1_EN_Git)
)

```bash
git clone https://git.oschina.net/winlinvip/srs.oschina.git
```

Gitlab: [https://gitlab.com/winlinvip/srs-gitlab](https://gitlab.com/winlinvip/srs-gitlab) ,
the GIT usage(
[CN](https://github.com/winlinvip/simple-rtmp-server/wiki/v1_CN_Git),
[EN](https://github.com/winlinvip/simple-rtmp-server/wiki/v1_EN_Git)
)

```bash
git clone https://gitlab.com/winlinvip/srs-gitlab.git
```

## Usage

<strong>Step 1:</strong> get SRS 

<pre>
git clone https://github.com/winlinvip/simple-rtmp-server &&
cd simple-rtmp-server/trunk
</pre>

<strong>Step 2:</strong> build SRS,
<strong>Requires Centos6.x/Ubuntu12 32/64bits, others see Build(
[CN](https://github.com/winlinvip/simple-rtmp-server/wiki/v2_CN_Build),
[EN](https://github.com/winlinvip/simple-rtmp-server/wiki/v2_EN_Build)
).</strong>

<pre>
./configure && make
</pre>

<strong>Step 3:</strong> start SRS 

<pre>
./objs/srs -c conf/srs.conf
</pre>

<strong>See also:</strong>
* Usage: How to delivery RTMP?(
[CN](https://github.com/winlinvip/simple-rtmp-server/wiki/v1_CN_SampleRTMP),
[EN](https://github.com/winlinvip/simple-rtmp-server/wiki/v1_EN_SampleRTMP)
)
* Usage: How to delivery HLS?(
[CN](https://github.com/winlinvip/simple-rtmp-server/wiki/v1_CN_SampleHLS),
[EN](https://github.com/winlinvip/simple-rtmp-server/wiki/v1_EN_SampleHLS)
)
* Usage: How to delivery HLS for other codec?(
[CN](https://github.com/winlinvip/simple-rtmp-server/wiki/v1_CN_SampleTranscode2HLS),
[EN](https://github.com/winlinvip/simple-rtmp-server/wiki/v1_EN_SampleTranscode2HLS)
)
* Usage: How to transode RTMP stream by SRS?(
[CN](https://github.com/winlinvip/simple-rtmp-server/wiki/v1_CN_SampleFFMPEG),
[EN](https://github.com/winlinvip/simple-rtmp-server/wiki/v1_EN_SampleFFMPEG)
)
* Usage: How to forward stream to other server?(
[CN](https://github.com/winlinvip/simple-rtmp-server/wiki/v1_CN_SampleForward),
[EN](https://github.com/winlinvip/simple-rtmp-server/wiki/v1_EN_SampleForward)
)
* Usage: How to deploy low lantency application?(
[CN](https://github.com/winlinvip/simple-rtmp-server/wiki/v1_CN_SampleRealtime),
[EN](https://github.com/winlinvip/simple-rtmp-server/wiki/v1_EN_SampleRealtime)
)
* Usage: How to deploy SRS on ARM?(
[CN](https://github.com/winlinvip/simple-rtmp-server/wiki/v1_CN_SampleARM),
[EN](https://github.com/winlinvip/simple-rtmp-server/wiki/v1_EN_SampleARM)
)
* Usage: How to ingest file/stream/device to SRS?(
[CN](https://github.com/winlinvip/simple-rtmp-server/wiki/v1_CN_SampleIngest),
[EN](https://github.com/winlinvip/simple-rtmp-server/wiki/v1_EN_SampleIngest)
)
* Usage: How to use SRS-HTTP-server to delivery HTTP/HLS stream?(
[CN](https://github.com/winlinvip/simple-rtmp-server/wiki/v1_CN_SampleHTTP),
[EN](https://github.com/winlinvip/simple-rtmp-server/wiki/v1_EN_SampleHTTP)
)
* Usage: How to show the demo of SRS?(
[CN](https://github.com/winlinvip/simple-rtmp-server/wiki/v1_CN_SampleDemo),
[EN](https://github.com/winlinvip/simple-rtmp-server/wiki/v1_EN_SampleDemo)
)
* Usage: How to publish h.264 raw stream to SRS?(
[CN](https://github.com/winlinvip/simple-rtmp-server/wiki/v2_CN_SrsLibrtmp#publish-h264-raw-data),
[EN](https://github.com/winlinvip/simple-rtmp-server/wiki/v2_EN_SrsLibrtmp#publish-h264-raw-data)
)
* Usage: Solution using SRS?(
[CN](https://github.com/winlinvip/simple-rtmp-server/wiki/v1_CN_Sample),
[EN](https://github.com/winlinvip/simple-rtmp-server/wiki/v1_EN_Sample)
)
* Usage: Why SRS?(
[CN](https://github.com/winlinvip/simple-rtmp-server/wiki/v1_CN_Product),
[EN](https://github.com/winlinvip/simple-rtmp-server/wiki/v1_EN_Product)
)

## Wiki

SRS 1.0 wiki

Please select your language:
* [SRS 1.0 English](https://github.com/winlinvip/simple-rtmp-server/wiki/v1_EN_Home)
* [SRS 1.0 Chinese](https://github.com/winlinvip/simple-rtmp-server/wiki/v1_CN_Home)

SRS 2.0 wiki

Please select your language:
* [SRS 2.0 English](https://github.com/winlinvip/simple-rtmp-server/wiki/v2_EN_Home)
* [SRS 2.0 Chinese](https://github.com/winlinvip/simple-rtmp-server/wiki/v2_CN_Home)

## Donation

Donation:<br/>
[http://winlinvip.github.io/srs.release/donation/index.html](http://winlinvip.github.io/srs.release/donation/index.html) OR <br/>
[http://www.ossrs.net/srs.release/donation/index.html](http://www.ossrs.net/srs.release/donation/index.html)

Donations:<br/>
[https://github.com/winlinvip/simple-rtmp-server/blob/master/DONATIONS.txt]
(https://github.com/winlinvip/simple-rtmp-server/blob/master/DONATIONS.txt)

## System Requirements
Supported operating systems and hardware:
* All Linux , both 32 and 64 bits
* All hardware with x86/x86_64/arm/mips cpu.

## Summary
1. Simple, also stable enough.
1. High-performance(
[CN](https://github.com/winlinvip/simple-rtmp-server/wiki/v1_CN_Performance),
[EN](https://github.com/winlinvip/simple-rtmp-server/wiki/v1_EN_Performance)
): single-thread, async socket, event/st-thread driven.
1. High-concurrency(
[CN](https://github.com/winlinvip/simple-rtmp-server/wiki/v1_CN_Performance),
[EN](https://github.com/winlinvip/simple-rtmp-server/wiki/v1_EN_Performance)
), 6000+ connections(500kbps), 900Mbps, CPU 90.2%, 41MB
1. Support RTMP Origin Server(
[CN](https://github.com/winlinvip/simple-rtmp-server/wiki/v1_CN_DeliveryRTMP),
[EN](https://github.com/winlinvip/simple-rtmp-server/wiki/v1_EN_DeliveryRTMP)
)
1. Support RTMP Edge Server(
[CN](https://github.com/winlinvip/simple-rtmp-server/wiki/v1_CN_Edge),
[EN](https://github.com/winlinvip/simple-rtmp-server/wiki/v1_EN_Edge)
) for CDN, push/pull stream from any RTMP server
1. Support single process; no multiple processes.
1. Support Vhost(
[CN](https://github.com/winlinvip/simple-rtmp-server/wiki/v1_CN_RtmpUrlVhost),
[EN](https://github.com/winlinvip/simple-rtmp-server/wiki/v1_EN_RtmpUrlVhost)
), support \_\_defaultVhost\_\_.
1. Support RTMP(
[CN](https://github.com/winlinvip/simple-rtmp-server/wiki/v1_CN_DeliveryRTMP),
[EN](https://github.com/winlinvip/simple-rtmp-server/wiki/v1_EN_DeliveryRTMP)
) live streaming; no vod streaming.
1. Support Apple HLS(m3u8)(
[CN](https://github.com/winlinvip/simple-rtmp-server/wiki/v1_CN_DeliveryHLS),
[EN](https://github.com/winlinvip/simple-rtmp-server/wiki/v1_EN_DeliveryHLS)
) live streaming.
1. Support HLS audio-only(
[CN](https://github.com/winlinvip/simple-rtmp-server/wiki/v1_CN_DeliveryHLS#hlsaudioonly),
[EN](https://github.com/winlinvip/simple-rtmp-server/wiki/v1_EN_DeliveryHLS#hlsaudioonly)
) live streaming.
1. Support Reload(
[CN](https://github.com/winlinvip/simple-rtmp-server/wiki/v1_CN_Reload),
[EN](https://github.com/winlinvip/simple-rtmp-server/wiki/v1_EN_Reload)
) config to enable changes.
1. Support cache last gop(
[CN](https://github.com/winlinvip/simple-rtmp-server/wiki/v1_CN_LowLatency#gop-cache),
[EN](https://github.com/winlinvip/simple-rtmp-server/wiki/v1_EN_LowLatency#gop-cache)
) for flash player to fast startup.
1. Support listen at multiple ports.
1. Support long time(>4.6hours) publish/play.
1. Support Forward(
[CN](https://github.com/winlinvip/simple-rtmp-server/wiki/v1_CN_Forward),
[EN](https://github.com/winlinvip/simple-rtmp-server/wiki/v1_EN_Forward)
) in master-slave mode.
1. Support live stream Transcoding(
[CN](https://github.com/winlinvip/simple-rtmp-server/wiki/v1_CN_FFMPEG),
[EN](https://github.com/winlinvip/simple-rtmp-server/wiki/v1_EN_FFMPEG)
) by ffmpeg.
1. Support ffmpeg(
[CN](https://github.com/winlinvip/simple-rtmp-server/wiki/v1_CN_FFMPEG),
[EN](https://github.com/winlinvip/simple-rtmp-server/wiki/v1_EN_FFMPEG)
) filters(logo/overlay/crop), x264 params, copy/vn/an.
1. Support audio transcode(
[CN](https://github.com/winlinvip/simple-rtmp-server/wiki/v1_CN_FFMPEG),
[EN](https://github.com/winlinvip/simple-rtmp-server/wiki/v1_EN_FFMPEG)
) only, speex/mp3 to aac
1. Support http callback api hooks(
[CN](https://github.com/winlinvip/simple-rtmp-server/wiki/v1_CN_HTTPCallback),
[EN](https://github.com/winlinvip/simple-rtmp-server/wiki/v1_EN_HTTPCallback)
)(for authentication and injection).
1. Support bandwidth test(
[CN](https://github.com/winlinvip/simple-rtmp-server/wiki/v1_CN_BandwidthTestTool),
[EN](https://github.com/winlinvip/simple-rtmp-server/wiki/v1_EN_BandwidthTestTool)
) api and flash client.
1. Player, publisher(encoder), and demo pages(jquery+bootstrap)(
[CN](https://github.com/winlinvip/simple-rtmp-server/wiki/v1_CN_SampleDemo),
[EN](https://github.com/winlinvip/simple-rtmp-server/wiki/v1_EN_SampleDemo)
). 
1. Demo(
[CN](https://github.com/winlinvip/simple-rtmp-server/wiki/v1_CN_SampleDemo),
[EN](https://github.com/winlinvip/simple-rtmp-server/wiki/v1_EN_SampleDemo)
) video meeting or chat(SRS+cherrypy+jquery+bootstrap). 
1. Full documents in wiki(
[CN](https://github.com/winlinvip/simple-rtmp-server/wiki/v1_CN_Home),
[EN](https://github.com/winlinvip/simple-rtmp-server/wiki/v1_EN_Home)
), both Chinese and English. 
1. Support RTMP(play-publish) library: srs-librtmp(
[CN](https://github.com/winlinvip/simple-rtmp-server/wiki/v2_CN_SrsLibrtmp),
[EN](https://github.com/winlinvip/simple-rtmp-server/wiki/v2_EN_SrsLibrtmp)
)
1. Support ARM cpu arch(
[CN](https://github.com/winlinvip/simple-rtmp-server/wiki/v1_CN_SrsLinuxArm),
[EN](https://github.com/winlinvip/simple-rtmp-server/wiki/v1_EN_SrsLinuxArm)
) with rtmp/ssl/hls/librtmp.
1. Support init.d(
[CN](https://github.com/winlinvip/simple-rtmp-server/wiki/v1_CN_LinuxService),
[EN](https://github.com/winlinvip/simple-rtmp-server/wiki/v1_EN_LinuxService)
) and packge script, log to file. 
1. Support RTMP ATC(
[CN](https://github.com/winlinvip/simple-rtmp-server/wiki/v1_CN_RTMP-ATC),
[EN](https://github.com/winlinvip/simple-rtmp-server/wiki/v1_EN_RTMP-ATC)
) for HLS/HDS to support backup(failover)
1. Support HTTP RESTful management api(
[CN](https://github.com/winlinvip/simple-rtmp-server/wiki/v1_CN_HTTPApi),
[EN](https://github.com/winlinvip/simple-rtmp-server/wiki/v1_EN_HTTPApi)
).
1. Support Ingest(
[CN](https://github.com/winlinvip/simple-rtmp-server/wiki/v1_CN_Ingest),
[EN](https://github.com/winlinvip/simple-rtmp-server/wiki/v1_EN_Ingest)
) FILE/HTTP/RTMP/RTSP(RTP, SDP) to RTMP using external tools(e.g ffmepg).
1. Support DVR(
[CN](https://github.com/winlinvip/simple-rtmp-server/wiki/v1_CN_DVR),
[EN](https://github.com/winlinvip/simple-rtmp-server/wiki/v1_EN_DVR)
), record live to flv file for vod.
1. Support tracable log, session based log(
[CN](https://github.com/winlinvip/simple-rtmp-server/wiki/v1_CN_SrsLog),
[EN](https://github.com/winlinvip/simple-rtmp-server/wiki/v1_EN_SrsLog)
).
1. Support DRM token traverse(
[CN](https://github.com/winlinvip/simple-rtmp-server/wiki/v1_CN_DRM#tokentraverse),
[EN](https://github.com/winlinvip/simple-rtmp-server/wiki/v1_EN_DRM#tokentraverse)
) for fms origin authenticate.
1. Support system full utest on gtest.
1. [experiment] Support embeded HTTP server(
[CN](https://github.com/winlinvip/simple-rtmp-server/wiki/v1_CN_SampleHTTP),
[EN](https://github.com/winlinvip/simple-rtmp-server/wiki/v1_EN_SampleHTTP)
) for hls(live/vod)
1. [experiment] Support vod stream(http flv/hls vod stream)(
[CN](https://github.com/winlinvip/simple-rtmp-server/wiki/v1_CN_FlvVodStream),
[EN](https://github.com/winlinvip/simple-rtmp-server/wiki/v1_EN_FlvVodStream)
).
1. Stable [1.0release branch](https://github.com/winlinvip/simple-rtmp-server/tree/1.0release) and 
[2.0dev branch](https://github.com/winlinvip/simple-rtmp-server/tree/master).
1. Support publish h264 raw stream(
[CN](https://github.com/winlinvip/simple-rtmp-server/wiki/v2_CN_SrsLibrtmp#publish-h264-raw-data),
[EN](https://github.com/winlinvip/simple-rtmp-server/wiki/v2_EN_SrsLibrtmp#publish-h264-raw-data)
) by srs-librtmp.
1. Support [6k+ clients](https://github.com/winlinvip/simple-rtmp-server/issues/194), 3Gbps per process.
1. Suppport [English wiki](https://github.com/winlinvip/simple-rtmp-server/wiki/v1_EN_Home).
1. Research and simplify st, [bug #182](https://github.com/winlinvip/simple-rtmp-server/issues/182).
1. Support compile [srs-librtmp on windows](https://github.com/winlinvip/srs.librtmp), 
[bug #213](https://github.com/winlinvip/simple-rtmp-server/issues/213).
1. Support [10k+ clients](https://github.com/winlinvip/simple-rtmp-server/issues/251), 4Gbps per process.
1. Support publish aac adts raw stream(
[CN](https://github.com/winlinvip/simple-rtmp-server/wiki/v2_CN_SrsLibrtmp#publish-audio-raw-stream),
[EN](https://github.com/winlinvip/simple-rtmp-server/wiki/v2_EN_SrsLibrtmp#publish-audio-raw-stream)
) by srs-librtmp.
1. Support 0.1s+ latency, read [#257](https://github.com/winlinvip/simple-rtmp-server/issues/257).
1. Support allow/deny publish/play for all or specified ip(
[CN](https://github.com/winlinvip/simple-rtmp-server/wiki/v2_CN_Security),
[EN](https://github.com/winlinvip/simple-rtmp-server/wiki/v2_EN_Security)
).
1. Support custom dvr path and http callback, read 
[#179](https://github.com/winlinvip/simple-rtmp-server/issues/179) and
[274](https://github.com/winlinvip/simple-rtmp-server/issues/274).
1. [no-plan] Support <500ms latency, FRSC(Fast RTMP-compatible Stream Channel tech).
1. [no-plan] Support RTMP 302 redirect [#92](https://github.com/winlinvip/simple-rtmp-server/issues/92).
1. [no-plan] Support multiple processes, for both origin and edge
1. [no-plan] Support adobe RTMFP(flash p2p) protocol.
1. [no-plan] Support adobe flash refer/token/swf verification.
1. [no-plan] Support adobe amf3 codec.
1. [no-plan] Support encryption: RTMPE/RTMPS, HLS DRM
1. [no-plan] Support RTMPT, http to tranverse firewalls
1. [no-plan] Support file source, transcoding file to live stream
1. [no-plan] Support RTP/RTSP server.

## Releases
* 2014-12-05, [Release v1.0](https://github.com/winlinvip/simple-rtmp-server/releases/tag/1.0), all bug fixed, 1.0.10, 59391 lines.<br/>
* 2014-10-09, [Release v1.0-beta](https://github.com/winlinvip/simple-rtmp-server/releases/tag/1.0.beta), all bug fixed, 1.0.0, 59316 lines.<br/>
* 2014-08-03, [Release v1.0-mainline7](https://github.com/winlinvip/simple-rtmp-server/releases/tag/1.0.mainline7), config utest, all bug fixed. 57432 lines.<br/>
* 2014-07-13, [Release v1.0-mainline6](https://github.com/winlinvip/simple-rtmp-server/releases/tag/1.0.mainline6), core/kernel/rtmp utest, refine bandwidth(as/js/srslibrtmp library). 50029 lines.<br/>
* 2014-06-27, [Release v1.0-mainline5](https://github.com/winlinvip/simple-rtmp-server/releases/tag/1.0.mainline5), refine perf 3k+ clients, edge token traverse, [srs monitor](http://ossrs.net:1977), 30days online. 41573 lines.<br/>
* 2014-05-28, [Release v1.0-mainline4](https://github.com/winlinvip/simple-rtmp-server/releases/tag/1.0.mainline4), support heartbeat, tracable log, fix mem leak and bugs. 39200 lines.<br/>
* 2014-05-18, [Release v1.0-mainline3](https://github.com/winlinvip/simple-rtmp-server/releases/tag/1.0.mainline3), support mips, fms origin, json(http-api). 37594 lines.<br/>
* 2014-04-28, [Release v1.0-mainline2](https://github.com/winlinvip/simple-rtmp-server/releases/tag/1.0.mainline2), support [dvr](https://github.com/winlinvip/simple-rtmp-server/wiki/v1_CN_DVR), android, [edge](https://github.com/winlinvip/simple-rtmp-server/wiki/v1_CN_Edge). 35255 lines.<br/>
* 2014-04-07, [Release v1.0-mainline](https://github.com/winlinvip/simple-rtmp-server/releases/tag/1.0.mainline), support [arm](https://github.com/winlinvip/simple-rtmp-server/wiki/v1_CN_SrsLinuxArm), [init.d](https://github.com/winlinvip/simple-rtmp-server/wiki/v1_CN_LinuxService), http [server](https://github.com/winlinvip/simple-rtmp-server/wiki/v1_CN_HTTPServer)/[api](https://github.com/winlinvip/simple-rtmp-server/wiki/v1_CN_HTTPApi), [ingest](https://github.com/winlinvip/simple-rtmp-server/wiki/v1_CN_SampleIngest). 30000 lines.<br/>
* 2013-12-25, [Release v0.9](https://github.com/winlinvip/simple-rtmp-server/releases/tag/0.9), support bandwidth test, player/encoder/chat [demos](https://github.com/winlinvip/simple-rtmp-server/wiki/v1_CN_SampleDemo). 20926 lines.<br/>
* 2013-12-08, [Release v0.8](https://github.com/winlinvip/simple-rtmp-server/releases/tag/0.8), support [http hooks callback](https://github.com/winlinvip/simple-rtmp-server/wiki/v1_CN_HTTPCallback), update [st_load](https://github.com/winlinvip/st-load). 19186 lines.<br/>
* 2013-12-03, [Release v0.7](https://github.com/winlinvip/simple-rtmp-server/releases/tag/0.7), support [live stream transcoding](https://github.com/winlinvip/simple-rtmp-server/wiki/v1_CN_FFMPEG). 17605 lines.<br/>
* 2013-11-29, [Release v0.6](https://github.com/winlinvip/simple-rtmp-server/releases/tag/0.6), support [forward](https://github.com/winlinvip/simple-rtmp-server/wiki/v1_CN_Forward) stream to origin/edge. 16094 lines.<br/>
* 2013-11-26, [Release v0.5](https://github.com/winlinvip/simple-rtmp-server/releases/tag/0.5), support [HLS(m3u8)](https://github.com/winlinvip/simple-rtmp-server/wiki/v1_CN_DeliveryHLS), fragment and window. 14449 lines.<br/>
* 2013-11-10, [Release v0.4](https://github.com/winlinvip/simple-rtmp-server/releases/tag/0.4), support [reload](https://github.com/winlinvip/simple-rtmp-server/wiki/v1_CN_Reload) config, pause, longtime publish/play. 12500 lines.<br/>
* 2013-11-04, [Release v0.3](https://github.com/winlinvip/simple-rtmp-server/releases/tag/0.3), support [vhost](https://github.com/winlinvip/simple-rtmp-server/wiki/v1_CN_RtmpUrlVhost), refer, gop cache, listen multiple ports. 11773 lines.<br/>
* 2013-10-25, [Release v0.2](https://github.com/winlinvip/simple-rtmp-server/releases/tag/0.2), support [rtmp](https://github.com/winlinvip/simple-rtmp-server/wiki/v1_CN_RTMPHandshake) flash publish, h264, time jitter correct. 10125 lines.<br/>
* 2013-10-23, [Release v0.1](https://github.com/winlinvip/simple-rtmp-server/releases/tag/0.1), support [rtmp FMLE/FFMPEG publish](https://github.com/winlinvip/simple-rtmp-server/wiki/v1_CN_DeliveryRTMP), vp6. 8287 lines.<br/>
* 2013-10-17, Created.<br/>

## History
<<<<<<< HEAD
* v2.0, 2015-01-03, fix [#274](https://github.com/winlinvip/simple-rtmp-server/issues/274), http-callback support on_dvr when reap a dvr file. 2.0.89
* v2.0, 2015-01-03, hotfix to remove the pageUrl for http callback. 2.0.88
* v2.0, 2015-01-03, fix [#179](https://github.com/winlinvip/simple-rtmp-server/issues/179), dvr support custom filepath by variables. 2.0.87
* v2.0, 2015-01-02, fix [#211](https://github.com/winlinvip/simple-rtmp-server/issues/211), support security allow/deny publish/play all/ip. 2.0.86
* v2.0, 2015-01-02, hotfix [#207](https://github.com/winlinvip/simple-rtmp-server/issues/207), trim the last 0 of log. 2.0.85
* v2.0, 2014-01-02, fix [#158](https://github.com/winlinvip/simple-rtmp-server/issues/158), http-callback check http status code ok(200). 2.0.84
* v2.0, 2015-01-02, hotfix [#216](https://github.com/winlinvip/simple-rtmp-server/issues/216), http-callback post in application/json content-type. 2.0.83
* v2.0, 2014-01-02, fix [#263](https://github.com/winlinvip/simple-rtmp-server/issues/263), srs-librtmp flv read tag should init size. 2.0.82
* v2.0, 2015-01-01, hotfix [#270](https://github.com/winlinvip/simple-rtmp-server/issues/270), memory leak for http client post. 2.0.81
* v2.0, 2014-12-12, fix [#266](https://github.com/winlinvip/simple-rtmp-server/issues/266), aac profile is object id plus one. 2.0.80
* v2.0, 2014-12-29, hotfix [#267](https://github.com/winlinvip/simple-rtmp-server/issues/267), the forward dest ep should use server. 2.0.79
* v2.0, 2014-12-29, hotfix [#268](https://github.com/winlinvip/simple-rtmp-server/issues/268), the hls pcr is negative when startup. 2.0.78
* v2.0, 2014-12-22, hotfix [#264](https://github.com/winlinvip/simple-rtmp-server/issues/264), ignore NALU when sequence header to make HLS happy. 2.0.76
* v2.0, 2014-12-20, hotfix [#264](https://github.com/winlinvip/simple-rtmp-server/issues/264), support disconnect publish connect when hls error. 2.0.75
* v2.0, 2014-12-12, fix [#257](https://github.com/winlinvip/simple-rtmp-server/issues/257), support 0.1s+ latency. 2.0.70
* v2.0, 2014-12-08, update wiki for mr([EN](https://github.com/winlinvip/simple-rtmp-server/wiki/v2_EN_LowLatency#merged-read), [CN](https://github.com/winlinvip/simple-rtmp-server/wiki/v2_CN_LowLatency#merged-read)) and mw([EN](https://github.com/winlinvip/simple-rtmp-server/wiki/v2_EN_LowLatency#merged-write), [CN](https://github.com/winlinvip/simple-rtmp-server/wiki/v2_CN_LowLatency#merged-write)).
* v2.0, 2014-12-07, fix [#251](https://github.com/winlinvip/simple-rtmp-server/issues/251), 10k+ clients, use queue cond wait and fast vector. 2.0.67
* v2.0, 2014-12-05, fix [#251](https://github.com/winlinvip/simple-rtmp-server/issues/251), 9k+ clients, use fast cache for msgs queue. 2.0.57
* v2.0, 2014-12-04, fix [#241](https://github.com/winlinvip/simple-rtmp-server/issues/241), add mw(merged-write) config. 2.0.53
* v2.0, 2014-12-04, for [#241](https://github.com/winlinvip/simple-rtmp-server/issues/241), support mr(merged-read) config and reload. 2.0.52.
* v2.0, 2014-12-04, enable [#241](https://github.com/winlinvip/simple-rtmp-server/issues/241) and [#248](https://github.com/winlinvip/simple-rtmp-server/issues/248), +25% performance, 2.5k publisher. 2.0.50
* v2.0, 2014-12-04, fix [#248](https://github.com/winlinvip/simple-rtmp-server/issues/248), improve about 15% performance for fast buffer. 2.0.49
* v2.0, 2014-12-03, fix [#244](https://github.com/winlinvip/simple-rtmp-server/issues/244), conn thread use cond to wait for recv thread error. 2.0.47.
* v2.0, 2014-12-02, merge [#239](https://github.com/winlinvip/simple-rtmp-server/pull/239), traverse the token before response connect. 2.0.45.
* v2.0, 2014-12-02, srs-librtmp support hijack io apis for st-load. 2.0.42.
* v2.0, 2014-12-01, for [#237](https://github.com/winlinvip/simple-rtmp-server/issues/237), refine syscall for recv, supports 1.5k clients. 2.0.41.
* v2.0, 2014-11-30, add qtcreate project file trunk/src/qt/srs/srs-qt.pro. 2.0.39.
* v2.0, 2014-11-29, fix [#235](https://github.com/winlinvip/simple-rtmp-server/issues/235), refine handshake, replace union with template method. 2.0.38.
* v2.0, 2014-11-28, fix [#215](https://github.com/winlinvip/simple-rtmp-server/issues/215), add srs_rtmp_dump tool. 2.0.37.
* v2.0, 2014-11-25, update PRIMARY, AUTHORS, CONTRIBUTORS rule. 2.0.32.
* v2.0, 2014-11-24, fix [#212](https://github.com/winlinvip/simple-rtmp-server/issues/212), support publish aac adts raw stream. 2.0.31.
* v2.0, 2014-11-22, fix [#217](https://github.com/winlinvip/simple-rtmp-server/issues/217), remove timeout recv, support 7.5k+ 250kbps clients. 2.0.30.
* v2.0, 2014-11-21, srs-librtmp add rtmp prefix for rtmp/utils/human apis. 2.0.29.
* v2.0, 2014-11-21, refine examples of srs-librtmp, add srs_print_rtmp_packet. 2.0.28.
* v2.0, 2014-11-20, fix [#212](https://github.com/winlinvip/simple-rtmp-server/issues/212), support publish audio raw frames. 2.0.27
* v2.0, 2014-11-19, fix [#213](https://github.com/winlinvip/simple-rtmp-server/issues/213), support compile [srs-librtmp on windows](https://github.com/winlinvip/srs.librtmp), [bug #213](https://github.com/winlinvip/simple-rtmp-server/issues/213). 2.0.26
* v2.0, 2014-11-18, all wiki translated to English. 2.0.23.
* v2.0, 2014-11-15, fix [#204](https://github.com/winlinvip/simple-rtmp-server/issues/204), srs-librtmp drop duplicated sps/pps(sequence header). 2.0.22.
* v2.0, 2014-11-15, fix [#203](https://github.com/winlinvip/simple-rtmp-server/issues/203), srs-librtmp drop any video before sps/pps(sequence header). 2.0.21.
* v2.0, 2014-11-15, fix [#202](https://github.com/winlinvip/simple-rtmp-server/issues/202), fix memory leak of h.264 raw packet send in srs-librtmp. 2.0.20.
* v2.0, 2014-11-13, fix [#200](https://github.com/winlinvip/simple-rtmp-server/issues/200), deadloop when read/write 0 and ETIME. 2.0.16.
* v2.0, 2014-11-13, fix [#194](https://github.com/winlinvip/simple-rtmp-server/issues/194), writev multiple msgs, support 6k+ 250kbps clients. 2.0.15.
* v2.0, 2014-11-12, fix [#194](https://github.com/winlinvip/simple-rtmp-server/issues/194), optmized st for timeout recv. pulse to 500ms. 2.0.14.
* v2.0, 2014-11-11, fix [#195](https://github.com/winlinvip/simple-rtmp-server/issues/195), remove the confuse code st_usleep(0). 2.0.13.
* v2.0, 2014-11-08, fix [#191](https://github.com/winlinvip/simple-rtmp-server/issues/191), configure --export-librtmp-project and --export-librtmp-single. 2.0.11.
* v2.0, 2014-11-08, fix [#66](https://github.com/winlinvip/simple-rtmp-server/issues/66), srs-librtmp support write h264 raw packet. 2.0.9.
* v2.0, 2014-10-25, fix [#185](https://github.com/winlinvip/simple-rtmp-server/issues/185), AMF0 support 0x0B the date type codec. 2.0.7.
* v2.0, 2014-10-24, fix [#186](https://github.com/winlinvip/simple-rtmp-server/issues/186), hotfix for bug #186, drop connect args when not object. 2.0.6.
* v2.0, 2014-10-24, rename wiki/xxx to wiki/v1_CN_xxx. 2.0.3.
* v2.0, 2014-10-19, fix [#184](https://github.com/winlinvip/simple-rtmp-server/issues/184), support AnnexB in RTMP body for HLS. 2.0.2
* v2.0, 2014-10-18, remove supports for OSX(darwin). 2.0.1.
* v2.0, 2014-10-16, revert github srs README to English. 2.0.0.

=======
* v1.0, 2015-01-08, hotfix [#281](https://github.com/winlinvip/simple-rtmp-server/issues/281), fix hls bug ignore type-9 send aud. 1.0.20
>>>>>>> 1bf0a967
* v1.0, 2015-01-03, hotfix to remove the pageUrl for http callback. 1.0.19
* v1.0, 2015-01-02, hotfix [#207](https://github.com/winlinvip/simple-rtmp-server/issues/207), trim the last 0 of log. 1.0.18
* v1.0, 2015-01-02, hotfix [#216](https://github.com/winlinvip/simple-rtmp-server/issues/216), http-callback post in application/json content-type. 1.0.17
* v1.0, 2015-01-01, hotfix [#270](https://github.com/winlinvip/simple-rtmp-server/issues/270), memory leak for http client post. 1.0.16
* v1.0, 2014-12-29, hotfix [#267](https://github.com/winlinvip/simple-rtmp-server/issues/267), the forward dest ep should use server. 1.0.15
* v1.0, 2014-12-29, hotfix [#268](https://github.com/winlinvip/simple-rtmp-server/issues/268), the hls pcr is negative when startup. 1.0.14
* v1.0, 2014-12-22, hotfix [#264](https://github.com/winlinvip/simple-rtmp-server/issues/264), ignore NALU when sequence header to make HLS happy. 1.0.12
* v1.0, 2014-12-20, hotfix [#264](https://github.com/winlinvip/simple-rtmp-server/issues/264), support disconnect publish connect when hls error. 1.0.11
* <strong>v1.0, 2014-12-05, [1.0 release(1.0.10)](https://github.com/winlinvip/simple-rtmp-server/releases/tag/1.0) released. 59391 lines.</strong>
* <strong>v1.0, 2014-10-09, [1.0 beta(1.0.0)](https://github.com/winlinvip/simple-rtmp-server/releases/tag/1.0.beta) released. 59316 lines.</strong>
* v1.0, 2014-10-08, fix [#151](https://github.com/winlinvip/simple-rtmp-server/issues/151), always reap ts whatever audio or video packet. 0.9.223.
* v1.0, 2014-10-08, fix [#162](https://github.com/winlinvip/simple-rtmp-server/issues/162), failed if no epoll. 0.9.222.
* v1.0, 2014-09-30, fix [#180](https://github.com/winlinvip/simple-rtmp-server/issues/180), crash for multiple edge publishing the same stream. 0.9.220.
* v1.0, 2014-09-26, fix hls bug, refine config and log, according to clion of jetbrains. 0.9.216. 
* v1.0, 2014-09-25, fix [#177](https://github.com/winlinvip/simple-rtmp-server/issues/177), dvr segment add config dvr_wait_keyframe. 0.9.213.
* v1.0, 2014-08-28, fix [#167](https://github.com/winlinvip/simple-rtmp-server/issues/167), add openssl includes to utest. 0.9.209.
* v1.0, 2014-08-27, max connections is 32756, for st use mmap default. 0.9.209
* v1.0, 2014-08-24, fix [#150](https://github.com/winlinvip/simple-rtmp-server/issues/150), forward should forward the sequence header when retry. 0.9.208.
* v1.0, 2014-08-22, for [#165](https://github.com/winlinvip/simple-rtmp-server/issues/165), refine dh wrapper, ensure public key is 128bytes. 0.9.206.
* v1.0, 2014-08-19, for [#160](https://github.com/winlinvip/simple-rtmp-server/issues/160), support forward/edge to flussonic, disable debug_srs_upnode to make flussonic happy. 0.9.201.
* v1.0, 2014-08-17, for [#155](https://github.com/winlinvip/simple-rtmp-server/issues/155), refine for osx, with ssl/http, disable statistics. 0.9.198.
* v1.0, 2014-08-06, fix [#148](https://github.com/winlinvip/simple-rtmp-server/issues/148), simplify the RTMP handshake key generation. 0.9.191.
* v1.0, 2014-08-06, fix [#147](https://github.com/winlinvip/simple-rtmp-server/issues/147), support identify the srs edge. 0.9.190.
* <strong>v1.0, 2014-08-03, [1.0 mainline7(0.9.189)](https://github.com/winlinvip/simple-rtmp-server/releases/tag/1.0.mainline7) released. 57432 lines.</strong>
* v1.0, 2014-08-03, fix [#79](https://github.com/winlinvip/simple-rtmp-server/issues/79), fix the reload remove edge assert bug. 0.9.189.
* v1.0, 2014-08-03, fix [#57](https://github.com/winlinvip/simple-rtmp-server/issues/57), use lock(acquire/release publish) to avoid duplicated publishing. 0.9.188.
* v1.0, 2014-08-03, fix [#85](https://github.com/winlinvip/simple-rtmp-server/issues/85), fix the segment-dvr sequence header missing. 0.9.187.
* v1.0, 2014-08-03, fix [#145](https://github.com/winlinvip/simple-rtmp-server/issues/145), refine ffmpeg log, check abitrate for libaacplus. 0.9.186.
* v1.0, 2014-08-03, fix [#143](https://github.com/winlinvip/simple-rtmp-server/issues/143), fix retrieve sys stat bug for all linux. 0.9.185.
* v1.0, 2014-08-02, fix [#138](https://github.com/winlinvip/simple-rtmp-server/issues/138), fix http hooks bug, regression bug. 0.9.184.
* v1.0, 2014-08-02, fix [#142](https://github.com/winlinvip/simple-rtmp-server/issues/142), fix tcp stat slow bug, use /proc/net/sockstat instead, refer to 'ss -s'. 0.9.183.
* v1.0, 2014-07-31, fix [#141](https://github.com/winlinvip/simple-rtmp-server/issues/141), support tun0(vpn network device) ip retrieve. 0.9.179.
* v1.0, 2014-07-27, support partially build on OSX(Darwin). 0.9.177
* v1.0, 2014-07-27, api connections add udp, add disk iops. 0.9.176
* v1.0, 2014-07-26, complete config utest. 0.9.173
* v1.0, 2014-07-26, fix [#124](https://github.com/winlinvip/simple-rtmp-server/issues/124), gop cache support disable video in publishing. 0.9.171.
* v1.0, 2014-07-23, fix [#121](https://github.com/winlinvip/simple-rtmp-server/issues/121), srs_info detail log compile failed. 0.9.168.
* v1.0, 2014-07-19, fix [#119](https://github.com/winlinvip/simple-rtmp-server/issues/119), use iformat and oformat for ffmpeg transcode. 0.9.163.
* <strong>v1.0, 2014-07-13, [1.0 mainline6(0.9.160)](https://github.com/winlinvip/simple-rtmp-server/releases/tag/1.0.mainline6) released. 50029 lines.</strong>
* v1.0, 2014-07-13, refine the bandwidth check/test, add as/js library, use srs-librtmp for linux tool. 0.9.159
* v1.0, 2014-07-12, complete rtmp stack utest. 0.9.156
* v1.0, 2014-07-06, fix [#81](https://github.com/winlinvip/simple-rtmp-server/issues/81), fix HLS codec info, IOS ok. 0.9.153.
* v1.0, 2014-07-06, fix [#103](https://github.com/winlinvip/simple-rtmp-server/issues/103), support all aac sample rate. 0.9.150.
* v1.0, 2014-07-05, complete kernel utest. 0.9.149
* v1.0, 2014-06-30, fix [#111](https://github.com/winlinvip/simple-rtmp-server/issues/111), always use 31bits timestamp. 0.9.143.
* v1.0, 2014-06-28, response the call message with null. 0.9.137
* v1.0, 2014-06-28, fix [#110](https://github.com/winlinvip/simple-rtmp-server/issues/110), thread start segment fault, thread cycle stop destroy thread. 0.9.136
* v1.0, 2014-06-27, fix [#109](https://github.com/winlinvip/simple-rtmp-server/issues/109), fix the system jump time, adjust system startup time. 0.9.135
* <strong>v1.0, 2014-06-27, [1.0 mainline5(0.9.134)](https://github.com/winlinvip/simple-rtmp-server/releases/tag/1.0.mainline5) released. 41573 lines.</strong>
* v1.0, 2014-06-27, SRS online 30days with RTMP/HLS.
* v1.0, 2014-06-25, fix [#108](https://github.com/winlinvip/simple-rtmp-server/issues/108), support config time jitter for encoder non-monotonical stream. 0.9.133
* v1.0, 2014-06-23, support report summaries in heartbeat. 0.9.132
* v1.0, 2014-06-22, performance refine, support [3k+](https://github.com/winlinvip/simple-rtmp-server/wiki/v1_CN_Performance#%E6%80%A7%E8%83%BD%E4%BE%8B%E8%A1%8C%E6%8A%A5%E5%91%8A4k) connections(270kbps). 0.9.130
* v1.0, 2014-06-21, support edge [token traverse](https://github.com/winlinvip/simple-rtmp-server/wiki/v1_CN_DRM#tokentraverse), fix [#104](https://github.com/winlinvip/simple-rtmp-server/issues/104). 0.9.129
* v1.0, 2014-06-19, add connections count to api summaries. 0.9.127
* v1.0, 2014-06-19, add srs bytes and kbps to api summaries. 0.9.126
* v1.0, 2014-06-18, add network bytes to api summaries. 0.9.125
* v1.0, 2014-06-14, fix [#98](https://github.com/winlinvip/simple-rtmp-server/issues/98), workaround for librtmp ping(fmt=1,cid=2 fresh stream). 0.9.124
* v1.0, 2014-05-29, support flv inject and flv http streaming with start=bytes. 0.9.122
* <strong>v1.0, 2014-05-28, [1.0 mainline4(0.9.120)](https://github.com/winlinvip/simple-rtmp-server/releases/tag/1.0.mainline4) released. 39200 lines.</strong>
* v1.0, 2014-05-27, fix [#87](https://github.com/winlinvip/simple-rtmp-server/issues/87), add source id for full trackable log. 0.9.120
* v1.0, 2014-05-27, fix [#84](https://github.com/winlinvip/simple-rtmp-server/issues/84), unpublish when edge disconnect. 0.9.119
* v1.0, 2014-05-27, fix [#89](https://github.com/winlinvip/simple-rtmp-server/issues/89), config to /dev/null to disable ffmpeg log. 0.9.117
* v1.0, 2014-05-25, fix [#76](https://github.com/winlinvip/simple-rtmp-server/issues/76), allow edge vhost to add or remove. 0.9.114
* v1.0, 2014-05-24, Johnny contribute [ossrs.net](http://ossrs.net). karthikeyan start to translate wiki to English.
* v1.0, 2014-05-22, fix [#78](https://github.com/winlinvip/simple-rtmp-server/issues/78), st joinable thread must be stop by other threads, 0.9.113
* v1.0, 2014-05-22, support amf0 StrictArray(0x0a). 0.9.111.
* v1.0, 2014-05-22, support flv parser, add amf0 to librtmp. 0.9.110
* v1.0, 2014-05-22, fix [#74](https://github.com/winlinvip/simple-rtmp-server/issues/74), add tcUrl for http callback on_connect, 0.9.109
* v1.0, 2014-05-19, support http heartbeat, 0.9.107
* <strong>v1.0, 2014-05-18, [1.0 mainline3(0.9.105)](https://github.com/winlinvip/simple-rtmp-server/releases/tag/1.0.mainline3) released. 37594 lines.</strong>
* v1.0, 2014-05-18, support http api json, to PUT/POST. 0.9.105
* v1.0, 2014-05-17, fix [#72](https://github.com/winlinvip/simple-rtmp-server/issues/72), also need stream_id for send_and_free_message. 0.9.101
* v1.0, 2014-05-17, rename struct to class. 0.9.100
* v1.0, 2014-05-14, fix [#67](https://github.com/winlinvip/simple-rtmp-server/issues/67) pithy print, stage must has a age. 0.9.98
* v1.0, 2014-05-13, fix mem leak for delete[] SharedPtrMessage array. 0.9.95
* v1.0, 2014-05-12, refine the kbps calc module. 0.9.93
* v1.0, 2014-05-12, fix bug [#64](https://github.com/winlinvip/simple-rtmp-server/issues/64): install_dir=DESTDIR+PREFIX
* v1.0, 2014-05-08, fix [#36](https://github.com/winlinvip/simple-rtmp-server/issues/36): never directly use \*(int32_t\*) for arm.
* v1.0, 2014-05-08, fix [#60](https://github.com/winlinvip/simple-rtmp-server/issues/60): support aggregate message
* v1.0, 2014-05-08, fix [#59](https://github.com/winlinvip/simple-rtmp-server/issues/59), edge support FMS origin server. 0.9.92
* v1.0, 2014-05-06, fix [#50](https://github.com/winlinvip/simple-rtmp-server/issues/50), ubuntu14 build error.
* v1.0, 2014-05-04, support mips linux.
* v1.0, 2014-04-30, fix bug [#34](https://github.com/winlinvip/simple-rtmp-server/issues/34): convert signal to io thread. 0.9.85
* v1.0, 2014-04-29, refine RTMP protocol completed, to 0.9.81
* <strong>v1.0, 2014-04-28, [1.0 mainline2(0.9.79)](https://github.com/winlinvip/simple-rtmp-server/releases/tag/1.0.mainline2) released. 35255 lines.</strong>
* v1.0, 2014-04-28, support full edge RTMP server. 0.9.79
* v1.0, 2014-04-27, support basic edge(play/publish) RTMP server. 0.9.78
* v1.0, 2014-04-25, add donation page. 0.9.76
* v1.0, 2014-04-21, support android app to start srs for internal edge. 0.9.72
* v1.0, 2014-04-19, support tool over srs-librtmp to ingest flv/rtmp. 0.9.71
* v1.0, 2014-04-17, support dvr(record live to flv file for vod). 0.9.69
* v1.0, 2014-04-11, add speex1.2 to transcode flash encoder stream. 0.9.58
* v1.0, 2014-04-10, support reload ingesters(add/remov/update). 0.9.57
* <strong>v1.0, 2014-04-07, [1.0 mainline(0.9.55)](https://github.com/winlinvip/simple-rtmp-server/releases/tag/1.0.mainline) released. 30000 lines.</strong>
* v1.0, 2014-04-07, support [ingest](https://github.com/winlinvip/simple-rtmp-server/wiki/v1_CN_SampleIngest) file/stream/device.
* v1.0, 2014-04-05, support [http api](https://github.com/winlinvip/simple-rtmp-server/wiki/v1_CN_HTTPApi) and [http server](https://github.com/winlinvip/simple-rtmp-server/wiki/v1_CN_HTTPServer).
* v1.0, 2014-04-03, implements http framework and api/v1/version.
* v1.0, 2014-03-30, fix bug for st detecting epoll failed, force st to use epoll.
* v1.0, 2014-03-29, add wiki [Performance for RaspberryPi](https://github.com/winlinvip/simple-rtmp-server/wiki/v1_CN_RaspberryPi).
* v1.0, 2014-03-29, add release binary package for raspberry-pi. 
* v1.0, 2014-03-26, support RTMP ATC for HLS/HDS to support backup(failover).
* v1.0, 2014-03-23, support daemon, default start in daemon.
* v1.0, 2014-03-22, support make install/install-api and uninstall.
* v1.0, 2014-03-22, add ./etc/init.d/srs, refine to support make clean then make.
* v1.0, 2014-03-21, write pid to ./objs/srs.pid.
* v1.0, 2014-03-20, refine hls code, support pure audio HLS.
* v1.0, 2014-03-19, add vn/an for FFMPEG to drop video/audio for radio stream.
* v1.0, 2014-03-19, refine handshake, client support complex handshake, add utest.
* v1.0, 2014-03-16, fix bug on arm of st, the sp change from 20 to 8, for respberry-pi, @see [commit](https://github.com/winlinvip/simple-rtmp-server/commit/5a4373d4835758188b9a1f03005cea0b6ddc62aa)
* v1.0, 2014-03-16, support ARM([debian armhf, v7cpu](https://github.com/winlinvip/simple-rtmp-server/wiki/v1_CN_SrsLinuxArm)) with rtmp/ssl/hls/librtmp.
* v1.0, 2014-03-12, finish utest for amf0 codec.
* v1.0, 2014-03-06, add gperftools for mem leak detect, mem/cpu profile.
* v1.0, 2014-03-04, add gest framework for utest, build success.
* v1.0, 2014-03-02, add wiki [srs-librtmp](https://github.com/winlinvip/simple-rtmp-server/wiki/v1_CN_SrsLibrtmp), [SRS for arm](https://github.com/winlinvip/simple-rtmp-server/wiki/v1_CN_SrsLinuxArm), [product](https://github.com/winlinvip/simple-rtmp-server/wiki/v1_CN_Product)
* v1.0, 2014-03-02, srs-librtmp, client publish/play library like librtmp.
* v1.0, 2014-03-01, modularity, extract core/kernel/rtmp/app/main module.
* v1.0, 2014-02-28, support arm build(SRS/ST), add ssl to 3rdparty package.
* v1.0, 2014-02-28, add wiki [BuildArm](https://github.com/winlinvip/simple-rtmp-server/wiki/v1_CN_Build), [FFMPEG](https://github.com/winlinvip/simple-rtmp-server/wiki/v1_CN_FFMPEG), [Reload](https://github.com/winlinvip/simple-rtmp-server/wiki/v1_CN_Reload)
* v1.0, 2014-02-27, add wiki [LowLatency](https://github.com/winlinvip/simple-rtmp-server/wiki/v1_CN_LowLatency), [HTTPCallback](https://github.com/winlinvip/simple-rtmp-server/wiki/v1_CN_HTTPCallback), [ServerSideScript](https://github.com/winlinvip/simple-rtmp-server/wiki/v1_CN_ServerSideScript), [IDE](https://github.com/winlinvip/simple-rtmp-server/wiki/v1_CN_IDE)
* v1.0, 2014-01-19, add wiki [DeliveryHLS](https://github.com/winlinvip/simple-rtmp-server/wiki/v1_CN_DeliveryHLS)
* v1.0, 2014-01-12, add wiki [HowToAskQuestion](https://github.com/winlinvip/simple-rtmp-server/wiki/v1_CN_HowToAskQuestion), [RtmpUrlVhost](https://github.com/winlinvip/simple-rtmp-server/wiki/v1_CN_RtmpUrlVhost)
* v1.0, 2014-01-11, fix jw/flower player pause bug, which send closeStream actually.
* v1.0, 2014-01-05, add wiki [Build](https://github.com/winlinvip/simple-rtmp-server/wiki/v1_CN_Build), [Performance](https://github.com/winlinvip/simple-rtmp-server/wiki/v1_CN_Performance), [Forward](https://github.com/winlinvip/simple-rtmp-server/wiki/v1_CN_Forward)
* v1.0, 2014-01-01, change listen(512), chunk-size(60000), to improve performance.
* v1.0, 2013-12-27, merge from wenjie, the bandwidth test feature.
* <strong>v0.9, 2013-12-25, [v0.9](https://github.com/winlinvip/simple-rtmp-server/releases/tag/0.9) released. 20926 lines.</strong>
* v0.9, 2013-12-25, fix the bitrate bug(in Bps), use enhanced microphone.
* v0.9, 2013-12-22, demo video meeting or chat(SRS+cherrypy+jquery+bootstrap).
* v0.9, 2013-12-22, merge from wenjie, support banwidth test.
* v0.9, 2013-12-22, merge from wenjie: support set chunk size at vhost level
* v0.9, 2013-12-21, add [players](http://demo.srs.com/players) for play and publish.
* v0.9, 2013-12-15, ensure the HLS(ts) is continous when republish stream.
* v0.9, 2013-12-15, fix the hls reload bug, feed it the sequence header.
* v0.9, 2013-12-15, refine protocol, use int64_t timestamp for ts and jitter.
* v0.9, 2013-12-15, support set the live queue length(in seconds), drop when full.
* v0.9, 2013-12-15, fix the forwarder reconnect bug, feed it the sequence header.
* v0.9, 2013-12-15, support reload the hls/forwarder/transcoder.
* v0.9, 2013-12-14, refine the thread model for the retry threads.
* v0.9, 2013-12-10, auto install depends tools/libs on centos/ubuntu.
* <strong>v0.8, 2013-12-08, [v0.8](https://github.com/winlinvip/simple-rtmp-server/releases/tag/0.8) released. 19186 lines.</strong>
* v0.8, 2013-12-08, support [http hooks](https://github.com/winlinvip/simple-rtmp-server/wiki/v1_CN_HTTPCallback): on_connect/close/publish/unpublish/play/stop.
* v0.8, 2013-12-08, support multiple http hooks for a event.
* v0.8, 2013-12-07, support http callback hooks, on_connect.
* v0.8, 2013-12-07, support network based cli and json result, add CherryPy 3.2.4.
* v0.8, 2013-12-07, update http/hls/rtmp load test tool [st_load](https://github.com/winlinvip/st-load), use SRS rtmp sdk.
* v0.8, 2013-12-06, support max_connections, drop if exceed.
* v0.8, 2013-12-05, support log_dir, write ffmpeg log to file.
* v0.8, 2013-12-05, fix the forward/hls/encoder bug.
* <strong>v0.7, 2013-12-03, [v0.7](https://github.com/winlinvip/simple-rtmp-server/releases/tag/0.7) released. 17605 lines.</strong>
* v0.7, 2013-12-01, support dead-loop detect for forwarder and transcoder.
* v0.7, 2013-12-01, support all ffmpeg filters and params.
* v0.7, 2013-11-30, support live stream transcoder by ffmpeg.
* v0.7, 2013-11-30, support --with/without -ffmpeg, build ffmpeg-2.1.
* v0.7, 2013-11-30, add ffmpeg-2.1, x264-core138, lame-3.99.5, libaacplus-2.0.2.
* <strong>v0.6, 2013-11-29, [v0.6](https://github.com/winlinvip/simple-rtmp-server/releases/tag/0.6) released. 16094 lines.</strong>
* v0.6, 2013-11-29, add performance summary, 1800 clients, 900Mbps, CPU 90.2%, 41MB.
* v0.6, 2013-11-29, support forward stream to other edge server.
* v0.6, 2013-11-29, support forward stream to other origin server.
* v0.6, 2013-11-28, fix memory leak bug, aac decode bug.
* v0.6, 2013-11-27, support --with or --without -hls and -ssl options.
* v0.6, 2013-11-27, support AAC 44100HZ sample rate for iphone, adjust the timestamp.
* <strong>v0.5, 2013-11-26, [v0.5](https://github.com/winlinvip/simple-rtmp-server/releases/tag/0.5) released. 14449 lines.</strong>
* v0.5, 2013-11-24, support HLS(m3u8), fragment and window.
* v0.5, 2013-11-24, support record to ts file for HLS.
* v0.5, 2013-11-21, add ts_info tool to demux ts file.
* v0.5, 2013-11-16, add rtmp players(OSMF/jwplayer5/jwplayer6).
* <strong>v0.4, 2013-11-10, [v0.4](https://github.com/winlinvip/simple-rtmp-server/releases/tag/0.4) released. 12500 lines.</strong>
* v0.4, 2013-11-10, support config and reload the pithy print.
* v0.4, 2013-11-09, support reload config(vhost and its detail).
* v0.4, 2013-11-09, support reload config(listen and chunk_size) by SIGHUP(1).
* v0.4, 2013-11-09, support longtime(>4.6hours) publish/play.
* v0.4, 2013-11-09, support config the chunk_size.
* v0.4, 2013-11-09, support pause for live stream.
* <strong>v0.3, 2013-11-04, [v0.3](https://github.com/winlinvip/simple-rtmp-server/releases/tag/0.3) released. 11773 lines.</strong>
* v0.3, 2013-11-04, support refer/play-refer/publish-refer.
* v0.3, 2013-11-04, support vhosts specified config.
* v0.3, 2013-11-02, support listen multiple ports.
* v0.3, 2013-11-02, support config file in nginx-conf style.
* v0.3, 2013-10-29, support pithy print log message specified by stage.
* v0.3, 2013-10-28, support librtmp without extended-timestamp in 0xCX chunk packet.
* v0.3, 2013-10-27, support cache last gop for client fast startup.
* <strong>v0.2, 2013-10-25, [v0.2](https://github.com/winlinvip/simple-rtmp-server/releases/tag/0.2) released. 10125 lines.</strong>
* v0.2, 2013-10-25, support flash publish.
* v0.2, 2013-10-25, support h264/avc codec by rtmp complex handshake.
* v0.2, 2013-10-24, support time jitter detect and correct algorithm
* v0.2, 2013-10-24, support decode codec type to cache the h264/avc sequence header.
* <strong>v0.1, 2013-10-23, [v0.1](https://github.com/winlinvip/simple-rtmp-server/releases/tag/0.1) released. 8287 lines.</strong>
* v0.1, 2013-10-23, support basic amf0 codec, simplify the api using c-style api.
* v0.1, 2013-10-23, support shared ptr msg for zero memory copy.
* v0.1, 2013-10-22, support vp6 codec with rtmp protocol specified simple handshake.
* v0.1, 2013-10-20, support multiple flash client play live streaming.
* v0.1, 2013-10-20, support FMLE/FFMPEG publish live streaming.
* v0.1, 2013-10-18, support rtmp message2chunk protocol(send\_message).
* v0.1, 2013-10-17, support rtmp chunk2message protocol(recv\_message).

## Performance

Performance benchmark history, on virtual box.

* See also: [Performance for x86/x64 Test Guide](https://github.com/winlinvip/simple-rtmp-server/wiki/v1_CN_Performance)
* See also: [Performance for RaspberryPi](https://github.com/winlinvip/simple-rtmp-server/wiki/v1_CN_RaspberryPi)

### Play benchmark

The play benchmark by [st-load](https://github.com/winlinvip/st-load):

<table>
    <tr>
        <th>Update</th>
        <th>SRS</th>
        <th>Clients</th>
        <th>Type</th>
        <th>CPU</th>
        <th>Memory</th>
        <th>Commit</th>
    </tr>
    <tr>
        <td>2013-11-28</td>
        <td>0.5.0</td>
        <td>1.8k(1800)</td>
        <td>players</td>
        <td>90%</td>
        <td>41MB</td>
        <td>-</td>
    </tr>
    <tr>
        <td>2014-07-12</td>
        <td>0.9.156</td>
        <td>1.8k(1800)</td>
        <td>players</td>
        <td>68%</td>
        <td>38MB</td>
        <td>-</td>
    </tr>
    <tr>
        <td>2014-07-12</td>
        <td>0.9.156</td>
        <td>2.7k(2700)</td>
        <td>players</td>
        <td>89%</td>
        <td>61MB</td>
        <td><a href="https://github.com/winlinvip/simple-rtmp-server/commit/1ae3e6c64cc5cee90e6050c26968ebc3c18281be">commit</a></td>
    </tr>
    <tr>
        <td>2014-11-11</td>
        <td>1.0.5</td>
        <td>2.7k(2700)</td>
        <td>players</td>
        <td>85%</td>
        <td>66MB</td>
        <td>-</td>
    </tr>
    <tr>
        <td>2014-11-11</td>
        <td>2.0.12</td>
        <td>2.7k(2700)</td>
        <td>players</td>
        <td>85%</td>
        <td>66MB</td>
        <td>-</td>
    </tr>
    <tr>
        <td>2014-11-12</td>
        <td>2.0.14</td>
        <td>2.7k(2700)</td>
        <td>players</td>
        <td>69%</td>
        <td>59MB</td>
        <td>-</td>
    </tr>
    <tr>
        <td>2014-11-12</td>
        <td>2.0.14</td>
        <td>3.5k(3500)</td>
        <td>players</td>
        <td>95%</td>
        <td>78MB</td>
        <td><a href="https://github.com/winlinvip/simple-rtmp-server/commit/8acd143a7a152885b815999162660fd4e7a3f247">commit</a></td>
    </tr>
    <tr>
        <td>2014-11-13</td>
        <td>2.0.15</td>
        <td>6.0k(6000)</td>
        <td>players</td>
        <td>82%</td>
        <td>203MB</td>
        <td><a href="https://github.com/winlinvip/simple-rtmp-server/commit/cc6aca9ad55342a06440ce7f3b38453776b2b2d1">commit</a></td>
    </tr>
    <tr>
        <td>2014-11-22</td>
        <td>2.0.30</td>
        <td>7.5k(7500)</td>
        <td>players</td>
        <td>87%</td>
        <td>320MB</td>
        <td><a href="https://github.com/winlinvip/simple-rtmp-server/commit/58136ec178e3d47db6c90a59875d7e40946936e5">commit</a></td>
    </tr>
    <tr>
        <td>2014-12-05</td>
        <td>2.0.55</td>
        <td>8.0k(8000)</td>
        <td>players</td>
        <td>89%</td>
        <td>360MB</td>
        <td>(mw_sleep=350)<br/><a href="https://github.com/winlinvip/simple-rtmp-server/commit/58136ec178e3d47db6c90a59875d7e40946936e5">commit</a></td>
    </tr>
    <tr>
        <td>2014-12-05</td>
        <td>2.0.57</td>
        <td>9.0k(9000)</td>
        <td>players</td>
        <td>90%</td>
        <td>468MB</td>
        <td><a href="https://github.com/winlinvip/simple-rtmp-server/commit/9ee138746f83adc26f0e236ec017f4d68a300004">commit</a></td>
    </tr>
    <tr>
        <td>2014-12-07</td>
        <td>2.0.67</td>
        <td>10k(10000)</td>
        <td>players</td>
        <td>95%</td>
        <td>656MB</td>
        <td><a href="https://github.com/winlinvip/simple-rtmp-server/commit/1311b6fe6576fd7b9c6d299b0f8f2e8d202f4bf8">commit</a></td>
    </tr>
</table>

### Publish benchmark

The publish benchmark by [st-load](https://github.com/winlinvip/st-load):

<table>
    <tr>
        <th>Update</th>
        <th>SRS</th>
        <th>Clients</th>
        <th>Type</th>
        <th>CPU</th>
        <th>Memory</th>
        <th>Commit</th>
    </tr>
    <tr>
        <td>2014-12-03</td>
        <td>1.0.10</td>
        <td>1.2k(1200)</td>
        <td>publishers</td>
        <td>96%</td>
        <td>43MB</td>
        <td>-</td>
    </tr>
    <tr>
        <td>2014-12-03</td>
        <td>2.0.12</td>
        <td>1.2k(1200)</td>
        <td>publishers</td>
        <td>96%</td>
        <td>43MB</td>
        <td>-</td>
    </tr>
    <tr>
        <td>2014-12-03</td>
        <td>2.0.47</td>
        <td>1.2k(1200)</td>
        <td>publishers</td>
        <td>84%</td>
        <td>76MB</td>
        <td><a href="https://github.com/winlinvip/simple-rtmp-server/commit/787ab674e38734ea8e0678101614fdcd84645dc8">commit</a></td>
    </tr>
    <tr>
        <td>2014-12-03</td>
        <td>2.0.47</td>
        <td>1.4k(1400)</td>
        <td>publishers</td>
        <td>95%</td>
        <td>140MB</td>
        <td>-</td>
    </tr>
    <tr>
        <td>2014-12-03</td>
        <td>2.0.48</td>
        <td>1.4k(1400)</td>
        <td>publishers</td>
        <td>95%</td>
        <td>140MB</td>
        <td><a href="https://github.com/winlinvip/simple-rtmp-server/commit/f35ec2155b1408d528a9f37da7904c9625186bcf">commit</a></td>
    </tr>
    <tr>
        <td>2014-12-04</td>
        <td>2.0.49</td>
        <td>1.4k(1400)</td>
        <td>publishers</td>
        <td>68%</td>
        <td>144MB</td>
        <td>-</td>
    </tr>
    <tr>
        <td>2014-12-04</td>
        <td>2.0.49</td>
        <td>2.5k(2500)</td>
        <td>publishers</td>
        <td>95%</td>
        <td>404MB</td>
        <td><a href="https://github.com/winlinvip/simple-rtmp-server/commit/29324fab469e0f7cef9ad04ffdbce832ac7dd9ff">commit</a></td>
    </tr>
    <tr>
        <td>2014-12-04</td>
        <td>2.0.51</td>
        <td>2.5k(2500)</td>
        <td>publishers</td>
        <td>91%</td>
        <td>259MB</td>
        <td><a href="https://github.com/winlinvip/simple-rtmp-server/commit/f57801eb46c16755b173984b915a4166922df6a6">commit</a></td>
    </tr>
    <tr>
        <td>2014-12-04</td>
        <td>2.0.52</td>
        <td>4.0k(4000)</td>
        <td>publishers</td>
        <td>80%</td>
        <td>331MB</td>
        <td>(mr_sleep=350)<br/><a href="https://github.com/winlinvip/simple-rtmp-server/commit/5589b13d2e216b91f97afb78ee0c011b2fccf7da">commit</a></td>
    </tr>
</table>

### Latency benchmark

The latency between encoder and player with realtime config(
[CN](https://github.com/winlinvip/simple-rtmp-server/wiki/v2_CN_LowLatency),
[EN](https://github.com/winlinvip/simple-rtmp-server/wiki/v2_EN_LowLatency)
):

<table>
<tr>
    <th>Update</th>
    <th>SRS</th>
    <th>VP6</th>
    <th>H.264</th>
    <th>VP6+mp3</th>
    <th>H.264+mp3</th>
</tr>
<tr>
    <td>2014-12-03</td>
    <td>1.0.10</td>
    <td>0.4s</td>
    <td>0.4s</td>
    <td>0.9s</td>
    <td>1.2s</td>
</tr>
<tr>
    <td>2014-12-12</td>
    <td>2.0.70</td>
    <td><a href="https://github.com/winlinvip/simple-rtmp-server/commit/10297fab519811845b549a8af40a6bcbd23411e8">0.1s</a></td>
    <td><a href="https://github.com/winlinvip/simple-rtmp-server/commit/10297fab519811845b549a8af40a6bcbd23411e8">0.4s</a></td>
    <td>1.0s</td>
    <td>0.9s</td>
</tr>
<tr>
    <td>2014-12-16</td>
    <td>2.0.72</td>
    <td>0.1s</td>
    <td>0.4s</td>
    <td><a href="https://github.com/winlinvip/simple-rtmp-server/commit/0d6b91039d408328caab31a1077d56a809b6bebc">0.8s</a></td>
    <td><a href="https://github.com/winlinvip/simple-rtmp-server/commit/0d6b91039d408328caab31a1077d56a809b6bebc">0.6s</a></td>
</tr>
</table>

We use FMLE as encoder for benchmark. The latency of server is 0.1s+, 
and the bottleneck is the encoder. For more information, read 
[bug #257](https://github.com/winlinvip/simple-rtmp-server/issues/257#issuecomment-66864413).

## Architecture

SRS always use the most simple architecture to support complex transaction.
* System arch: the system structure and arch.
* Modularity arch: the main modularity of SRS.
* Stream arch: the stream dispatch arch of SRS.
* RTMP cluster arch: the RTMP origin and edge cluster arch.
* Multiple processes arch (by wenjie): the multiple process of SRS.
* CLI arch: the cli arch for SRS, api to manage SRS.
* Bandwidth specification: the bandwidth test specification of SRS.

### System Architecture

<pre>
+------------------------------------------------------+
|             SRS(Simple RTMP Server)                  |
+---------------+---------------+-----------+----------+
|   API/hook    |   Transcoder  |    HLS    |   RTMP   |
|  http-parser  |  FFMPEG/x264  |  NGINX/ts | protocol |
+---------------+---------------+-----------+----------+
|              Network(state-threads)                  |
+------------------------------------------------------+
|      All Linux(RHEL,CentOS,Ubuntu,Fedora...)         |
+------------------------------------------------------+
</pre>

### Modularity Architecture

<pre>
+------------------------------------------------------+
|             Main(srs/bandwidth/librtmp)              |
+------------------------------------------------------+
|           App(Server/Client application)             |
+------------------------------------------------------+
|               RTMP(Protocol stack)                   |
+------------------------------------------------------+
|      Kernel(depends on Core, provides error/log)     |
+------------------------------------------------------+
|         Core(depends only on system apis)            |
+------------------------------------------------------+
</pre>

### Stream Architecture

<pre>
                   +---------+              +----------+
                   + Publish +              +  Deliver |
                   +---|-----+              +----|-----+
+----------------------+-------------------------+----------------+
|     Input            | SRS(Simple RTMP Server) |     Output     |
+----------------------+-------------------------+----------------+
|    Encoder(1)        |   +-> RTMP protocol ----+-> Flash Player |
|  (FMLE,FFMPEG, -rtmp-+->-+-> HLS/NGINX --------+-> m3u8 player  |
|  Flash,XSPLIT,       |   +-> Fowarder ---------+-> RTMP Server  |
|  ......)             |   +-> Transcoder -------+-> RTMP Server  |
|                      |   +-> DVR --------------+-> FILE         |
|                      |   +-> BandwidthTest ----+-> Flash/StLoad |
+----------------------+                         |                |
|  MediaSource(2)      |                         |                |
|  (RTSP,FILE,         |                         |                |
|   HTTP,HLS,    ------+->-- Ingester ----(rtmp)-+-> SRS          |
|   Device,            |                         |                |
|   ......)            |                         |                |
+----------------------+-------------------------+----------------+

Remark:
(1) Encoder: encoder must push RTMP stream to SRS server.
(2) MediaSource: any media source, which can be ingest by ffmpeg.
(3) Ingester: SRS will fork a process to run ffmpeg(or your application) 
to ingest any input to rtmp, push to SRS.
</pre>

### [HDS/HLS origin backup](https://github.com/winlinvip/simple-rtmp-server/wiki/v1_CN_RTMP-ATC)

<pre>
                        +----------+        +----------+
               +--ATC->-+  server  +--ATC->-+ packager +-+   +---------+
+----------+   | RTMP   +----------+ RTMP   +----------+ |   | Reverse |    +-------+
| encoder  +->-+                                         +->-+  Proxy  +-->-+  CDN  +
+----------+   |        +----------+        +----------+ |   | (nginx) |    +-------+
               +--ATC->-+  server  +--ATC->-+ packager +-+   +---------+
                 RTMP   +----------+ RTMP   +----------+
</pre>

### [RTMP cluster(origin/edge) Architecture](https://github.com/winlinvip/simple-rtmp-server/wiki/v1_CN_Edge)

Remark: cluster over edge, see [Edge](https://github.com/winlinvip/simple-rtmp-server/wiki/v1_CN_Edge)
Remark: cluster over forward, see [Forward](https://github.com/winlinvip/simple-rtmp-server/wiki/v1_CN_Forward)

<pre>
+---------+       +-----------------+     +-----------------------+ 
+ Encoder +--+-->-+  SRS(RTMP Edge) +--->-+     (RTMP Origin)     | 
+---------+  |    +-----------------+     |   SRS/FMS/NGINX-RTMP  |
             |                            |    Red5/HELIX/CRTMP   |
             +-------------------------->-+         ......        |
                                          +-----------------------+ 
Schema#1: Any RTMP encoder push RTMP stream to RTMP (origin/edge)server,
    where SRS RTMP Edge server will forward stream to origin.


+-------------+    +-----------------+      +--------------------+
| RTMP Origin +-->-+  SRS(RTMP Edge) +--+->-+  Client(RTMP/HLS)  |
+-------------+    +-----------------+  |   |  Flash/IOS/Android |
                                        |   +--------------------+
                                        |
                                        |   +-----------------+
                                        +->-+  SRS(RTMP Edge) +
                                            +-----------------+
Schema#2: SRS RTMP Edge server pull stream from origin (or upstream SRS 
    RTMP Edge server), then delivery to Client.
</pre>

### Bandwidth Test Workflow

<pre>
   +------------+                    +----------+
   |  Client    |                    |  Server  |
   +-----+------+                    +-----+----+
         |                                 |
         |   connect vhost------------->   |
         |   &lt;-----------result(success)   |
         |                                 |
         |   &lt;----------call(start play)   |
         |   result(playing)---------->    |
         |   &lt;-------------data(playing)   |
         |   &lt;-----------call(stop play)   |
         |   result(stopped)---------->    |
         |                                 |
         |   &lt;-------call(start publish)   |
         |   result(publishing)------->    |
         |   data(publishing)--------->    |
         |   &lt;--------call(stop publish)   |
         |   result(stopped)(1)------->    |
         |                                 |
         |   &lt;--------------------report   |
         |   final(2)----------------->    |
         |           &lt;END>                 |
         
@See: class SrsBandwidth comments.
</pre>

Beijing, 2013.10<br/>
Winlin
<|MERGE_RESOLUTION|>--- conflicted
+++ resolved
@@ -508,7 +508,7 @@
 * 2013-10-17, Created.<br/>
 
 ## History
-<<<<<<< HEAD
+* v2.0, 2015-01-08, hotfix [#281](https://github.com/winlinvip/simple-rtmp-server/issues/281), fix hls bug ignore type-9 send aud. 2.0.93
 * v2.0, 2015-01-03, fix [#274](https://github.com/winlinvip/simple-rtmp-server/issues/274), http-callback support on_dvr when reap a dvr file. 2.0.89
 * v2.0, 2015-01-03, hotfix to remove the pageUrl for http callback. 2.0.88
 * v2.0, 2015-01-03, fix [#179](https://github.com/winlinvip/simple-rtmp-server/issues/179), dvr support custom filepath by variables. 2.0.87
@@ -562,9 +562,7 @@
 * v2.0, 2014-10-18, remove supports for OSX(darwin). 2.0.1.
 * v2.0, 2014-10-16, revert github srs README to English. 2.0.0.
 
-=======
 * v1.0, 2015-01-08, hotfix [#281](https://github.com/winlinvip/simple-rtmp-server/issues/281), fix hls bug ignore type-9 send aud. 1.0.20
->>>>>>> 1bf0a967
 * v1.0, 2015-01-03, hotfix to remove the pageUrl for http callback. 1.0.19
 * v1.0, 2015-01-02, hotfix [#207](https://github.com/winlinvip/simple-rtmp-server/issues/207), trim the last 0 of log. 1.0.18
 * v1.0, 2015-01-02, hotfix [#216](https://github.com/winlinvip/simple-rtmp-server/issues/216), http-callback post in application/json content-type. 1.0.17
