#Simple-RTMP-Server

SRS定位是运营级的互联网直播服务器集群，追求更好的概念完整性和最简单实现的代码。

SRS is industrial-strength live streaming cluster, 
for the best conceptual integrity and the simplest implementation.

Download from github.io: 
[Centos6-x86_64](http://winlinvip.github.io/srs.release/releases/files/SRS-CentOS6-x86_64-1.0.0.zip) 
[more...](http://winlinvip.github.io/srs.release/releases/)

Download from ossrs.net: 
[Centos6-x86_64](http://www.ossrs.net/srs.release/releases/files/SRS-CentOS6-x86_64-1.0.0.zip) 
[more...](http://www.ossrs.net/srs.release/releases/)

## About

SRS(SIMPLE RTMP Server) over state-threads created in 2013.10.

SRS delivers rtmp/hls live on x86/x64/arm/mips linux, 
supports origin/edge/vhost and transcode/ingest and dvr/forward 
and http-api/http-callback/reload, introduces tracable 
session-oriented log, exports client srs-librtmp, 
provides EN/CN wiki and the most simple architecture.

SRS focus on small problem domain, which is the most complex for all software(see OOAD). 
Because of lack of deveoper resource, SRS only provides features which is the most popular 
for internet. SRS is simple for and only for problem domain is simplified.

SRS is a simple, RTMP(
[CN](https://github.com/winlinvip/simple-rtmp-server/wiki/v1_CN_DeliveryRTMP), 
[EN](https://github.com/winlinvip/simple-rtmp-server/wiki/v1_EN_DeliveryRTMP)
),
HLS(
[CN](https://github.com/winlinvip/simple-rtmp-server/wiki/v1_CN_DeliveryHLS), 
[EN](https://github.com/winlinvip/simple-rtmp-server/wiki/v1_EN_DeliveryHLS)
), 
high-performance(10k+ clients)(
[CN](https://github.com/winlinvip/simple-rtmp-server/wiki/v1_CN_Performance), 
[EN](https://github.com/winlinvip/simple-rtmp-server/wiki/v1_EN_Performance)
),
low-latency(0.1s+)(
[CN](https://github.com/winlinvip/simple-rtmp-server/wiki/v2_CN_LowLatency),
[EN](https://github.com/winlinvip/simple-rtmp-server/wiki/v2_EN_LowLatency)
),
single processes, edge/origin live server, 
x86/x64/arm(
[CN](https://github.com/winlinvip/simple-rtmp-server/wiki/v1_CN_SrsLinuxArm), 
[EN](https://github.com/winlinvip/simple-rtmp-server/wiki/v1_EN_SrsLinuxArm)
),
compile depends on st(
[CN](https://github.com/winlinvip/simple-rtmp-server/wiki/v1_CN_Architecture), 
[EN](https://github.com/winlinvip/simple-rtmp-server/wiki/v1_EN_Architecture)
)(required),
[ssl](http://www.openssl.org/) and [http-parser](https://github.com/joyent/http-parser), 
use [nginx](http://nginx.org/), [ffmpeg](http://ffmpeg.org/) and 
[cherrypy](http://www.cherrypy.org/) as external tools. that is, only need st to run srs for 
minimum run. see Build(
[CN](https://github.com/winlinvip/simple-rtmp-server/wiki/v1_CN_Build), 
[EN](https://github.com/winlinvip/simple-rtmp-server/wiki/v1_EN_Build)
).

SRS supports vhost(
[CN](https://github.com/winlinvip/simple-rtmp-server/wiki/v1_CN_RtmpUrlVhost), 
[EN](https://github.com/winlinvip/simple-rtmp-server/wiki/v1_EN_RtmpUrlVhost)
),
rtmp(encoder push(
[CN](https://github.com/winlinvip/simple-rtmp-server/wiki/v1_CN_DeliveryRTMP), 
[EN](https://github.com/winlinvip/simple-rtmp-server/wiki/v1_EN_DeliveryRTMP)
),
client/edge(
[CN](https://github.com/winlinvip/simple-rtmp-server/wiki/v1_CN_Edge),
[EN](https://github.com/winlinvip/simple-rtmp-server/wiki/v1_EN_Edge),
) pull), 
ingester(srs pull)(
[CN](https://github.com/winlinvip/simple-rtmp-server/wiki/v1_CN_Ingest), 
[EN](https://github.com/winlinvip/simple-rtmp-server/wiki/v1_EN_Ingest)
),
HLS(
[CN](https://github.com/winlinvip/simple-rtmp-server/wiki/v1_CN_DeliveryHLS), 
[EN](https://github.com/winlinvip/simple-rtmp-server/wiki/v1_EN_DeliveryHLS)
),
HLS audio only(
[CN](https://github.com/winlinvip/simple-rtmp-server/wiki/v1_CN_DeliveryHLS#hlsaudioonly), 
[EN](https://github.com/winlinvip/simple-rtmp-server/wiki/v1_EN_DeliveryHLS#hlsaudioonly)
),
transcoding(
[CN](https://github.com/winlinvip/simple-rtmp-server/wiki/v1_CN_FFMPEG), 
[EN](https://github.com/winlinvip/simple-rtmp-server/wiki/v1_EN_FFMPEG)
),
forward(
[CN](https://github.com/winlinvip/simple-rtmp-server/wiki/v1_CN_FFMPEG), 
[EN](https://github.com/winlinvip/simple-rtmp-server/wiki/v1_EN_FFMPEG)
),
http hooks(
[CN](https://github.com/winlinvip/simple-rtmp-server/wiki/v1_CN_HTTPCallback), 
[EN](https://github.com/winlinvip/simple-rtmp-server/wiki/v1_EN_HTTPCallback)
),
http api(
[CN](https://github.com/winlinvip/simple-rtmp-server/wiki/v1_CN_HTTPApi), 
[EN](https://github.com/winlinvip/simple-rtmp-server/wiki/v1_EN_HTTPApi)
),
http server(
[CN](https://github.com/winlinvip/simple-rtmp-server/wiki/v1_CN_HTTPServer),
[EN](https://github.com/winlinvip/simple-rtmp-server/wiki/v1_EN_HTTPServer)
),
dvr(
[CN](https://github.com/winlinvip/simple-rtmp-server/wiki/v1_CN_DVR), 
[EN](https://github.com/winlinvip/simple-rtmp-server/wiki/v1_EN_DVR)
) and
SRS-librtmp(
[CN](https://github.com/winlinvip/simple-rtmp-server/wiki/v2_CN_SrsLibrtmp),
[EN](https://github.com/winlinvip/simple-rtmp-server/wiki/v2_EN_SrsLibrtmp)
).

SRS-librtmp(
[CN](https://github.com/winlinvip/simple-rtmp-server/wiki/v2_CN_SrsLibrtmp),
[EN](https://github.com/winlinvip/simple-rtmp-server/wiki/v2_EN_SrsLibrtmp)
)
is a client library, only depends on c++ and socket, with 
examples(
[CN](https://github.com/winlinvip/simple-rtmp-server/wiki/v2_CN_SrsLibrtmp#srs-librtmp-examples),
[EN](https://github.com/winlinvip/simple-rtmp-server/wiki/v2_EN_SrsLibrtmp#srs-librtmp-examples)
)(to play, 
publish, ingest flv/rtmp, inject flv, 
publish h264 raw stream(
[CN](https://github.com/winlinvip/simple-rtmp-server/wiki/v2_CN_SrsLibrtmp#publish-h264-raw-data), 
[EN](https://github.com/winlinvip/simple-rtmp-server/wiki/v2_EN_SrsLibrtmp#publish-h264-raw-data)
),
exported as seperate project or single cpp file by configure(
[CN](https://github.com/winlinvip/simple-rtmp-server/wiki/v2_CN_SrsLibrtmp#export-srs-librtmp),
[EN](https://github.com/winlinvip/simple-rtmp-server/wiki/v2_EN_SrsLibrtmp#export-srs-librtmp)
).
SRS-librtmp(
[CN](https://github.com/winlinvip/simple-rtmp-server/wiki/v2_CN_SrsLibrtmp),
[EN](https://github.com/winlinvip/simple-rtmp-server/wiki/v2_EN_SrsLibrtmp)
)
provides apis to support RTMP, FLV, AMF0 and 
h.264 raw stream(
[CN](https://github.com/winlinvip/simple-rtmp-server/wiki/v2_CN_SrsLibrtmp#publish-h264-raw-data),
[EN](https://github.com/winlinvip/simple-rtmp-server/wiki/v2_EN_SrsLibrtmp#publish-h264-raw-data)
).

Report Bug: [https://github.com/winlinvip/simple-rtmp-server/issues/new](https://github.com/winlinvip/simple-rtmp-server/issues/new)  <br/>
WebSite: [http://ossrs.net](http://ossrs.net) <br/>
Release: [http://winlinvip.github.io/srs.release](http://winlinvip.github.io/srs.release)  <br/>
Blog: [http://blog.csdn.net/win_lin](http://blog.csdn.net/win_lin)  <br/>
QQ Group: 365936885, by wenjie <br/>
Wiki: [https://github.com/winlinvip/simple-rtmp-server/wiki](https://github.com/winlinvip/simple-rtmp-server/wiki)  <br/>
StreamServers：[BLS](https://github.com/wenjiegit/Bull-Live-Server)/[BLE](https://github.com/wenjiegit/Bull-Live-Encoder), 
[NGINX-RTMP](https://github.com/arut/nginx-rtmp-module), [CRTMPD](http://www.rtmpd.com/), 
[RED5](http://www.red5.org/), [WOWZA](http://www.wowza.com/), 
[FMS/AMS](http://www.adobe.com/products/adobe-media-server-standard.html)

## AUTHORS

There are three types of people that have contributed to the SRS project:
* PRIMARY: Contribute important features and >10% code. Names of all 
PRIMARY response in NetConnection.connect and metadata. 
* AUTHORS: Contribute features and 1%~10% code. Names of all 
PRIMARY response in NetConnection.connect and metadata. 
* CONTRIBUTORS: Submit patches, report bugs, add translations, help answer 
newbie questions, and generally make SRS that much better.

About all PRIMARY, AUTHORS and CONTRIBUTORS, read 
[AUTHORS.txt](https://github.com/winlinvip/simple-rtmp-server/blob/master/AUTHORS.txt).

A big THANK YOU goes to:
* [chnvideo](chnvideo.com) co-founders([wiseyoung](mailto:wiseyoung@chnvideo.com), [trueice](mailto:trueice@chnvideo.com), [leijian](mailto:leijian@chnvideo.com)) for [big supports](https://github.com/winlinvip/simple-rtmp-server/wiki/v1_CN_Product#bigthanks).
* Genes amd Mabbott for creating [st](https://github.com/winlinvip/state-threads)([state-threads](http://sourceforge.net/projects/state-threads/)).
* Michael Talyanksy for introducing us to use st.
* Roman Arutyunyan for creating [nginx-rtmp](https://github.com/arut/nginx-rtmp-module) for SRS to refer to. 
* Joyent for creating [http-parser](https://github.com/joyent/http-parser) for http-api for SRS.
* Igor Sysoev for creating [nginx](http://nginx.org/) for SRS to refer to.
* [FFMPEG](http://ffmpeg.org/) and [libx264](http://www.videolan.org/) group for SRS to use to transcode.
* Guido van Rossum for creating Python for api-server for SRS.

## Mirrors

Github: [https://github.com/winlinvip/simple-rtmp-server](https://github.com/winlinvip/simple-rtmp-server),
the GIT usage(
[CN](https://github.com/winlinvip/simple-rtmp-server/wiki/v1_CN_Git), 
[EN](https://github.com/winlinvip/simple-rtmp-server/wiki/v1_EN_Git)
)

```bash
git clone https://github.com/winlinvip/simple-rtmp-server.git
```

CSDN: [https://code.csdn.net/winlinvip/srs-csdn](https://code.csdn.net/winlinvip/srs-csdn) ,
the GIT usage(
[CN](https://github.com/winlinvip/simple-rtmp-server/wiki/v1_CN_Git), 
[EN](https://github.com/winlinvip/simple-rtmp-server/wiki/v1_EN_Git)
)

```bash
git clone https://code.csdn.net/winlinvip/srs-csdn.git
```

OSChina: [http://git.oschina.net/winlinvip/srs.oschina](http://git.oschina.net/winlinvip/srs.oschina) ,
the GIT usage(
[CN](https://github.com/winlinvip/simple-rtmp-server/wiki/v1_CN_Git), 
[EN](https://github.com/winlinvip/simple-rtmp-server/wiki/v1_EN_Git)
)

```bash
git clone https://git.oschina.net/winlinvip/srs.oschina.git
```

Gitlab: [https://gitlab.com/winlinvip/srs-gitlab](https://gitlab.com/winlinvip/srs-gitlab) ,
the GIT usage(
[CN](https://github.com/winlinvip/simple-rtmp-server/wiki/v1_CN_Git),
[EN](https://github.com/winlinvip/simple-rtmp-server/wiki/v1_EN_Git)
)

```bash
git clone https://gitlab.com/winlinvip/srs-gitlab.git
```

## Usage

<strong>Step 1:</strong> get SRS 

<pre>
git clone https://github.com/winlinvip/simple-rtmp-server &&
cd simple-rtmp-server/trunk
</pre>

<strong>Step 2:</strong> build SRS,
<strong>Requires Centos6.x/Ubuntu12 32/64bits, others see Build(
[CN](https://github.com/winlinvip/simple-rtmp-server/wiki/v2_CN_Build),
[EN](https://github.com/winlinvip/simple-rtmp-server/wiki/v2_EN_Build)
).</strong>

<pre>
./configure && make
</pre>

<strong>Step 3:</strong> start SRS 

<pre>
./objs/srs -c conf/srs.conf
</pre>

<strong>See also:</strong>
* Usage: How to delivery RTMP?(
[CN](https://github.com/winlinvip/simple-rtmp-server/wiki/v1_CN_SampleRTMP),
[EN](https://github.com/winlinvip/simple-rtmp-server/wiki/v1_EN_SampleRTMP)
)
* Usage: How to delivery HLS?(
[CN](https://github.com/winlinvip/simple-rtmp-server/wiki/v1_CN_SampleHLS),
[EN](https://github.com/winlinvip/simple-rtmp-server/wiki/v1_EN_SampleHLS)
)
* Usage: How to delivery HLS for other codec?(
[CN](https://github.com/winlinvip/simple-rtmp-server/wiki/v1_CN_SampleTranscode2HLS),
[EN](https://github.com/winlinvip/simple-rtmp-server/wiki/v1_EN_SampleTranscode2HLS)
)
* Usage: How to transode RTMP stream by SRS?(
[CN](https://github.com/winlinvip/simple-rtmp-server/wiki/v1_CN_SampleFFMPEG),
[EN](https://github.com/winlinvip/simple-rtmp-server/wiki/v1_EN_SampleFFMPEG)
)
* Usage: How to forward stream to other server?(
[CN](https://github.com/winlinvip/simple-rtmp-server/wiki/v1_CN_SampleForward),
[EN](https://github.com/winlinvip/simple-rtmp-server/wiki/v1_EN_SampleForward)
)
* Usage: How to deploy low lantency application?(
[CN](https://github.com/winlinvip/simple-rtmp-server/wiki/v1_CN_SampleRealtime),
[EN](https://github.com/winlinvip/simple-rtmp-server/wiki/v1_EN_SampleRealtime)
)
* Usage: How to deploy SRS on ARM?(
[CN](https://github.com/winlinvip/simple-rtmp-server/wiki/v1_CN_SampleARM),
[EN](https://github.com/winlinvip/simple-rtmp-server/wiki/v1_EN_SampleARM)
)
* Usage: How to ingest file/stream/device to SRS?(
[CN](https://github.com/winlinvip/simple-rtmp-server/wiki/v1_CN_SampleIngest),
[EN](https://github.com/winlinvip/simple-rtmp-server/wiki/v1_EN_SampleIngest)
)
* Usage: How to use SRS-HTTP-server to delivery HTTP/HLS stream?(
[CN](https://github.com/winlinvip/simple-rtmp-server/wiki/v1_CN_SampleHTTP),
[EN](https://github.com/winlinvip/simple-rtmp-server/wiki/v1_EN_SampleHTTP)
)
* Usage: How to show the demo of SRS?(
[CN](https://github.com/winlinvip/simple-rtmp-server/wiki/v1_CN_SampleDemo),
[EN](https://github.com/winlinvip/simple-rtmp-server/wiki/v1_EN_SampleDemo)
)
* Usage: How to publish h.264 raw stream to SRS?(
[CN](https://github.com/winlinvip/simple-rtmp-server/wiki/v2_CN_SrsLibrtmp#publish-h264-raw-data),
[EN](https://github.com/winlinvip/simple-rtmp-server/wiki/v2_EN_SrsLibrtmp#publish-h264-raw-data)
)
* Usage: Solution using SRS?(
[CN](https://github.com/winlinvip/simple-rtmp-server/wiki/v1_CN_Sample),
[EN](https://github.com/winlinvip/simple-rtmp-server/wiki/v1_EN_Sample)
)
* Usage: Why SRS?(
[CN](https://github.com/winlinvip/simple-rtmp-server/wiki/v1_CN_Product),
[EN](https://github.com/winlinvip/simple-rtmp-server/wiki/v1_EN_Product)
)

## Wiki

SRS 1.0 wiki

Please select your language:
* [SRS 1.0 English](https://github.com/winlinvip/simple-rtmp-server/wiki/v1_EN_Home)
* [SRS 1.0 Chinese](https://github.com/winlinvip/simple-rtmp-server/wiki/v1_CN_Home)

SRS 2.0 wiki

Please select your language:
* [SRS 2.0 English](https://github.com/winlinvip/simple-rtmp-server/wiki/v2_EN_Home)
* [SRS 2.0 Chinese](https://github.com/winlinvip/simple-rtmp-server/wiki/v2_CN_Home)

## Donation

Donation:<br/>
[http://winlinvip.github.io/srs.release/donation/index.html](http://winlinvip.github.io/srs.release/donation/index.html) OR <br/>
[http://www.ossrs.net/srs.release/donation/index.html](http://www.ossrs.net/srs.release/donation/index.html)

Donations:<br/>
[https://github.com/winlinvip/simple-rtmp-server/blob/master/DONATIONS.txt]
(https://github.com/winlinvip/simple-rtmp-server/blob/master/DONATIONS.txt)

## System Requirements
Supported operating systems and hardware:
* All Linux , both 32 and 64 bits
* All hardware with x86/x86_64/arm/mips cpu.

## Summary
1. Simple, also stable enough.
1. High-performance(
[CN](https://github.com/winlinvip/simple-rtmp-server/wiki/v1_CN_Performance),
[EN](https://github.com/winlinvip/simple-rtmp-server/wiki/v1_EN_Performance)
): single-thread, async socket, event/st-thread driven.
1. High-concurrency(
[CN](https://github.com/winlinvip/simple-rtmp-server/wiki/v1_CN_Performance),
[EN](https://github.com/winlinvip/simple-rtmp-server/wiki/v1_EN_Performance)
), 6000+ connections(500kbps), 900Mbps, CPU 90.2%, 41MB
1. Support RTMP Origin Server(
[CN](https://github.com/winlinvip/simple-rtmp-server/wiki/v1_CN_DeliveryRTMP),
[EN](https://github.com/winlinvip/simple-rtmp-server/wiki/v1_EN_DeliveryRTMP)
)
1. Support RTMP Edge Server(
[CN](https://github.com/winlinvip/simple-rtmp-server/wiki/v1_CN_Edge),
[EN](https://github.com/winlinvip/simple-rtmp-server/wiki/v1_EN_Edge)
) for CDN, push/pull stream from any RTMP server
1. Support single process; no multiple processes.
1. Support Vhost(
[CN](https://github.com/winlinvip/simple-rtmp-server/wiki/v1_CN_RtmpUrlVhost),
[EN](https://github.com/winlinvip/simple-rtmp-server/wiki/v1_EN_RtmpUrlVhost)
), support \_\_defaultVhost\_\_.
1. Support RTMP(
[CN](https://github.com/winlinvip/simple-rtmp-server/wiki/v1_CN_DeliveryRTMP),
[EN](https://github.com/winlinvip/simple-rtmp-server/wiki/v1_EN_DeliveryRTMP)
) live streaming; no vod streaming.
1. Support Apple HLS(m3u8)(
[CN](https://github.com/winlinvip/simple-rtmp-server/wiki/v1_CN_DeliveryHLS),
[EN](https://github.com/winlinvip/simple-rtmp-server/wiki/v1_EN_DeliveryHLS)
) live streaming.
1. Support HLS audio-only(
[CN](https://github.com/winlinvip/simple-rtmp-server/wiki/v1_CN_DeliveryHLS#hlsaudioonly),
[EN](https://github.com/winlinvip/simple-rtmp-server/wiki/v1_EN_DeliveryHLS#hlsaudioonly)
) live streaming.
1. Support Reload(
[CN](https://github.com/winlinvip/simple-rtmp-server/wiki/v1_CN_Reload),
[EN](https://github.com/winlinvip/simple-rtmp-server/wiki/v1_EN_Reload)
) config to enable changes.
1. Support cache last gop(
[CN](https://github.com/winlinvip/simple-rtmp-server/wiki/v1_CN_LowLatency#gop-cache),
[EN](https://github.com/winlinvip/simple-rtmp-server/wiki/v1_EN_LowLatency#gop-cache)
) for flash player to fast startup.
1. Support listen at multiple ports.
1. Support long time(>4.6hours) publish/play.
1. Support Forward(
[CN](https://github.com/winlinvip/simple-rtmp-server/wiki/v1_CN_Forward),
[EN](https://github.com/winlinvip/simple-rtmp-server/wiki/v1_EN_Forward)
) in master-slave mode.
1. Support live stream Transcoding(
[CN](https://github.com/winlinvip/simple-rtmp-server/wiki/v1_CN_FFMPEG),
[EN](https://github.com/winlinvip/simple-rtmp-server/wiki/v1_EN_FFMPEG)
) by ffmpeg.
1. Support ffmpeg(
[CN](https://github.com/winlinvip/simple-rtmp-server/wiki/v1_CN_FFMPEG),
[EN](https://github.com/winlinvip/simple-rtmp-server/wiki/v1_EN_FFMPEG)
) filters(logo/overlay/crop), x264 params, copy/vn/an.
1. Support audio transcode(
[CN](https://github.com/winlinvip/simple-rtmp-server/wiki/v1_CN_FFMPEG),
[EN](https://github.com/winlinvip/simple-rtmp-server/wiki/v1_EN_FFMPEG)
) only, speex/mp3 to aac
1. Support http callback api hooks(
[CN](https://github.com/winlinvip/simple-rtmp-server/wiki/v1_CN_HTTPCallback),
[EN](https://github.com/winlinvip/simple-rtmp-server/wiki/v1_EN_HTTPCallback)
)(for authentication and injection).
1. Support bandwidth test(
[CN](https://github.com/winlinvip/simple-rtmp-server/wiki/v1_CN_BandwidthTestTool),
[EN](https://github.com/winlinvip/simple-rtmp-server/wiki/v1_EN_BandwidthTestTool)
) api and flash client.
1. Player, publisher(encoder), and demo pages(jquery+bootstrap)(
[CN](https://github.com/winlinvip/simple-rtmp-server/wiki/v1_CN_SampleDemo),
[EN](https://github.com/winlinvip/simple-rtmp-server/wiki/v1_EN_SampleDemo)
). 
1. Demo(
[CN](https://github.com/winlinvip/simple-rtmp-server/wiki/v1_CN_SampleDemo),
[EN](https://github.com/winlinvip/simple-rtmp-server/wiki/v1_EN_SampleDemo)
) video meeting or chat(SRS+cherrypy+jquery+bootstrap). 
1. Full documents in wiki(
[CN](https://github.com/winlinvip/simple-rtmp-server/wiki/v1_CN_Home),
[EN](https://github.com/winlinvip/simple-rtmp-server/wiki/v1_EN_Home)
), both Chinese and English. 
1. Support RTMP(play-publish) library: srs-librtmp(
[CN](https://github.com/winlinvip/simple-rtmp-server/wiki/v2_CN_SrsLibrtmp),
[EN](https://github.com/winlinvip/simple-rtmp-server/wiki/v2_EN_SrsLibrtmp)
)
1. Support ARM cpu arch(
[CN](https://github.com/winlinvip/simple-rtmp-server/wiki/v1_CN_SrsLinuxArm),
[EN](https://github.com/winlinvip/simple-rtmp-server/wiki/v1_EN_SrsLinuxArm)
) with rtmp/ssl/hls/librtmp.
1. Support init.d(
[CN](https://github.com/winlinvip/simple-rtmp-server/wiki/v1_CN_LinuxService),
[EN](https://github.com/winlinvip/simple-rtmp-server/wiki/v1_EN_LinuxService)
) and packge script, log to file. 
1. Support RTMP ATC(
[CN](https://github.com/winlinvip/simple-rtmp-server/wiki/v1_CN_RTMP-ATC),
[EN](https://github.com/winlinvip/simple-rtmp-server/wiki/v1_EN_RTMP-ATC)
) for HLS/HDS to support backup(failover)
1. Support HTTP RESTful management api(
[CN](https://github.com/winlinvip/simple-rtmp-server/wiki/v1_CN_HTTPApi),
[EN](https://github.com/winlinvip/simple-rtmp-server/wiki/v1_EN_HTTPApi)
).
1. Support Ingest(
[CN](https://github.com/winlinvip/simple-rtmp-server/wiki/v1_CN_Ingest),
[EN](https://github.com/winlinvip/simple-rtmp-server/wiki/v1_EN_Ingest)
) FILE/HTTP/RTMP/RTSP(RTP, SDP) to RTMP using external tools(e.g ffmepg).
1. Support DVR(
[CN](https://github.com/winlinvip/simple-rtmp-server/wiki/v1_CN_DVR),
[EN](https://github.com/winlinvip/simple-rtmp-server/wiki/v1_EN_DVR)
), record live to flv file for vod.
1. Support tracable log, session based log(
[CN](https://github.com/winlinvip/simple-rtmp-server/wiki/v1_CN_SrsLog),
[EN](https://github.com/winlinvip/simple-rtmp-server/wiki/v1_EN_SrsLog)
).
1. Support DRM token traverse(
[CN](https://github.com/winlinvip/simple-rtmp-server/wiki/v1_CN_DRM#tokentraverse),
[EN](https://github.com/winlinvip/simple-rtmp-server/wiki/v1_EN_DRM#tokentraverse)
) for fms origin authenticate.
1. Support system full utest on gtest.
1. [experiment] Support embeded HTTP server(
[CN](https://github.com/winlinvip/simple-rtmp-server/wiki/v1_CN_SampleHTTP),
[EN](https://github.com/winlinvip/simple-rtmp-server/wiki/v1_EN_SampleHTTP)
) for hls(live/vod)
1. [experiment] Support vod stream(http flv/hls vod stream)(
[CN](https://github.com/winlinvip/simple-rtmp-server/wiki/v1_CN_FlvVodStream),
[EN](https://github.com/winlinvip/simple-rtmp-server/wiki/v1_EN_FlvVodStream)
).
1. Stable [1.0release branch](https://github.com/winlinvip/simple-rtmp-server/tree/1.0release) and 
[2.0dev branch](https://github.com/winlinvip/simple-rtmp-server/tree/master).
1. Support publish h264 raw stream(
[CN](https://github.com/winlinvip/simple-rtmp-server/wiki/v2_CN_SrsLibrtmp#publish-h264-raw-data),
[EN](https://github.com/winlinvip/simple-rtmp-server/wiki/v2_EN_SrsLibrtmp#publish-h264-raw-data)
) by srs-librtmp.
1. Support [6k+ clients](https://github.com/winlinvip/simple-rtmp-server/issues/194), 3Gbps per process.
1. Suppport [English wiki](https://github.com/winlinvip/simple-rtmp-server/wiki/v1_EN_Home).
1. Research and simplify st, [bug #182](https://github.com/winlinvip/simple-rtmp-server/issues/182).
1. Support compile [srs-librtmp on windows](https://github.com/winlinvip/srs.librtmp), 
[bug #213](https://github.com/winlinvip/simple-rtmp-server/issues/213).
1. Support [10k+ clients](https://github.com/winlinvip/simple-rtmp-server/issues/251), 4Gbps per process.
1. Support publish aac adts raw stream(
[CN](https://github.com/winlinvip/simple-rtmp-server/wiki/v2_CN_SrsLibrtmp#publish-audio-raw-stream),
[EN](https://github.com/winlinvip/simple-rtmp-server/wiki/v2_EN_SrsLibrtmp#publish-audio-raw-stream)
) by srs-librtmp.
1. Support 0.1s+ latency, read [#257](https://github.com/winlinvip/simple-rtmp-server/issues/257).
1. Support allow/deny publish/play for all or specified ip(
[CN](https://github.com/winlinvip/simple-rtmp-server/wiki/v2_CN_Security),
[EN](https://github.com/winlinvip/simple-rtmp-server/wiki/v2_EN_Security)
).
1. Support custom dvr path and http callback, read 
[#179](https://github.com/winlinvip/simple-rtmp-server/issues/179) and
[274](https://github.com/winlinvip/simple-rtmp-server/issues/274).
1. [no-plan] Support <500ms latency, FRSC(Fast RTMP-compatible Stream Channel tech).
1. [no-plan] Support RTMP 302 redirect [#92](https://github.com/winlinvip/simple-rtmp-server/issues/92).
1. [no-plan] Support multiple processes, for both origin and edge
1. [no-plan] Support adobe RTMFP(flash p2p) protocol.
1. [no-plan] Support adobe flash refer/token/swf verification.
1. [no-plan] Support adobe amf3 codec.
1. [no-plan] Support encryption: RTMPE/RTMPS, HLS DRM
1. [no-plan] Support RTMPT, http to tranverse firewalls
1. [no-plan] Support file source, transcoding file to live stream
1. [no-plan] Support RTP/RTSP server.

## Releases
* 2014-12-05, [Release v1.0](https://github.com/winlinvip/simple-rtmp-server/releases/tag/1.0), all bug fixed, 1.0.10, 59391 lines.<br/>
* 2014-10-09, [Release v1.0-beta](https://github.com/winlinvip/simple-rtmp-server/releases/tag/1.0.beta), all bug fixed, 1.0.0, 59316 lines.<br/>
* 2014-08-03, [Release v1.0-mainline7](https://github.com/winlinvip/simple-rtmp-server/releases/tag/1.0.mainline7), config utest, all bug fixed. 57432 lines.<br/>
* 2014-07-13, [Release v1.0-mainline6](https://github.com/winlinvip/simple-rtmp-server/releases/tag/1.0.mainline6), core/kernel/rtmp utest, refine bandwidth(as/js/srslibrtmp library). 50029 lines.<br/>
* 2014-06-27, [Release v1.0-mainline5](https://github.com/winlinvip/simple-rtmp-server/releases/tag/1.0.mainline5), refine perf 3k+ clients, edge token traverse, [srs monitor](http://ossrs.net:1977), 30days online. 41573 lines.<br/>
* 2014-05-28, [Release v1.0-mainline4](https://github.com/winlinvip/simple-rtmp-server/releases/tag/1.0.mainline4), support heartbeat, tracable log, fix mem leak and bugs. 39200 lines.<br/>
* 2014-05-18, [Release v1.0-mainline3](https://github.com/winlinvip/simple-rtmp-server/releases/tag/1.0.mainline3), support mips, fms origin, json(http-api). 37594 lines.<br/>
* 2014-04-28, [Release v1.0-mainline2](https://github.com/winlinvip/simple-rtmp-server/releases/tag/1.0.mainline2), support [dvr](https://github.com/winlinvip/simple-rtmp-server/wiki/v1_CN_DVR), android, [edge](https://github.com/winlinvip/simple-rtmp-server/wiki/v1_CN_Edge). 35255 lines.<br/>
* 2014-04-07, [Release v1.0-mainline](https://github.com/winlinvip/simple-rtmp-server/releases/tag/1.0.mainline), support [arm](https://github.com/winlinvip/simple-rtmp-server/wiki/v1_CN_SrsLinuxArm), [init.d](https://github.com/winlinvip/simple-rtmp-server/wiki/v1_CN_LinuxService), http [server](https://github.com/winlinvip/simple-rtmp-server/wiki/v1_CN_HTTPServer)/[api](https://github.com/winlinvip/simple-rtmp-server/wiki/v1_CN_HTTPApi), [ingest](https://github.com/winlinvip/simple-rtmp-server/wiki/v1_CN_SampleIngest). 30000 lines.<br/>
* 2013-12-25, [Release v0.9](https://github.com/winlinvip/simple-rtmp-server/releases/tag/0.9), support bandwidth test, player/encoder/chat [demos](https://github.com/winlinvip/simple-rtmp-server/wiki/v1_CN_SampleDemo). 20926 lines.<br/>
* 2013-12-08, [Release v0.8](https://github.com/winlinvip/simple-rtmp-server/releases/tag/0.8), support [http hooks callback](https://github.com/winlinvip/simple-rtmp-server/wiki/v1_CN_HTTPCallback), update [st_load](https://github.com/winlinvip/st-load). 19186 lines.<br/>
* 2013-12-03, [Release v0.7](https://github.com/winlinvip/simple-rtmp-server/releases/tag/0.7), support [live stream transcoding](https://github.com/winlinvip/simple-rtmp-server/wiki/v1_CN_FFMPEG). 17605 lines.<br/>
* 2013-11-29, [Release v0.6](https://github.com/winlinvip/simple-rtmp-server/releases/tag/0.6), support [forward](https://github.com/winlinvip/simple-rtmp-server/wiki/v1_CN_Forward) stream to origin/edge. 16094 lines.<br/>
* 2013-11-26, [Release v0.5](https://github.com/winlinvip/simple-rtmp-server/releases/tag/0.5), support [HLS(m3u8)](https://github.com/winlinvip/simple-rtmp-server/wiki/v1_CN_DeliveryHLS), fragment and window. 14449 lines.<br/>
* 2013-11-10, [Release v0.4](https://github.com/winlinvip/simple-rtmp-server/releases/tag/0.4), support [reload](https://github.com/winlinvip/simple-rtmp-server/wiki/v1_CN_Reload) config, pause, longtime publish/play. 12500 lines.<br/>
* 2013-11-04, [Release v0.3](https://github.com/winlinvip/simple-rtmp-server/releases/tag/0.3), support [vhost](https://github.com/winlinvip/simple-rtmp-server/wiki/v1_CN_RtmpUrlVhost), refer, gop cache, listen multiple ports. 11773 lines.<br/>
* 2013-10-25, [Release v0.2](https://github.com/winlinvip/simple-rtmp-server/releases/tag/0.2), support [rtmp](https://github.com/winlinvip/simple-rtmp-server/wiki/v1_CN_RTMPHandshake) flash publish, h264, time jitter correct. 10125 lines.<br/>
* 2013-10-23, [Release v0.1](https://github.com/winlinvip/simple-rtmp-server/releases/tag/0.1), support [rtmp FMLE/FFMPEG publish](https://github.com/winlinvip/simple-rtmp-server/wiki/v1_CN_DeliveryRTMP), vp6. 8287 lines.<br/>
* 2013-10-17, Created.<br/>

## History
<<<<<<< HEAD
* v2.0, 2015-01-08, hotfix [#281](https://github.com/winlinvip/simple-rtmp-server/issues/281), fix hls bug ignore type-9 send aud. 2.0.93
* v2.0, 2015-01-03, fix [#274](https://github.com/winlinvip/simple-rtmp-server/issues/274), http-callback support on_dvr when reap a dvr file. 2.0.89
* v2.0, 2015-01-03, hotfix to remove the pageUrl for http callback. 2.0.88
* v2.0, 2015-01-03, fix [#179](https://github.com/winlinvip/simple-rtmp-server/issues/179), dvr support custom filepath by variables. 2.0.87
* v2.0, 2015-01-02, fix [#211](https://github.com/winlinvip/simple-rtmp-server/issues/211), support security allow/deny publish/play all/ip. 2.0.86
* v2.0, 2015-01-02, hotfix [#207](https://github.com/winlinvip/simple-rtmp-server/issues/207), trim the last 0 of log. 2.0.85
* v2.0, 2014-01-02, fix [#158](https://github.com/winlinvip/simple-rtmp-server/issues/158), http-callback check http status code ok(200). 2.0.84
* v2.0, 2015-01-02, hotfix [#216](https://github.com/winlinvip/simple-rtmp-server/issues/216), http-callback post in application/json content-type. 2.0.83
* v2.0, 2014-01-02, fix [#263](https://github.com/winlinvip/simple-rtmp-server/issues/263), srs-librtmp flv read tag should init size. 2.0.82
* v2.0, 2015-01-01, hotfix [#270](https://github.com/winlinvip/simple-rtmp-server/issues/270), memory leak for http client post. 2.0.81
* v2.0, 2014-12-12, fix [#266](https://github.com/winlinvip/simple-rtmp-server/issues/266), aac profile is object id plus one. 2.0.80
* v2.0, 2014-12-29, hotfix [#267](https://github.com/winlinvip/simple-rtmp-server/issues/267), the forward dest ep should use server. 2.0.79
* v2.0, 2014-12-29, hotfix [#268](https://github.com/winlinvip/simple-rtmp-server/issues/268), the hls pcr is negative when startup. 2.0.78
* v2.0, 2014-12-22, hotfix [#264](https://github.com/winlinvip/simple-rtmp-server/issues/264), ignore NALU when sequence header to make HLS happy. 2.0.76
* v2.0, 2014-12-20, hotfix [#264](https://github.com/winlinvip/simple-rtmp-server/issues/264), support disconnect publish connect when hls error. 2.0.75
* v2.0, 2014-12-12, fix [#257](https://github.com/winlinvip/simple-rtmp-server/issues/257), support 0.1s+ latency. 2.0.70
* v2.0, 2014-12-08, update wiki for mr([EN](https://github.com/winlinvip/simple-rtmp-server/wiki/v2_EN_LowLatency#merged-read), [CN](https://github.com/winlinvip/simple-rtmp-server/wiki/v2_CN_LowLatency#merged-read)) and mw([EN](https://github.com/winlinvip/simple-rtmp-server/wiki/v2_EN_LowLatency#merged-write), [CN](https://github.com/winlinvip/simple-rtmp-server/wiki/v2_CN_LowLatency#merged-write)).
* v2.0, 2014-12-07, fix [#251](https://github.com/winlinvip/simple-rtmp-server/issues/251), 10k+ clients, use queue cond wait and fast vector. 2.0.67
* v2.0, 2014-12-05, fix [#251](https://github.com/winlinvip/simple-rtmp-server/issues/251), 9k+ clients, use fast cache for msgs queue. 2.0.57
* v2.0, 2014-12-04, fix [#241](https://github.com/winlinvip/simple-rtmp-server/issues/241), add mw(merged-write) config. 2.0.53
* v2.0, 2014-12-04, for [#241](https://github.com/winlinvip/simple-rtmp-server/issues/241), support mr(merged-read) config and reload. 2.0.52.
* v2.0, 2014-12-04, enable [#241](https://github.com/winlinvip/simple-rtmp-server/issues/241) and [#248](https://github.com/winlinvip/simple-rtmp-server/issues/248), +25% performance, 2.5k publisher. 2.0.50
* v2.0, 2014-12-04, fix [#248](https://github.com/winlinvip/simple-rtmp-server/issues/248), improve about 15% performance for fast buffer. 2.0.49
* v2.0, 2014-12-03, fix [#244](https://github.com/winlinvip/simple-rtmp-server/issues/244), conn thread use cond to wait for recv thread error. 2.0.47.
* v2.0, 2014-12-02, merge [#239](https://github.com/winlinvip/simple-rtmp-server/pull/239), traverse the token before response connect. 2.0.45.
* v2.0, 2014-12-02, srs-librtmp support hijack io apis for st-load. 2.0.42.
* v2.0, 2014-12-01, for [#237](https://github.com/winlinvip/simple-rtmp-server/issues/237), refine syscall for recv, supports 1.5k clients. 2.0.41.
* v2.0, 2014-11-30, add qtcreate project file trunk/src/qt/srs/srs-qt.pro. 2.0.39.
* v2.0, 2014-11-29, fix [#235](https://github.com/winlinvip/simple-rtmp-server/issues/235), refine handshake, replace union with template method. 2.0.38.
* v2.0, 2014-11-28, fix [#215](https://github.com/winlinvip/simple-rtmp-server/issues/215), add srs_rtmp_dump tool. 2.0.37.
* v2.0, 2014-11-25, update PRIMARY, AUTHORS, CONTRIBUTORS rule. 2.0.32.
* v2.0, 2014-11-24, fix [#212](https://github.com/winlinvip/simple-rtmp-server/issues/212), support publish aac adts raw stream. 2.0.31.
* v2.0, 2014-11-22, fix [#217](https://github.com/winlinvip/simple-rtmp-server/issues/217), remove timeout recv, support 7.5k+ 250kbps clients. 2.0.30.
* v2.0, 2014-11-21, srs-librtmp add rtmp prefix for rtmp/utils/human apis. 2.0.29.
* v2.0, 2014-11-21, refine examples of srs-librtmp, add srs_print_rtmp_packet. 2.0.28.
* v2.0, 2014-11-20, fix [#212](https://github.com/winlinvip/simple-rtmp-server/issues/212), support publish audio raw frames. 2.0.27
* v2.0, 2014-11-19, fix [#213](https://github.com/winlinvip/simple-rtmp-server/issues/213), support compile [srs-librtmp on windows](https://github.com/winlinvip/srs.librtmp), [bug #213](https://github.com/winlinvip/simple-rtmp-server/issues/213). 2.0.26
* v2.0, 2014-11-18, all wiki translated to English. 2.0.23.
* v2.0, 2014-11-15, fix [#204](https://github.com/winlinvip/simple-rtmp-server/issues/204), srs-librtmp drop duplicated sps/pps(sequence header). 2.0.22.
* v2.0, 2014-11-15, fix [#203](https://github.com/winlinvip/simple-rtmp-server/issues/203), srs-librtmp drop any video before sps/pps(sequence header). 2.0.21.
* v2.0, 2014-11-15, fix [#202](https://github.com/winlinvip/simple-rtmp-server/issues/202), fix memory leak of h.264 raw packet send in srs-librtmp. 2.0.20.
* v2.0, 2014-11-13, fix [#200](https://github.com/winlinvip/simple-rtmp-server/issues/200), deadloop when read/write 0 and ETIME. 2.0.16.
* v2.0, 2014-11-13, fix [#194](https://github.com/winlinvip/simple-rtmp-server/issues/194), writev multiple msgs, support 6k+ 250kbps clients. 2.0.15.
* v2.0, 2014-11-12, fix [#194](https://github.com/winlinvip/simple-rtmp-server/issues/194), optmized st for timeout recv. pulse to 500ms. 2.0.14.
* v2.0, 2014-11-11, fix [#195](https://github.com/winlinvip/simple-rtmp-server/issues/195), remove the confuse code st_usleep(0). 2.0.13.
* v2.0, 2014-11-08, fix [#191](https://github.com/winlinvip/simple-rtmp-server/issues/191), configure --export-librtmp-project and --export-librtmp-single. 2.0.11.
* v2.0, 2014-11-08, fix [#66](https://github.com/winlinvip/simple-rtmp-server/issues/66), srs-librtmp support write h264 raw packet. 2.0.9.
* v2.0, 2014-10-25, fix [#185](https://github.com/winlinvip/simple-rtmp-server/issues/185), AMF0 support 0x0B the date type codec. 2.0.7.
* v2.0, 2014-10-24, fix [#186](https://github.com/winlinvip/simple-rtmp-server/issues/186), hotfix for bug #186, drop connect args when not object. 2.0.6.
* v2.0, 2014-10-24, rename wiki/xxx to wiki/v1_CN_xxx. 2.0.3.
* v2.0, 2014-10-19, fix [#184](https://github.com/winlinvip/simple-rtmp-server/issues/184), support AnnexB in RTMP body for HLS. 2.0.2
* v2.0, 2014-10-18, remove supports for OSX(darwin). 2.0.1.
* v2.0, 2014-10-16, revert github srs README to English. 2.0.0.
=======
>>>>>>> fb5e6a03

* v1.0, 2015-01-08, hotfix [#281](https://github.com/winlinvip/simple-rtmp-server/issues/281), fix hls bug ignore type-9 send aud. 1.0.20
* v1.0, 2015-01-03, hotfix to remove the pageUrl for http callback. 1.0.19
* v1.0, 2015-01-02, hotfix [#207](https://github.com/winlinvip/simple-rtmp-server/issues/207), trim the last 0 of log. 1.0.18
* v1.0, 2015-01-02, hotfix [#216](https://github.com/winlinvip/simple-rtmp-server/issues/216), http-callback post in application/json content-type. 1.0.17
* v1.0, 2015-01-01, hotfix [#270](https://github.com/winlinvip/simple-rtmp-server/issues/270), memory leak for http client post. 1.0.16
* v1.0, 2014-12-29, hotfix [#267](https://github.com/winlinvip/simple-rtmp-server/issues/267), the forward dest ep should use server. 1.0.15
* v1.0, 2014-12-29, hotfix [#268](https://github.com/winlinvip/simple-rtmp-server/issues/268), the hls pcr is negative when startup. 1.0.14
* v1.0, 2014-12-22, hotfix [#264](https://github.com/winlinvip/simple-rtmp-server/issues/264), ignore NALU when sequence header to make HLS happy. 1.0.12
* v1.0, 2014-12-20, hotfix [#264](https://github.com/winlinvip/simple-rtmp-server/issues/264), support disconnect publish connect when hls error. 1.0.11
* <strong>v1.0, 2014-12-05, [1.0 release(1.0.10)](https://github.com/winlinvip/simple-rtmp-server/releases/tag/1.0) released. 59391 lines.</strong>
* <strong>v1.0, 2014-10-09, [1.0 beta(1.0.0)](https://github.com/winlinvip/simple-rtmp-server/releases/tag/1.0.beta) released. 59316 lines.</strong>
* v1.0, 2014-10-08, fix [#151](https://github.com/winlinvip/simple-rtmp-server/issues/151), always reap ts whatever audio or video packet. 0.9.223.
* v1.0, 2014-10-08, fix [#162](https://github.com/winlinvip/simple-rtmp-server/issues/162), failed if no epoll. 0.9.222.
* v1.0, 2014-09-30, fix [#180](https://github.com/winlinvip/simple-rtmp-server/issues/180), crash for multiple edge publishing the same stream. 0.9.220.
* v1.0, 2014-09-26, fix hls bug, refine config and log, according to clion of jetbrains. 0.9.216. 
* v1.0, 2014-09-25, fix [#177](https://github.com/winlinvip/simple-rtmp-server/issues/177), dvr segment add config dvr_wait_keyframe. 0.9.213.
* v1.0, 2014-08-28, fix [#167](https://github.com/winlinvip/simple-rtmp-server/issues/167), add openssl includes to utest. 0.9.209.
* v1.0, 2014-08-27, max connections is 32756, for st use mmap default. 0.9.209
* v1.0, 2014-08-24, fix [#150](https://github.com/winlinvip/simple-rtmp-server/issues/150), forward should forward the sequence header when retry. 0.9.208.
* v1.0, 2014-08-22, for [#165](https://github.com/winlinvip/simple-rtmp-server/issues/165), refine dh wrapper, ensure public key is 128bytes. 0.9.206.
* v1.0, 2014-08-19, for [#160](https://github.com/winlinvip/simple-rtmp-server/issues/160), support forward/edge to flussonic, disable debug_srs_upnode to make flussonic happy. 0.9.201.
* v1.0, 2014-08-17, for [#155](https://github.com/winlinvip/simple-rtmp-server/issues/155), refine for osx, with ssl/http, disable statistics. 0.9.198.
* v1.0, 2014-08-06, fix [#148](https://github.com/winlinvip/simple-rtmp-server/issues/148), simplify the RTMP handshake key generation. 0.9.191.
* v1.0, 2014-08-06, fix [#147](https://github.com/winlinvip/simple-rtmp-server/issues/147), support identify the srs edge. 0.9.190.
* <strong>v1.0, 2014-08-03, [1.0 mainline7(0.9.189)](https://github.com/winlinvip/simple-rtmp-server/releases/tag/1.0.mainline7) released. 57432 lines.</strong>
* v1.0, 2014-08-03, fix [#79](https://github.com/winlinvip/simple-rtmp-server/issues/79), fix the reload remove edge assert bug. 0.9.189.
* v1.0, 2014-08-03, fix [#57](https://github.com/winlinvip/simple-rtmp-server/issues/57), use lock(acquire/release publish) to avoid duplicated publishing. 0.9.188.
* v1.0, 2014-08-03, fix [#85](https://github.com/winlinvip/simple-rtmp-server/issues/85), fix the segment-dvr sequence header missing. 0.9.187.
* v1.0, 2014-08-03, fix [#145](https://github.com/winlinvip/simple-rtmp-server/issues/145), refine ffmpeg log, check abitrate for libaacplus. 0.9.186.
* v1.0, 2014-08-03, fix [#143](https://github.com/winlinvip/simple-rtmp-server/issues/143), fix retrieve sys stat bug for all linux. 0.9.185.
* v1.0, 2014-08-02, fix [#138](https://github.com/winlinvip/simple-rtmp-server/issues/138), fix http hooks bug, regression bug. 0.9.184.
* v1.0, 2014-08-02, fix [#142](https://github.com/winlinvip/simple-rtmp-server/issues/142), fix tcp stat slow bug, use /proc/net/sockstat instead, refer to 'ss -s'. 0.9.183.
* v1.0, 2014-07-31, fix [#141](https://github.com/winlinvip/simple-rtmp-server/issues/141), support tun0(vpn network device) ip retrieve. 0.9.179.
* v1.0, 2014-07-27, support partially build on OSX(Darwin). 0.9.177
* v1.0, 2014-07-27, api connections add udp, add disk iops. 0.9.176
* v1.0, 2014-07-26, complete config utest. 0.9.173
* v1.0, 2014-07-26, fix [#124](https://github.com/winlinvip/simple-rtmp-server/issues/124), gop cache support disable video in publishing. 0.9.171.
* v1.0, 2014-07-23, fix [#121](https://github.com/winlinvip/simple-rtmp-server/issues/121), srs_info detail log compile failed. 0.9.168.
* v1.0, 2014-07-19, fix [#119](https://github.com/winlinvip/simple-rtmp-server/issues/119), use iformat and oformat for ffmpeg transcode. 0.9.163.
* <strong>v1.0, 2014-07-13, [1.0 mainline6(0.9.160)](https://github.com/winlinvip/simple-rtmp-server/releases/tag/1.0.mainline6) released. 50029 lines.</strong>
* v1.0, 2014-07-13, refine the bandwidth check/test, add as/js library, use srs-librtmp for linux tool. 0.9.159
* v1.0, 2014-07-12, complete rtmp stack utest. 0.9.156
* v1.0, 2014-07-06, fix [#81](https://github.com/winlinvip/simple-rtmp-server/issues/81), fix HLS codec info, IOS ok. 0.9.153.
* v1.0, 2014-07-06, fix [#103](https://github.com/winlinvip/simple-rtmp-server/issues/103), support all aac sample rate. 0.9.150.
* v1.0, 2014-07-05, complete kernel utest. 0.9.149
* v1.0, 2014-06-30, fix [#111](https://github.com/winlinvip/simple-rtmp-server/issues/111), always use 31bits timestamp. 0.9.143.
* v1.0, 2014-06-28, response the call message with null. 0.9.137
* v1.0, 2014-06-28, fix [#110](https://github.com/winlinvip/simple-rtmp-server/issues/110), thread start segment fault, thread cycle stop destroy thread. 0.9.136
* v1.0, 2014-06-27, fix [#109](https://github.com/winlinvip/simple-rtmp-server/issues/109), fix the system jump time, adjust system startup time. 0.9.135
* <strong>v1.0, 2014-06-27, [1.0 mainline5(0.9.134)](https://github.com/winlinvip/simple-rtmp-server/releases/tag/1.0.mainline5) released. 41573 lines.</strong>
* v1.0, 2014-06-27, SRS online 30days with RTMP/HLS.
* v1.0, 2014-06-25, fix [#108](https://github.com/winlinvip/simple-rtmp-server/issues/108), support config time jitter for encoder non-monotonical stream. 0.9.133
* v1.0, 2014-06-23, support report summaries in heartbeat. 0.9.132
* v1.0, 2014-06-22, performance refine, support [3k+](https://github.com/winlinvip/simple-rtmp-server/wiki/v1_CN_Performance#%E6%80%A7%E8%83%BD%E4%BE%8B%E8%A1%8C%E6%8A%A5%E5%91%8A4k) connections(270kbps). 0.9.130
* v1.0, 2014-06-21, support edge [token traverse](https://github.com/winlinvip/simple-rtmp-server/wiki/v1_CN_DRM#tokentraverse), fix [#104](https://github.com/winlinvip/simple-rtmp-server/issues/104). 0.9.129
* v1.0, 2014-06-19, add connections count to api summaries. 0.9.127
* v1.0, 2014-06-19, add srs bytes and kbps to api summaries. 0.9.126
* v1.0, 2014-06-18, add network bytes to api summaries. 0.9.125
* v1.0, 2014-06-14, fix [#98](https://github.com/winlinvip/simple-rtmp-server/issues/98), workaround for librtmp ping(fmt=1,cid=2 fresh stream). 0.9.124
* v1.0, 2014-05-29, support flv inject and flv http streaming with start=bytes. 0.9.122
* <strong>v1.0, 2014-05-28, [1.0 mainline4(0.9.120)](https://github.com/winlinvip/simple-rtmp-server/releases/tag/1.0.mainline4) released. 39200 lines.</strong>
* v1.0, 2014-05-27, fix [#87](https://github.com/winlinvip/simple-rtmp-server/issues/87), add source id for full trackable log. 0.9.120
* v1.0, 2014-05-27, fix [#84](https://github.com/winlinvip/simple-rtmp-server/issues/84), unpublish when edge disconnect. 0.9.119
* v1.0, 2014-05-27, fix [#89](https://github.com/winlinvip/simple-rtmp-server/issues/89), config to /dev/null to disable ffmpeg log. 0.9.117
* v1.0, 2014-05-25, fix [#76](https://github.com/winlinvip/simple-rtmp-server/issues/76), allow edge vhost to add or remove. 0.9.114
* v1.0, 2014-05-24, Johnny contribute [ossrs.net](http://ossrs.net). karthikeyan start to translate wiki to English.
* v1.0, 2014-05-22, fix [#78](https://github.com/winlinvip/simple-rtmp-server/issues/78), st joinable thread must be stop by other threads, 0.9.113
* v1.0, 2014-05-22, support amf0 StrictArray(0x0a). 0.9.111.
* v1.0, 2014-05-22, support flv parser, add amf0 to librtmp. 0.9.110
* v1.0, 2014-05-22, fix [#74](https://github.com/winlinvip/simple-rtmp-server/issues/74), add tcUrl for http callback on_connect, 0.9.109
* v1.0, 2014-05-19, support http heartbeat, 0.9.107
* <strong>v1.0, 2014-05-18, [1.0 mainline3(0.9.105)](https://github.com/winlinvip/simple-rtmp-server/releases/tag/1.0.mainline3) released. 37594 lines.</strong>
* v1.0, 2014-05-18, support http api json, to PUT/POST. 0.9.105
* v1.0, 2014-05-17, fix [#72](https://github.com/winlinvip/simple-rtmp-server/issues/72), also need stream_id for send_and_free_message. 0.9.101
* v1.0, 2014-05-17, rename struct to class. 0.9.100
* v1.0, 2014-05-14, fix [#67](https://github.com/winlinvip/simple-rtmp-server/issues/67) pithy print, stage must has a age. 0.9.98
* v1.0, 2014-05-13, fix mem leak for delete[] SharedPtrMessage array. 0.9.95
* v1.0, 2014-05-12, refine the kbps calc module. 0.9.93
* v1.0, 2014-05-12, fix bug [#64](https://github.com/winlinvip/simple-rtmp-server/issues/64): install_dir=DESTDIR+PREFIX
* v1.0, 2014-05-08, fix [#36](https://github.com/winlinvip/simple-rtmp-server/issues/36): never directly use \*(int32_t\*) for arm.
* v1.0, 2014-05-08, fix [#60](https://github.com/winlinvip/simple-rtmp-server/issues/60): support aggregate message
* v1.0, 2014-05-08, fix [#59](https://github.com/winlinvip/simple-rtmp-server/issues/59), edge support FMS origin server. 0.9.92
* v1.0, 2014-05-06, fix [#50](https://github.com/winlinvip/simple-rtmp-server/issues/50), ubuntu14 build error.
* v1.0, 2014-05-04, support mips linux.
* v1.0, 2014-04-30, fix bug [#34](https://github.com/winlinvip/simple-rtmp-server/issues/34): convert signal to io thread. 0.9.85
* v1.0, 2014-04-29, refine RTMP protocol completed, to 0.9.81
* <strong>v1.0, 2014-04-28, [1.0 mainline2(0.9.79)](https://github.com/winlinvip/simple-rtmp-server/releases/tag/1.0.mainline2) released. 35255 lines.</strong>
* v1.0, 2014-04-28, support full edge RTMP server. 0.9.79
* v1.0, 2014-04-27, support basic edge(play/publish) RTMP server. 0.9.78
* v1.0, 2014-04-25, add donation page. 0.9.76
* v1.0, 2014-04-21, support android app to start srs for internal edge. 0.9.72
* v1.0, 2014-04-19, support tool over srs-librtmp to ingest flv/rtmp. 0.9.71
* v1.0, 2014-04-17, support dvr(record live to flv file for vod). 0.9.69
* v1.0, 2014-04-11, add speex1.2 to transcode flash encoder stream. 0.9.58
* v1.0, 2014-04-10, support reload ingesters(add/remov/update). 0.9.57
* <strong>v1.0, 2014-04-07, [1.0 mainline(0.9.55)](https://github.com/winlinvip/simple-rtmp-server/releases/tag/1.0.mainline) released. 30000 lines.</strong>
* v1.0, 2014-04-07, support [ingest](https://github.com/winlinvip/simple-rtmp-server/wiki/v1_CN_SampleIngest) file/stream/device.
* v1.0, 2014-04-05, support [http api](https://github.com/winlinvip/simple-rtmp-server/wiki/v1_CN_HTTPApi) and [http server](https://github.com/winlinvip/simple-rtmp-server/wiki/v1_CN_HTTPServer).
* v1.0, 2014-04-03, implements http framework and api/v1/version.
* v1.0, 2014-03-30, fix bug for st detecting epoll failed, force st to use epoll.
* v1.0, 2014-03-29, add wiki [Performance for RaspberryPi](https://github.com/winlinvip/simple-rtmp-server/wiki/v1_CN_RaspberryPi).
* v1.0, 2014-03-29, add release binary package for raspberry-pi. 
* v1.0, 2014-03-26, support RTMP ATC for HLS/HDS to support backup(failover).
* v1.0, 2014-03-23, support daemon, default start in daemon.
* v1.0, 2014-03-22, support make install/install-api and uninstall.
* v1.0, 2014-03-22, add ./etc/init.d/srs, refine to support make clean then make.
* v1.0, 2014-03-21, write pid to ./objs/srs.pid.
* v1.0, 2014-03-20, refine hls code, support pure audio HLS.
* v1.0, 2014-03-19, add vn/an for FFMPEG to drop video/audio for radio stream.
* v1.0, 2014-03-19, refine handshake, client support complex handshake, add utest.
* v1.0, 2014-03-16, fix bug on arm of st, the sp change from 20 to 8, for respberry-pi, @see [commit](https://github.com/winlinvip/simple-rtmp-server/commit/5a4373d4835758188b9a1f03005cea0b6ddc62aa)
* v1.0, 2014-03-16, support ARM([debian armhf, v7cpu](https://github.com/winlinvip/simple-rtmp-server/wiki/v1_CN_SrsLinuxArm)) with rtmp/ssl/hls/librtmp.
* v1.0, 2014-03-12, finish utest for amf0 codec.
* v1.0, 2014-03-06, add gperftools for mem leak detect, mem/cpu profile.
* v1.0, 2014-03-04, add gest framework for utest, build success.
* v1.0, 2014-03-02, add wiki [srs-librtmp](https://github.com/winlinvip/simple-rtmp-server/wiki/v1_CN_SrsLibrtmp), [SRS for arm](https://github.com/winlinvip/simple-rtmp-server/wiki/v1_CN_SrsLinuxArm), [product](https://github.com/winlinvip/simple-rtmp-server/wiki/v1_CN_Product)
* v1.0, 2014-03-02, srs-librtmp, client publish/play library like librtmp.
* v1.0, 2014-03-01, modularity, extract core/kernel/rtmp/app/main module.
* v1.0, 2014-02-28, support arm build(SRS/ST), add ssl to 3rdparty package.
* v1.0, 2014-02-28, add wiki [BuildArm](https://github.com/winlinvip/simple-rtmp-server/wiki/v1_CN_Build), [FFMPEG](https://github.com/winlinvip/simple-rtmp-server/wiki/v1_CN_FFMPEG), [Reload](https://github.com/winlinvip/simple-rtmp-server/wiki/v1_CN_Reload)
* v1.0, 2014-02-27, add wiki [LowLatency](https://github.com/winlinvip/simple-rtmp-server/wiki/v1_CN_LowLatency), [HTTPCallback](https://github.com/winlinvip/simple-rtmp-server/wiki/v1_CN_HTTPCallback), [ServerSideScript](https://github.com/winlinvip/simple-rtmp-server/wiki/v1_CN_ServerSideScript), [IDE](https://github.com/winlinvip/simple-rtmp-server/wiki/v1_CN_IDE)
* v1.0, 2014-01-19, add wiki [DeliveryHLS](https://github.com/winlinvip/simple-rtmp-server/wiki/v1_CN_DeliveryHLS)
* v1.0, 2014-01-12, add wiki [HowToAskQuestion](https://github.com/winlinvip/simple-rtmp-server/wiki/v1_CN_HowToAskQuestion), [RtmpUrlVhost](https://github.com/winlinvip/simple-rtmp-server/wiki/v1_CN_RtmpUrlVhost)
* v1.0, 2014-01-11, fix jw/flower player pause bug, which send closeStream actually.
* v1.0, 2014-01-05, add wiki [Build](https://github.com/winlinvip/simple-rtmp-server/wiki/v1_CN_Build), [Performance](https://github.com/winlinvip/simple-rtmp-server/wiki/v1_CN_Performance), [Forward](https://github.com/winlinvip/simple-rtmp-server/wiki/v1_CN_Forward)
* v1.0, 2014-01-01, change listen(512), chunk-size(60000), to improve performance.
* v1.0, 2013-12-27, merge from wenjie, the bandwidth test feature.
* <strong>v0.9, 2013-12-25, [v0.9](https://github.com/winlinvip/simple-rtmp-server/releases/tag/0.9) released. 20926 lines.</strong>
* v0.9, 2013-12-25, fix the bitrate bug(in Bps), use enhanced microphone.
* v0.9, 2013-12-22, demo video meeting or chat(SRS+cherrypy+jquery+bootstrap).
* v0.9, 2013-12-22, merge from wenjie, support banwidth test.
* v0.9, 2013-12-22, merge from wenjie: support set chunk size at vhost level
* v0.9, 2013-12-21, add [players](http://demo.srs.com/players) for play and publish.
* v0.9, 2013-12-15, ensure the HLS(ts) is continous when republish stream.
* v0.9, 2013-12-15, fix the hls reload bug, feed it the sequence header.
* v0.9, 2013-12-15, refine protocol, use int64_t timestamp for ts and jitter.
* v0.9, 2013-12-15, support set the live queue length(in seconds), drop when full.
* v0.9, 2013-12-15, fix the forwarder reconnect bug, feed it the sequence header.
* v0.9, 2013-12-15, support reload the hls/forwarder/transcoder.
* v0.9, 2013-12-14, refine the thread model for the retry threads.
* v0.9, 2013-12-10, auto install depends tools/libs on centos/ubuntu.
* <strong>v0.8, 2013-12-08, [v0.8](https://github.com/winlinvip/simple-rtmp-server/releases/tag/0.8) released. 19186 lines.</strong>
* v0.8, 2013-12-08, support [http hooks](https://github.com/winlinvip/simple-rtmp-server/wiki/v1_CN_HTTPCallback): on_connect/close/publish/unpublish/play/stop.
* v0.8, 2013-12-08, support multiple http hooks for a event.
* v0.8, 2013-12-07, support http callback hooks, on_connect.
* v0.8, 2013-12-07, support network based cli and json result, add CherryPy 3.2.4.
* v0.8, 2013-12-07, update http/hls/rtmp load test tool [st_load](https://github.com/winlinvip/st-load), use SRS rtmp sdk.
* v0.8, 2013-12-06, support max_connections, drop if exceed.
* v0.8, 2013-12-05, support log_dir, write ffmpeg log to file.
* v0.8, 2013-12-05, fix the forward/hls/encoder bug.
* <strong>v0.7, 2013-12-03, [v0.7](https://github.com/winlinvip/simple-rtmp-server/releases/tag/0.7) released. 17605 lines.</strong>
* v0.7, 2013-12-01, support dead-loop detect for forwarder and transcoder.
* v0.7, 2013-12-01, support all ffmpeg filters and params.
* v0.7, 2013-11-30, support live stream transcoder by ffmpeg.
* v0.7, 2013-11-30, support --with/without -ffmpeg, build ffmpeg-2.1.
* v0.7, 2013-11-30, add ffmpeg-2.1, x264-core138, lame-3.99.5, libaacplus-2.0.2.
* <strong>v0.6, 2013-11-29, [v0.6](https://github.com/winlinvip/simple-rtmp-server/releases/tag/0.6) released. 16094 lines.</strong>
* v0.6, 2013-11-29, add performance summary, 1800 clients, 900Mbps, CPU 90.2%, 41MB.
* v0.6, 2013-11-29, support forward stream to other edge server.
* v0.6, 2013-11-29, support forward stream to other origin server.
* v0.6, 2013-11-28, fix memory leak bug, aac decode bug.
* v0.6, 2013-11-27, support --with or --without -hls and -ssl options.
* v0.6, 2013-11-27, support AAC 44100HZ sample rate for iphone, adjust the timestamp.
* <strong>v0.5, 2013-11-26, [v0.5](https://github.com/winlinvip/simple-rtmp-server/releases/tag/0.5) released. 14449 lines.</strong>
* v0.5, 2013-11-24, support HLS(m3u8), fragment and window.
* v0.5, 2013-11-24, support record to ts file for HLS.
* v0.5, 2013-11-21, add ts_info tool to demux ts file.
* v0.5, 2013-11-16, add rtmp players(OSMF/jwplayer5/jwplayer6).
* <strong>v0.4, 2013-11-10, [v0.4](https://github.com/winlinvip/simple-rtmp-server/releases/tag/0.4) released. 12500 lines.</strong>
* v0.4, 2013-11-10, support config and reload the pithy print.
* v0.4, 2013-11-09, support reload config(vhost and its detail).
* v0.4, 2013-11-09, support reload config(listen and chunk_size) by SIGHUP(1).
* v0.4, 2013-11-09, support longtime(>4.6hours) publish/play.
* v0.4, 2013-11-09, support config the chunk_size.
* v0.4, 2013-11-09, support pause for live stream.
* <strong>v0.3, 2013-11-04, [v0.3](https://github.com/winlinvip/simple-rtmp-server/releases/tag/0.3) released. 11773 lines.</strong>
* v0.3, 2013-11-04, support refer/play-refer/publish-refer.
* v0.3, 2013-11-04, support vhosts specified config.
* v0.3, 2013-11-02, support listen multiple ports.
* v0.3, 2013-11-02, support config file in nginx-conf style.
* v0.3, 2013-10-29, support pithy print log message specified by stage.
* v0.3, 2013-10-28, support librtmp without extended-timestamp in 0xCX chunk packet.
* v0.3, 2013-10-27, support cache last gop for client fast startup.
* <strong>v0.2, 2013-10-25, [v0.2](https://github.com/winlinvip/simple-rtmp-server/releases/tag/0.2) released. 10125 lines.</strong>
* v0.2, 2013-10-25, support flash publish.
* v0.2, 2013-10-25, support h264/avc codec by rtmp complex handshake.
* v0.2, 2013-10-24, support time jitter detect and correct algorithm
* v0.2, 2013-10-24, support decode codec type to cache the h264/avc sequence header.
* <strong>v0.1, 2013-10-23, [v0.1](https://github.com/winlinvip/simple-rtmp-server/releases/tag/0.1) released. 8287 lines.</strong>
* v0.1, 2013-10-23, support basic amf0 codec, simplify the api using c-style api.
* v0.1, 2013-10-23, support shared ptr msg for zero memory copy.
* v0.1, 2013-10-22, support vp6 codec with rtmp protocol specified simple handshake.
* v0.1, 2013-10-20, support multiple flash client play live streaming.
* v0.1, 2013-10-20, support FMLE/FFMPEG publish live streaming.
* v0.1, 2013-10-18, support rtmp message2chunk protocol(send\_message).
* v0.1, 2013-10-17, support rtmp chunk2message protocol(recv\_message).

## Performance

Performance benchmark history, on virtual box.

* See also: [Performance for x86/x64 Test Guide](https://github.com/winlinvip/simple-rtmp-server/wiki/v1_CN_Performance)
* See also: [Performance for RaspberryPi](https://github.com/winlinvip/simple-rtmp-server/wiki/v1_CN_RaspberryPi)

### Play benchmark

The play benchmark by [st-load](https://github.com/winlinvip/st-load):

<table>
    <tr>
        <th>Update</th>
        <th>SRS</th>
        <th>Clients</th>
        <th>Type</th>
        <th>CPU</th>
        <th>Memory</th>
        <th>Commit</th>
    </tr>
    <tr>
        <td>2013-11-28</td>
        <td>0.5.0</td>
        <td>1.8k(1800)</td>
        <td>players</td>
        <td>90%</td>
        <td>41MB</td>
        <td>-</td>
    </tr>
    <tr>
        <td>2014-07-12</td>
        <td>0.9.156</td>
        <td>1.8k(1800)</td>
        <td>players</td>
        <td>68%</td>
        <td>38MB</td>
        <td>-</td>
    </tr>
    <tr>
        <td>2014-07-12</td>
        <td>0.9.156</td>
        <td>2.7k(2700)</td>
        <td>players</td>
        <td>89%</td>
        <td>61MB</td>
        <td><a href="https://github.com/winlinvip/simple-rtmp-server/commit/1ae3e6c64cc5cee90e6050c26968ebc3c18281be">commit</a></td>
    </tr>
    <tr>
        <td>2014-11-11</td>
        <td>1.0.5</td>
        <td>2.7k(2700)</td>
        <td>players</td>
        <td>85%</td>
        <td>66MB</td>
        <td>-</td>
    </tr>
    <tr>
        <td>2014-11-11</td>
        <td>2.0.12</td>
        <td>2.7k(2700)</td>
        <td>players</td>
        <td>85%</td>
        <td>66MB</td>
        <td>-</td>
    </tr>
    <tr>
        <td>2014-11-12</td>
        <td>2.0.14</td>
        <td>2.7k(2700)</td>
        <td>players</td>
        <td>69%</td>
        <td>59MB</td>
        <td>-</td>
    </tr>
    <tr>
        <td>2014-11-12</td>
        <td>2.0.14</td>
        <td>3.5k(3500)</td>
        <td>players</td>
        <td>95%</td>
        <td>78MB</td>
        <td><a href="https://github.com/winlinvip/simple-rtmp-server/commit/8acd143a7a152885b815999162660fd4e7a3f247">commit</a></td>
    </tr>
    <tr>
        <td>2014-11-13</td>
        <td>2.0.15</td>
        <td>6.0k(6000)</td>
        <td>players</td>
        <td>82%</td>
        <td>203MB</td>
        <td><a href="https://github.com/winlinvip/simple-rtmp-server/commit/cc6aca9ad55342a06440ce7f3b38453776b2b2d1">commit</a></td>
    </tr>
    <tr>
        <td>2014-11-22</td>
        <td>2.0.30</td>
        <td>7.5k(7500)</td>
        <td>players</td>
        <td>87%</td>
        <td>320MB</td>
        <td><a href="https://github.com/winlinvip/simple-rtmp-server/commit/58136ec178e3d47db6c90a59875d7e40946936e5">commit</a></td>
    </tr>
    <tr>
        <td>2014-12-05</td>
        <td>2.0.55</td>
        <td>8.0k(8000)</td>
        <td>players</td>
        <td>89%</td>
        <td>360MB</td>
        <td>(mw_sleep=350)<br/><a href="https://github.com/winlinvip/simple-rtmp-server/commit/58136ec178e3d47db6c90a59875d7e40946936e5">commit</a></td>
    </tr>
    <tr>
        <td>2014-12-05</td>
        <td>2.0.57</td>
        <td>9.0k(9000)</td>
        <td>players</td>
        <td>90%</td>
        <td>468MB</td>
        <td><a href="https://github.com/winlinvip/simple-rtmp-server/commit/9ee138746f83adc26f0e236ec017f4d68a300004">commit</a></td>
    </tr>
    <tr>
        <td>2014-12-07</td>
        <td>2.0.67</td>
        <td>10k(10000)</td>
        <td>players</td>
        <td>95%</td>
        <td>656MB</td>
        <td><a href="https://github.com/winlinvip/simple-rtmp-server/commit/1311b6fe6576fd7b9c6d299b0f8f2e8d202f4bf8">commit</a></td>
    </tr>
</table>

### Publish benchmark

The publish benchmark by [st-load](https://github.com/winlinvip/st-load):

<table>
    <tr>
        <th>Update</th>
        <th>SRS</th>
        <th>Clients</th>
        <th>Type</th>
        <th>CPU</th>
        <th>Memory</th>
        <th>Commit</th>
    </tr>
    <tr>
        <td>2014-12-03</td>
        <td>1.0.10</td>
        <td>1.2k(1200)</td>
        <td>publishers</td>
        <td>96%</td>
        <td>43MB</td>
        <td>-</td>
    </tr>
    <tr>
        <td>2014-12-03</td>
        <td>2.0.12</td>
        <td>1.2k(1200)</td>
        <td>publishers</td>
        <td>96%</td>
        <td>43MB</td>
        <td>-</td>
    </tr>
    <tr>
        <td>2014-12-03</td>
        <td>2.0.47</td>
        <td>1.2k(1200)</td>
        <td>publishers</td>
        <td>84%</td>
        <td>76MB</td>
        <td><a href="https://github.com/winlinvip/simple-rtmp-server/commit/787ab674e38734ea8e0678101614fdcd84645dc8">commit</a></td>
    </tr>
    <tr>
        <td>2014-12-03</td>
        <td>2.0.47</td>
        <td>1.4k(1400)</td>
        <td>publishers</td>
        <td>95%</td>
        <td>140MB</td>
        <td>-</td>
    </tr>
    <tr>
        <td>2014-12-03</td>
        <td>2.0.48</td>
        <td>1.4k(1400)</td>
        <td>publishers</td>
        <td>95%</td>
        <td>140MB</td>
        <td><a href="https://github.com/winlinvip/simple-rtmp-server/commit/f35ec2155b1408d528a9f37da7904c9625186bcf">commit</a></td>
    </tr>
    <tr>
        <td>2014-12-04</td>
        <td>2.0.49</td>
        <td>1.4k(1400)</td>
        <td>publishers</td>
        <td>68%</td>
        <td>144MB</td>
        <td>-</td>
    </tr>
    <tr>
        <td>2014-12-04</td>
        <td>2.0.49</td>
        <td>2.5k(2500)</td>
        <td>publishers</td>
        <td>95%</td>
        <td>404MB</td>
        <td><a href="https://github.com/winlinvip/simple-rtmp-server/commit/29324fab469e0f7cef9ad04ffdbce832ac7dd9ff">commit</a></td>
    </tr>
    <tr>
        <td>2014-12-04</td>
        <td>2.0.51</td>
        <td>2.5k(2500)</td>
        <td>publishers</td>
        <td>91%</td>
        <td>259MB</td>
        <td><a href="https://github.com/winlinvip/simple-rtmp-server/commit/f57801eb46c16755b173984b915a4166922df6a6">commit</a></td>
    </tr>
    <tr>
        <td>2014-12-04</td>
        <td>2.0.52</td>
        <td>4.0k(4000)</td>
        <td>publishers</td>
        <td>80%</td>
        <td>331MB</td>
        <td>(mr_sleep=350)<br/><a href="https://github.com/winlinvip/simple-rtmp-server/commit/5589b13d2e216b91f97afb78ee0c011b2fccf7da">commit</a></td>
    </tr>
</table>

### Latency benchmark

The latency between encoder and player with realtime config(
[CN](https://github.com/winlinvip/simple-rtmp-server/wiki/v2_CN_LowLatency),
[EN](https://github.com/winlinvip/simple-rtmp-server/wiki/v2_EN_LowLatency)
):

<table>
<tr>
    <th>Update</th>
    <th>SRS</th>
    <th>VP6</th>
    <th>H.264</th>
    <th>VP6+mp3</th>
    <th>H.264+mp3</th>
</tr>
<tr>
    <td>2014-12-03</td>
    <td>1.0.10</td>
    <td>0.4s</td>
    <td>0.4s</td>
    <td>0.9s</td>
    <td>1.2s</td>
</tr>
<tr>
    <td>2014-12-12</td>
    <td>2.0.70</td>
    <td><a href="https://github.com/winlinvip/simple-rtmp-server/commit/10297fab519811845b549a8af40a6bcbd23411e8">0.1s</a></td>
    <td><a href="https://github.com/winlinvip/simple-rtmp-server/commit/10297fab519811845b549a8af40a6bcbd23411e8">0.4s</a></td>
    <td>1.0s</td>
    <td>0.9s</td>
</tr>
<tr>
    <td>2014-12-16</td>
    <td>2.0.72</td>
    <td>0.1s</td>
    <td>0.4s</td>
    <td><a href="https://github.com/winlinvip/simple-rtmp-server/commit/0d6b91039d408328caab31a1077d56a809b6bebc">0.8s</a></td>
    <td><a href="https://github.com/winlinvip/simple-rtmp-server/commit/0d6b91039d408328caab31a1077d56a809b6bebc">0.6s</a></td>
</tr>
</table>

We use FMLE as encoder for benchmark. The latency of server is 0.1s+, 
and the bottleneck is the encoder. For more information, read 
[bug #257](https://github.com/winlinvip/simple-rtmp-server/issues/257#issuecomment-66864413).

## Architecture

SRS always use the most simple architecture to support complex transaction.
* System arch: the system structure and arch.
* Modularity arch: the main modularity of SRS.
* Stream arch: the stream dispatch arch of SRS.
* RTMP cluster arch: the RTMP origin and edge cluster arch.
* Multiple processes arch (by wenjie): the multiple process of SRS.
* CLI arch: the cli arch for SRS, api to manage SRS.
* Bandwidth specification: the bandwidth test specification of SRS.

### System Architecture

<pre>
+------------------------------------------------------+
|             SRS(Simple RTMP Server)                  |
+---------------+---------------+-----------+----------+
|   API/hook    |   Transcoder  |    HLS    |   RTMP   |
|  http-parser  |  FFMPEG/x264  |  NGINX/ts | protocol |
+---------------+---------------+-----------+----------+
|              Network(state-threads)                  |
+------------------------------------------------------+
|      All Linux(RHEL,CentOS,Ubuntu,Fedora...)         |
+------------------------------------------------------+
</pre>

### Modularity Architecture

<pre>
+------------------------------------------------------+
|             Main(srs/bandwidth/librtmp)              |
+------------------------------------------------------+
|           App(Server/Client application)             |
+------------------------------------------------------+
|               RTMP(Protocol stack)                   |
+------------------------------------------------------+
|      Kernel(depends on Core, provides error/log)     |
+------------------------------------------------------+
|         Core(depends only on system apis)            |
+------------------------------------------------------+
</pre>

### Stream Architecture

<pre>
                   +---------+              +----------+
                   + Publish +              +  Deliver |
                   +---|-----+              +----|-----+
+----------------------+-------------------------+----------------+
|     Input            | SRS(Simple RTMP Server) |     Output     |
+----------------------+-------------------------+----------------+
|    Encoder(1)        |   +-> RTMP protocol ----+-> Flash Player |
|  (FMLE,FFMPEG, -rtmp-+->-+-> HLS/NGINX --------+-> m3u8 player  |
|  Flash,XSPLIT,       |   +-> Fowarder ---------+-> RTMP Server  |
|  ......)             |   +-> Transcoder -------+-> RTMP Server  |
|                      |   +-> DVR --------------+-> FILE         |
|                      |   +-> BandwidthTest ----+-> Flash/StLoad |
+----------------------+                         |                |
|  MediaSource(2)      |                         |                |
|  (RTSP,FILE,         |                         |                |
|   HTTP,HLS,    ------+->-- Ingester ----(rtmp)-+-> SRS          |
|   Device,            |                         |                |
|   ......)            |                         |                |
+----------------------+-------------------------+----------------+

Remark:
(1) Encoder: encoder must push RTMP stream to SRS server.
(2) MediaSource: any media source, which can be ingest by ffmpeg.
(3) Ingester: SRS will fork a process to run ffmpeg(or your application) 
to ingest any input to rtmp, push to SRS.
</pre>

### [HDS/HLS origin backup](https://github.com/winlinvip/simple-rtmp-server/wiki/v1_CN_RTMP-ATC)

<pre>
                        +----------+        +----------+
               +--ATC->-+  server  +--ATC->-+ packager +-+   +---------+
+----------+   | RTMP   +----------+ RTMP   +----------+ |   | Reverse |    +-------+
| encoder  +->-+                                         +->-+  Proxy  +-->-+  CDN  +
+----------+   |        +----------+        +----------+ |   | (nginx) |    +-------+
               +--ATC->-+  server  +--ATC->-+ packager +-+   +---------+
                 RTMP   +----------+ RTMP   +----------+
</pre>

### [RTMP cluster(origin/edge) Architecture](https://github.com/winlinvip/simple-rtmp-server/wiki/v1_CN_Edge)

Remark: cluster over edge, see [Edge](https://github.com/winlinvip/simple-rtmp-server/wiki/v1_CN_Edge)
Remark: cluster over forward, see [Forward](https://github.com/winlinvip/simple-rtmp-server/wiki/v1_CN_Forward)

<pre>
+---------+       +-----------------+     +-----------------------+ 
+ Encoder +--+-->-+  SRS(RTMP Edge) +--->-+     (RTMP Origin)     | 
+---------+  |    +-----------------+     |   SRS/FMS/NGINX-RTMP  |
             |                            |    Red5/HELIX/CRTMP   |
             +-------------------------->-+         ......        |
                                          +-----------------------+ 
Schema#1: Any RTMP encoder push RTMP stream to RTMP (origin/edge)server,
    where SRS RTMP Edge server will forward stream to origin.


+-------------+    +-----------------+      +--------------------+
| RTMP Origin +-->-+  SRS(RTMP Edge) +--+->-+  Client(RTMP/HLS)  |
+-------------+    +-----------------+  |   |  Flash/IOS/Android |
                                        |   +--------------------+
                                        |
                                        |   +-----------------+
                                        +->-+  SRS(RTMP Edge) +
                                            +-----------------+
Schema#2: SRS RTMP Edge server pull stream from origin (or upstream SRS 
    RTMP Edge server), then delivery to Client.
</pre>

### Bandwidth Test Workflow

<pre>
   +------------+                    +----------+
   |  Client    |                    |  Server  |
   +-----+------+                    +-----+----+
         |                                 |
         |   connect vhost------------->   |
         |   &lt;-----------result(success)   |
         |                                 |
         |   &lt;----------call(start play)   |
         |   result(playing)---------->    |
         |   &lt;-------------data(playing)   |
         |   &lt;-----------call(stop play)   |
         |   result(stopped)---------->    |
         |                                 |
         |   &lt;-------call(start publish)   |
         |   result(publishing)------->    |
         |   data(publishing)--------->    |
         |   &lt;--------call(stop publish)   |
         |   result(stopped)(1)------->    |
         |                                 |
         |   &lt;--------------------report   |
         |   final(2)----------------->    |
         |           &lt;END>                 |
         
@See: class SrsBandwidth comments.
</pre>

Beijing, 2013.10<br/>
Winlin
<|MERGE_RESOLUTION|>--- conflicted
+++ resolved
@@ -508,7 +508,7 @@
 * 2013-10-17, Created.<br/>
 
 ## History
-<<<<<<< HEAD
+
 * v2.0, 2015-01-08, hotfix [#281](https://github.com/winlinvip/simple-rtmp-server/issues/281), fix hls bug ignore type-9 send aud. 2.0.93
 * v2.0, 2015-01-03, fix [#274](https://github.com/winlinvip/simple-rtmp-server/issues/274), http-callback support on_dvr when reap a dvr file. 2.0.89
 * v2.0, 2015-01-03, hotfix to remove the pageUrl for http callback. 2.0.88
@@ -562,8 +562,6 @@
 * v2.0, 2014-10-19, fix [#184](https://github.com/winlinvip/simple-rtmp-server/issues/184), support AnnexB in RTMP body for HLS. 2.0.2
 * v2.0, 2014-10-18, remove supports for OSX(darwin). 2.0.1.
 * v2.0, 2014-10-16, revert github srs README to English. 2.0.0.
-=======
->>>>>>> fb5e6a03
 
 * v1.0, 2015-01-08, hotfix [#281](https://github.com/winlinvip/simple-rtmp-server/issues/281), fix hls bug ignore type-9 send aud. 1.0.20
 * v1.0, 2015-01-03, hotfix to remove the pageUrl for http callback. 1.0.19
