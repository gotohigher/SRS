#Simple-RTMP-Server

SRS/3.0, [OuXuli][release3]

SRS定位是运营级的互联网直播服务器集群，追求更好的概念完整性和最简单实现的代码。<br/>
SRS is industrial-strength live streaming cluster, for the best conceptual integrity and the simplest implementation. 

Download from github.io: [Centos6-x86_64][centos0], [more...][more0]<br/>
Download from ossrs.net: [Centos6-x86_64][centos1], [more...][more1]<br/>
Website for SRS/2.0, read SRS 2.0 [Chinese][srs2_CN] or [English][srs2_EN].

[![Donation](https://www.paypalobjects.com/webstatic/en_US/btn/btn_donate_92x26.png)](http://www.ossrs.net/srs.release/donation/index.html)
[![Paypal](https://www.paypalobjects.com/webstatic/en_US/btn/btn_donate_pp_142x27.png)](http://www.ossrs.net/srs.release/donation/paypal.html)

## Why SRS?

1. <strong>Completely Rewrite HLS:</strong> following m3u8/ts spec, and HLS support h.264+aac/mp3.
1. <strong>High Efficient RTMP:</strong> deliverying support 7k+ concurrency, vhost based, both origin and edge.
1. <strong>Embeded Simplified Media HTTP Server:</strong> for HLS, api and HTTP flv/ts/mp3/aac streaming.
1. <strong>Variety Inputs:</strong> RTMP, pull by ingest file or stream(HTTP/RTMP/RTSP), push by stream caster 
RTSP/MPEGTS-over-UDP.
1. <strong>Popular Internet Delivery:</strong> RTMP/HDS for flash, HLS for mobile(IOS/IPad/MAC/Android), HTTP 
flv/ts/mp3/aac streaming for user prefered.
1. <strong>Enhanced DVR and HSTRS:</strong> segment/session/append plan, customer path and HTTP callback.
the hstrs(http stream trigger rtmp source) enable the http-flv stream standby util encoder 
start publish, similar to rtmp, which will trigger edge to fetch from origin.
1. <strong>Multiple Features:</strong> transcode, forward, ingest, http hooks, dvr, hls, rtsp, http streaming, 
http raw api, refer, log, bandwith test and srs-librtmp.
1. <strong>Best Maintainess:</strong> simple arch over state-threads(coroutine), single thread, single process 
and for linux/osx platform, common server x86-64/i386/arm/mips cpus, rich comments, strictly 
follows RTMP/HLS/RTSP spec.
1. <strong>Easy to Use:</strong> both English and Chinese wiki, typically config files in trunk/conf, traceable 
and session based log, linux service script and install script.
1. <strong>MIT License:</strong> open source with product management and evolution.

Enjoy it!

## About

SRS(Simple RTMP Server) over state-threads created in 2013.10.

SRS delivers rtmp/hls/http/hds live on x86/x64/arm/mips linux/osx, 
supports origin/edge/vhost and transcode/ingest and dvr/forward 
and http-api/http-callback/reload, introduces tracable 
session-oriented log, exports client srs-librtmp, 
with stream caster to push MPEGTS-over-UDP/RTSP to SRS,
provides EN/CN wiki and the most simple architecture.

## AUTHORS

There are two types of people that have contributed to the SRS project:
* AUTHORS: Contribute important features. Names of all 
PRIMARY response in NetConnection.connect and metadata. 
* CONTRIBUTORS: Submit patches, report bugs, add translations, help answer 
newbie questions, and generally make SRS that much better.

About all PRIMARY, AUTHORS and CONTRIBUTORS, read [AUTHORS.txt][authors].

A big THANK YOU goes to:
* All friends of SRS for [big supports][bigthanks].
* Genes amd Mabbott for creating [st][st]([state-threads][st2]).
* Michael Talyanksy for introducing us to use st.
* Roman Arutyunyan for creating [nginx-rtmp][nginx-rtmp] for SRS to refer to. 
* Joyent for creating [http-parser][http-parser] for http-api for SRS.
* Igor Sysoev for creating [nginx][nginx] for SRS to refer to.
* [FFMPEG][FFMPEG] and [libx264][libx264] group for SRS to use to transcode.
* Guido van Rossum for creating Python for api-server for SRS.

## Mirrors

Github: [https://github.com/simple-rtmp-server/srs][srs], the GIT usage([CN][v1_CN_Git], [EN][v1_EN_Git])

```
git clone https://github.com/simple-rtmp-server/srs.git
```

CSDN: [https://code.csdn.net/winlinvip/srs-csdn][csdn], the GIT usage([CN][v1_CN_Git], [EN][v1_EN_Git])

```
git clone https://code.csdn.net/winlinvip/srs-csdn.git
```

OSChina: [http://git.oschina.net/winlinvip/srs.oschina][oschina], the GIT usage([CN][v1_CN_Git], [EN][v1_EN_Git])

```
git clone https://git.oschina.net/winlinvip/srs.oschina.git
```

Gitlab: [https://gitlab.com/winlinvip/srs-gitlab][gitlab], the GIT usage([CN][v1_CN_Git], [EN][v1_EN_Git])

```
git clone https://gitlab.com/winlinvip/srs-gitlab.git
```

## Usage

<strong>Step 1:</strong> get SRS 

<pre>
git clone https://github.com/simple-rtmp-server/srs &&
cd srs/trunk
</pre>

<strong>Step 2:</strong> build SRS,
<strong>Requires Centos6.x/Ubuntu12 32/64bits, others see Build([CN][v2_CN_Build],[EN][v2_EN_Build]).</strong>

<pre>
./configure && make
</pre>

<strong>Step 3:</strong> start SRS 

<pre>
./objs/srs -c conf/srs.conf
</pre>

<strong>See also:</strong>
* Usage: How to delivery RTMP?([CN][v1_CN_SampleRTMP], [EN][v1_EN_SampleRTMP])
* Usage: How to delivery RTMP Cluster?([CN][v1_CN_SampleRTMPCluster], [EN][v1_EN_SampleRTMPCluster])
* Usage: How to delivery HTTP FLV Live Streaming?([CN][v2_CN_SampleHttpFlv], [EN][v2_EN_SampleHttpFlv])
* Usage: How to delivery HTTP FLV Live Streaming Cluster?([CN][v2_CN_SampleHttpFlvCluster], [EN][v2_EN_SampleHttpFlvCluster])
* Usage: How to delivery HLS?([CN][v2_CN_SampleHLS], [EN][v2_EN_SampleHLS])
* Usage: How to delivery HLS for other codec?([CN][v2_CN_SampleTranscode2HLS], [EN][v2_EN_SampleTranscode2HLS])
* Usage: How to transode RTMP stream by SRS?([CN][v2_CN_SampleFFMPEG], [EN][v2_EN_SampleFFMPEG])
* Usage: How to forward stream to other server?([CN][v1_CN_SampleForward], [EN][v1_EN_SampleForward])
* Usage: How to deploy low lantency application?([CN][v2_CN_SampleRealtime], [EN][v2_EN_SampleRealtime])
* Usage: How to deploy SRS on ARM?([CN][v1_CN_SampleARM], [EN][v1_EN_SampleARM])
* Usage: How to ingest file/stream/device to SRS?([CN][v1_CN_SampleIngest], [EN][v1_EN_SampleIngest])
* Usage: How to use SRS-HTTP-server to delivery HTTP/HLS stream?([CN][v2_CN_SampleHTTP], [EN][v2_EN_SampleHTTP])
* Usage: How to show the demo of SRS? ([CN][v1_CN_SampleDemo], [EN][v1_EN_SampleDemo])
* Usage: How to publish h.264 raw stream to SRS? ([CN][v2_CN_SrsLibrtmp2], [EN][v2_EN_SrsLibrtmp2])
* Usage: Solution using SRS?([CN][v1_CN_Sample], [EN][v1_EN_Sample])
* Usage: Why SRS?([CN][v1_CN_Product], [EN][v1_EN_Product])

## Wiki

SRS 1.0 wiki

Please select your language:
* [SRS 1.0 English][v1_EN_Home]
* [SRS 1.0 Chinese][v1_CN_Home]

SRS 2.0 wiki

Please select your language:
* [SRS 2.0 English][v2_EN_Home]
* [SRS 2.0 Chinese][v2_CN_Home]

## Donation

Donation: [http://www.ossrs.net/srs.release/donation/index.html][donation1]

Donations: [https://github.com/simple-rtmp-server/srs/blob/develop/DONATIONS.txt][donations]

## System Requirements

Supported operating systems and hardware:
* All Linux , both 32 and 64 bits
* Apple OSX(Darwin), both 32 and 64bits.
* All hardware with x86/x86_64/arm/mips cpu.

## Features

1. Simple, also stable enough.
1. High-performance([CN][v1_CN_Performance], [EN][v1_EN_Performance]): single-thread, async socket, event/st-thread driven.
1. High-concurrency([CN][v1_CN_Performance], [EN][v1_EN_Performance]), 6000+ connections(500kbps), 900Mbps, CPU 90.2%, 41MB
1. Support RTMP Origin Server([CN][v1_CN_DeliveryRTMP],[EN][v1_EN_DeliveryRTMP])
1. Support RTMP Edge Server([CN][v1_CN_Edge], [EN][v1_EN_Edge]) for CDN, push/pull stream from any RTMP server
1. Support single process; no multiple processes.
1. Support Vhost([CN][v1_CN_RtmpUrlVhost], [EN][v1_EN_RtmpUrlVhost]), support \_\_defaultVhost\_\_.
1. Support RTMP([CN][v1_CN_DeliveryRTMP], [EN][v1_EN_DeliveryRTMP]) live streaming; no vod streaming.
1. Support Apple HLS(m3u8)([CN][v1_CN_DeliveryHLS], [EN][v1_EN_DeliveryHLS]) live streaming.
1. Support HLS audio-only([CN][v1_CN_DeliveryHLS2], [EN][v1_EN_DeliveryHLS2]) live streaming.
1. Support Reload([CN][v1_CN_Reload], [EN][v1_EN_Reload]) config to enable changes.
1. Support cache last gop([CN][v1_CN_LowLatency2], [EN][v1_EN_LowLatency2]) for flash player to fast startup.
1. Support listen at multiple ports.
1. Support long time(>4.6hours) publish/play.
1. Support Forward([CN][v1_CN_Forward], [EN][v1_EN_Forward]) in master-slave mode.
1. Support live stream Transcoding([CN][v1_CN_FFMPEG], [EN][v1_EN_FFMPEG]) by ffmpeg.
1. Support ffmpeg([CN][v1_CN_FFMPEG], [EN][v1_EN_FFMPEG]) filters(logo/overlay/crop), x264 params, copy/vn/an.
1. Support audio transcode([CN][v1_CN_FFMPEG], [EN][v1_EN_FFMPEG]) only, speex/mp3 to aac
1. Support http callback api hooks([CN][v1_CN_HTTPCallback], [EN][v1_EN_HTTPCallback])(for authentication and injection).
1. Support bandwidth test([CN][v1_CN_BandwidthTestTool], [EN][v1_EN_BandwidthTestTool]) api and flash client.
1. Player, publisher(encoder), and demo pages(jquery+bootstrap)([CN][v1_CN_SampleDemo],[EN][v1_EN_SampleDemo]). 
1. Demo([CN][v1_CN_SampleDemo], [EN][v1_EN_SampleDemo]) video meeting or chat(SRS+cherrypy+jquery+bootstrap). 
1. Full documents in wiki([CN][v1_CN_Home], [EN][v1_EN_Home]), both Chinese and English. 
1. Support RTMP(play-publish) library: srs-librtmp([CN][v2_CN_SrsLibrtmp], [EN][v2_EN_SrsLibrtmp])
1. Support ARM cpu arch([CN][v1_CN_SrsLinuxArm], [EN][v1_EN_SrsLinuxArm]) with rtmp/ssl/hls/librtmp.
1. Support init.d([CN][v1_CN_LinuxService], [EN][v1_EN_LinuxService]) and packge script, log to file. 
1. Support RTMP ATC([CN][v1_CN_RTMP-ATC], [EN][v1_EN_RTMP-ATC]) for HLS/HDS to support backup(failover)
1. Support HTTP RESTful management api([CN][v1_CN_HTTPApi], [EN][v1_EN_HTTPApi]).
1. Support Ingest([CN][v1_CN_Ingest], [EN][v1_EN_Ingest]) FILE/HTTP/RTMP/RTSP(RTP, SDP) to RTMP using external tools(e.g ffmepg).
1. Support DVR([CN][v1_CN_DVR], [EN][v1_EN_DVR]), record live to flv file for vod.
1. Support tracable log, session based log([CN][v1_CN_SrsLog], [EN][v1_EN_SrsLog]).
1. Support DRM token traverse([CN][v1_CN_DRM2], [EN][v1_EN_DRM2]) for fms origin authenticate.
1. Support system full utest on gtest.
1. Support embeded HTTP server([CN][v2_CN_SampleHTTP], [EN][v2_EN_SampleHTTP]) for hls(live/vod)
1. Support vod stream(http flv/hls vod stream)([CN][v2_CN_FlvVodStream], [EN][v2_EN_FlvVodStream]).
1. Stable [1.0release branch][branch1].
1. Support publish h264 raw stream([CN][v2_CN_SrsLibrtmp2], [EN][v2_EN_SrsLibrtmp2]) by srs-librtmp.
1. Support [6k+ clients][bug #194], 3Gbps per process.
1. Suppport [English wiki][v1_EN_Home).
1. Research and simplify st, [bug #182][bug #182].
1. Support compile [srs-librtmp on windows][srs-librtmp], [bug #213][bug #213].
1. Support [10k+ clients][bug #251], 4Gbps per process.
1. Support publish aac adts raw stream([CN][v2_CN_SrsLibrtmp3], [EN][v2_EN_SrsLibrtmp3]) by srs-librtmp.
1. Support 0.1s+ latency, read [bug #257][bug #257].
1. Support allow/deny publish/play for all or specified ip([CN][v2_CN_Security], [EN][v2_EN_Security]).
1. Support custom dvr path and http callback, read [bug #179][bug #179] and [bug #274][bug #274].
1. Support rtmp remux to http flv/mp3/aac/ts live stream, read [bug #293][bug #293]([CN][v2_CN_DeliveryHttpStream], [EN][v2_CN_DeliveryHttpStream]).
1. Support HLS(h.264+mp3) streaming, read [bug #301][bug #301].
1. Rewrite HLS(h.264+aac/mp3) streaming, read [bug #304][bug #304].
1. Support Adobe HDS(f4m)([CN][v1_CN_DeliveryHDS], [EN][v1_EN_DeliveryHDS]) dynamic streaming.
1. [dev] Realease [2.0release branch][branch2].
1. [experiment] Support push MPEG-TS over UDP to SRS, read [bug #250][bug #250].
1. [experiment] Support push RTSP to SRS, read [bug #133][bug #133].
1. [experiment] Support push flv stream over HTTP POST to SRS, read [wiki]([CN][v2_CN_Streamer2], [EN][v2_EN_Streamer2]).
1. [experiment] Support [srs-dolphin][srs-dolphin], the multiple-process SRS.
1. [experiment] Support [remote console][console], read [srs-ngb][srs-ngb].
<<<<<<< HEAD
1. Support nginx-rtmp style exec, read [bug #367][bug #367].
1. [no-plan] Support <500ms latency, FRSC(Fast RTMP-compatible Stream Channel tech).
1. [no-plan] Support RTMP 302 redirect [bug #92][bug #92].
1. [no-plan] Support multiple processes, for both origin and edge
1. [no-plan] Support adobe RTMFP(flash p2p) protocol.
1. [no-plan] Support adobe flash refer/token/swf verification.
1. [no-plan] Support adobe amf3 codec.
1. [no-plan] Support encryption: RTMPE/RTMPS, HLS DRM
1. [no-plan] Support RTMPT, http to tranverse firewalls
1. [no-plan] Support file source, transcoding file to live stream
=======
>>>>>>> d6314955

## Compare

Compare SRS with other media server.

### Stream Delivery

|   Feature     |   SRS     |   NGINX   | CRTMPD    | FMS       |   WOWZA   |
|   ----------- |   ------- |   -----   | --------- | --------  |   ------  |
|   RTMP        |   Stable  |   Stable  |   Stable  |   Stable  |   Stable  |
|   HLS         |   Stable  |   Stable  |   X       |   Stable  |   Stable  |
|   HDS         |   Stable  |   X       |   X       |   Stable  |   Stable  |
|   HTTP FLV    |   Stable  |   X       |   X       |   X       |   X       |
|   HLS(aonly)  |   Stable  |   X       |   X       |   Stable  |   Stable  |
|   HTTP Server |   Stable  |   Stable  |   X       |   X       |   Stable  |

### Cluster

|   Feature     |   SRS     |   NGINX   | CRTMPD    | FMS       |   WOWZA   |
|   ----------- |   ------- |   -----   | --------- | --------  |   ------  |
|   RTMP Edge   |   Stable  |   X       |   X       |   Stable  |   X       |
|   RTMP Backup |   Stable  |   X       |   X       |   X       |   X       |
|   VHOST       |   Stable  |   X       |   X       |   Stable  |   Stable  |
|   Reload      |   Stable  |   X       |   X       |   X       |   X       |
|   Forward     |   Stable  |   X       |   X       |   X       |   X       |
|   ATC         |   Stable  |   X       |   X       |   X       |   X       |

### Stream Service

|   Feature     |   SRS     |   NGINX   | CRTMPD    | FMS       |   WOWZA   |
|   ----------- |   ------- |   -----   | --------- | --------  |   ------  |
|   DVR         |   Stable  |   Stable  |   X       |   X       |   Stable  |
|   Transcode   |   Stable  |   X       |   X       |   X       |   Stable  |
|   HTTP API    |   Stable  |   Stable  |   X       |   X       |   Stable  |
|   HTTP hooks  |   Stable  |   X       |   X       |   X       |   X       |
|   GopCache    |   Stable  |   X       |   X       |   Stable  |   X       |
|   Security    |   Stable  |   Stable  |   X       |   X       |   Stable  |
| Token Traverse|   Stable  |   X       |   X       |   Stable  |   X       |

### Efficiency

|   Feature     |   SRS     |   NGINX   | CRTMPD    | FMS       |   WOWZA   |
|   ----------- |   ------- |   -----   | --------- | --------  |   ------  |
|   Concurrency |   7.5k    |   3k      |   2k      |   2k      |   3k      |
|MultipleProcess| Experiment|   Stable  |   X       |   X       |   X       |
|   RTMP Latency|   0.1s    |   3s      |   3s      |   3s      |   3s      |
|   HLS Latency |   10s     |   30s     |   X       |   30s     |   30s     |

### Stream Caster

|   Feature     |   SRS     |   NGINX   | CRTMPD    | FMS       |   WOWZA   |
|   ----------- |   ------- |   -----   | --------- | --------  |   ------  |
|   Ingest      |   Stable  |   X       |   X       |   X       |   X       |
|   Push MPEGTS | Experiment|   X       |   X       |   X       |   Stable  |
|   Push RTSP   | Experiment|   X       |   Stable  |   X       |   Stable  |
| Push HTTP FLV | Experiment|   X       |   X       |   X       |   X       |

### Debug System

|   Feature     |   SRS     |   NGINX   | CRTMPD    | FMS       |   WOWZA   |
|   ----------- |   ------- |   -----   | --------- | --------  |   ------  |
|   BW check    |   Stable  |   X       |   X       |   X       |   X       |
| Tracable Log  |   Stable  |   X       |   X       |   X       |   X       |

### Docs

|   Feature     |   SRS     |   NGINX   | CRTMPD    | FMS       |   WOWZA   |
|   ----------- |   ------- |   -----   | --------- | --------  |   ------  |
|   Demos       |   Stable  |   X       |   X       |   X       |   X       |
|   WIKI(EN+CN) |   Stable  |  EN only  |   X       |   X       |   Stable  |

### Others 

|   Feature     |   SRS     |   NGINX   | CRTMPD    | FMS       |   WOWZA   |
|   ----------- |   ------- |   -----   | --------- | --------  |   ------  |
|   ARM/MIPS    |   Stable  |   Stable  |   X       |   X       |   X       |
| Client Library|   Stable  |   X       |   X       |   X       |   X       |

Remark:

1. Concurrency: The concurrency of single process.
1. MultipleProcess: SRS is single process, while [srs-dolphin][srs-dolphin] is a MultipleProcess SRS.
1. HLS aonly: The HLS audio only streaming delivery.
1. BW check: The bandwidth check.
1. Security: To allow or deny stream publish or play.
1. Reload: Nginx supports reload, but not nginx-rtmp.

## Releases

* 2015-09-14, [Release v2.0a1][r2.0a1], 2.0 alpha1, 2.0.189, 89269 lines.<br/>
* 2015-08-23, [Release v2.0a0][r2.0a0], 2.0 alpha0, 2.0.185, 89022 lines.<br/>
* 2015-05-23, [Release v1.0r4][r1.0r4], bug fixed, 1.0.32, 59509 lines.<br/>
* 2015-03-19, [Release v1.0r3][r1.0r3], bug fixed, 1.0.30, 59511 lines.<br/>
* 2015-02-12, [Release v1.0r2][r1.0r2], bug fixed, 1.0.27, 59507 lines.<br/>
* 2015-01-15, [Release v1.0r1][r1.0r1], bug fixed, 1.0.21, 59472 lines.<br/>
* 2014-12-05, [Release v1.0r0][r1.0r0], all bug fixed, 1.0.10, 59391 lines.<br/>
* 2014-10-09, [Release v1.0-beta][r1.0b0], all bug fixed, 1.0.0, 59316 lines.<br/>
* 2014-08-03, [Release v1.0-mainline7][r1.0a7], config utest, all bug fixed. 57432 lines.<br/>
* 2014-07-13, [Release v1.0-mainline6][r1.0a6], core/kernel/rtmp utest, refine bandwidth(as/js/srslibrtmp library). 50029 lines.<br/>
* 2014-06-27, [Release v1.0-mainline5][r1.0a5], refine perf 3k+ clients, edge token traverse, [srs monitor](http://ossrs.net:1977), 30days online. 41573 lines.<br/>
* 2014-05-28, [Release v1.0-mainline4][r1.0a4], support heartbeat, tracable log, fix mem leak and bugs. 39200 lines.<br/>
* 2014-05-18, [Release v1.0-mainline3][r1.0a3], support mips, fms origin, json(http-api). 37594 lines.<br/>
* 2014-04-28, [Release v1.0-mainline2][r1.0a2], support [dvr][v1_CN_DVR], android, [edge][v1_CN_Edge]. 35255 lines.<br/>
* 2014-04-07, [Release v1.0-mainline][r1.0a0], support [arm][v1_CN_SrsLinuxArm], [init.d][v1_CN_LinuxService], http [server][v1_CN_HTTPServer]/[api][v1_CN_HTTPApi], [ingest][v1_CN_SampleIngest]. 30000 lines.<br/>
* 2013-12-25, [Release v0.9][r0.9], support bandwidth test, player/encoder/chat [demos][v1_CN_SampleDemo]. 20926 lines.<br/>
* 2013-12-08, [Release v0.8][r0.8], support [http hooks callback][v1_CN_HTTPCallback], update [SB][srs-bench]. 19186 lines.<br/>
* 2013-12-03, [Release v0.7][r0.7], support [live stream transcoding][v1_CN_FFMPEG]. 17605 lines.<br/>
* 2013-11-29, [Release v0.6][r0.6], support [forward][v1_CN_Forward] stream to origin/edge. 16094 lines.<br/>
* 2013-11-26, [Release v0.5][r0.5], support [HLS(m3u8)][v1_CN_DeliveryHLS], fragment and window. 14449 lines.<br/>
* 2013-11-10, [Release v0.4][r0.4], support [reload][v1_CN_Reload] config, pause, longtime publish/play. 12500 lines.<br/>
* 2013-11-04, [Release v0.3][r0.3], support [vhost][v1_CN_RtmpUrlVhost], refer, gop cache, listen multiple ports. 11773 lines.<br/>
* 2013-10-25, [Release v0.2][r0.2], support [rtmp][v1_CN_RTMPHandshake] flash publish, h264, time jitter correct. 10125 lines.<br/>
* 2013-10-23, [Release v0.1][r0.1], support [rtmp FMLE/FFMPEG publish][v1_CN_DeliveryRTMP], vp6. 8287 lines.<br/>
* 2013-10-17, Created.<br/>

## History

* v3.0, 2015-09-19, support amf0 and json to convert with each other.
* v3.0, 2015-09-19, json objects support dumps to string.
* v3.0, 2015-09-14, fix [#459][bug #459], support dvr raw api. 3.0.4
* v3.0, 2015-09-14, fix [#459][bug #459], dvr support apply filter for ng-control dvr module.
* v3.0, 2015-09-14, fix [#319][bug #319], http raw api support update global and vhost. 3.0.3
* v3.0, 2015-08-31, fix [#319][bug #319], http raw api support query global and vhost.
* v3.0, 2015-08-28, fix [#471][bug #471], api response the width and height. 3.0.2
* v3.0, 2015-08-25, fix [#367][bug #367], support nginx-rtmp exec. 3.0.1
* <strong>v2.0, 2015-09-14, [2.0 alpha1(2.0.189)][r2.0a1] released. 89269 lines.</strong>
* <strong>v2.0, 2015-08-23, [2.0 alpha0(2.0.185)][r2.0a0] released. 89022 lines.</strong>
* v2.0, 2015-08-22, HTTP API support JSONP by specifies the query string callback=xxx.
* v2.0, 2015-08-20, fix [#380][bug #380], srs-librtmp send sequence header when sps or pps changed.
* v2.0, 2015-08-18, close [#454][bug #454], support obs restart publish. 2.0.184
* v2.0, 2015-08-14, use reduce_sequence_header for stream control.
* v2.0, 2015-08-14, use send_min_interval for stream control. 2.0.183
* v2.0, 2015-08-12, enable the SRS_PERF_TCP_NODELAY and add config tcp_nodelay. 2.0.182
* v2.0, 2015-08-11, for [#442][bug #442] support kickoff connected client. 2.0.181
* v2.0, 2015-07-21, for [#169][bug #169] support default values for transcode. 2.0.180
* v2.0, 2015-07-21, fix [#435][bug #435] add pageUrl for HTTP callback on_play.
* v2.0, 2015-07-20, refine the hls, ignore packet when no sequence header. 2.0.179
* v2.0, 2015-07-16, for [#441][bug #441] use 30s timeout for first msg. 2.0.178
* v2.0, 2015-07-14, refine hls disable the time jitter, support not mix monotonically increase. 2.0.177
* v2.0, 2015-07-01, fix [#433][bug #433] fix the sps parse bug. 2.0.176
* v2.0, 2015-06-10, fix [#425][bug #425] refine the time jitter, correct (-inf,-250)+(250,+inf) to 10ms. 2.0.175
* v2.0, 2015-06-10, fix [#424][bug #424] fix aggregate timestamp bug. 2.0.174
* v2.0, 2015-06-06, fix [#421][bug #421] drop video for unkown RTMP header.
* v2.0, 2015-06-05, fix [#420][bug #420] remove ts for hls ram mode.
* v2.0, 2015-05-30, fix [#209][bug #209] cleanup hls when stop and timeout. 2.0.173.
* v2.0, 2015-05-29, fix [#409][bug #409] support pure video hls. 2.0.172.
* v2.0, 2015-05-28, support [srs-dolphin][srs-dolphin], the multiple-process SRS.
* v2.0, 2015-05-24, fix [#404][bug #404] register handler then start http thread. 2.0.167.
* v2.0, 2015-05-23, refine the thread, protocol, kbps code. 2.0.166
* v2.0, 2015-05-23, fix [#391][bug #391] copy request for async call.
* v2.0, 2015-05-22, fix [#397][bug #397] the USER_HZ maybe not 100. 2.0.165
* v2.0, 2015-05-22, for [#400][bug #400], parse when got entire http header, by feilong. 2.0.164.
* v2.0, 2015-05-19, merge from bravo system, add the rtmfp to bms(commercial srs). 2.0.163.
* v2.0, 2015-05-10, support push flv stream over HTTP POST to SRS.
* v2.0, 2015-04-20, support ingest hls live stream to RTMP.
* v2.0, 2015-04-15, for [#383][bug #383], support mix_correct algorithm. 2.0.161.
* v2.0, 2015-04-13, for [#381][bug #381], support reap hls/ts by gop or not. 2.0.160.
* v2.0, 2015-04-10, enhanced on_hls_notify, support HTTP GET when reap ts.
* v2.0, 2015-04-10, refine the hls deviation for floor algorithm.
* v2.0, 2015-04-08, for [#375][bug #375], fix hls bug, keep cc continous between ts files. 2.0.159.
* v2.0, 2015-04-04, for [#304][bug #304], rewrite annexb mux for ts, refer to apple sample. 2.0.157.
* v2.0, 2015-04-03, enhanced avc decode, parse the sps get width+height. 2.0.156.
* v2.0, 2015-04-03, for [#372][bug #372], support transform vhost of edge 2.0.155.
* v2.0, 2015-03-30, for [#366][bug #366], config hls to disable cleanup of ts. 2.0.154.
* v2.0, 2015-03-31, support server cycle handler. 2.0.153.
* v2.0, 2015-03-31, support on_hls for http hooks. 2.0.152.
* v2.0, 2015-03-31, enhanced hls, support deviation for duration. 2.0.151.
* v2.0, 2015-03-30, for [#351][bug #351], support config the m3u8/ts path for hls. 2.0.149.
* v2.0, 2015-03-17, for [#155][bug #155], osx(darwin) support demo with nginx and ffmpeg. 2.0.143.
* v2.0, 2015-03-15, start [2.0release branch][branch2], 80773 lines.
* v2.0, 2015-03-14, fix [#324][bug #324], support hstrs(http stream trigger rtmp source) edge mode. 2.0.140.
* v2.0, 2015-03-14, for [#324][bug #324], support hstrs(http stream trigger rtmp source) origin mode. 2.0.139.
* v2.0, 2015-03-12, fix [#328][bug #328], support adobe hds. 2.0.138.
* v2.0, 2015-03-10, fix [#155][bug #155], support osx(darwin) for mac pro. 2.0.137.
* v2.0, 2015-03-08, fix [#316][bug #316], http api provides stream/vhost/srs/server bytes, codec and count. 2.0.136.
* v2.0, 2015-03-08, fix [#310][bug #310], refine aac LC, support aac HE/HEv2. 2.0.134.
* v2.0, 2015-03-06, for [#322][bug #322], fix http-flv stream bug, support multiple streams. 2.0.133.
* v2.0, 2015-03-06, refine http request parse. 2.0.132.
* v2.0, 2015-03-01, for [#179][bug #179], revert dvr http api. 2.0.128.
* v2.0, 2015-02-24, for [#304][bug #304], fix hls bug, write pts/dts error. 2.0.124
* v2.0, 2015-02-19, refine dvr, append file when dvr file exists. 2.0.122.
* v2.0, 2015-02-19, refine pithy print to more easyer to use. 2.0.121.
* v2.0, 2015-02-18, fix [#133][bug #133], support push rtsp to srs. 2.0.120.
* v2.0, 2015-02-17, the join maybe failed, should use a variable to ensure thread terminated. 2.0.119.
* v2.0, 2015-02-15, for [#304][bug #304], support config default acodec/vcodec. 2.0.118.
* v2.0, 2015-02-15, for [#304][bug #304], rewrite hls/ts code, support h.264+mp3 for hls. 2.0.117.
* v2.0, 2015-02-12, for [#304][bug #304], use stringstream to generate m3u8, add hls_td_ratio. 2.0.116.
* v2.0, 2015-02-11, dev code ZhouGuowen for 2.0.115.
* v2.0, 2015-02-10, for [#311][bug #311], set pcr_base to dts. 2.0.114.
* v2.0, 2015-02-10, fix [the bug][p21] of ibmf format which decoded in annexb.
* v2.0, 2015-02-10, for [#310][bug #310], downcast aac SSR to LC. 2.0.113
* v2.0, 2015-02-03, fix [#136][bug #136], support hls without io(in ram). 2.0.112
* v2.0, 2015-01-31, for [#250][bug #250], support push MPEGTS over UDP to SRS. 2.0.111
* v2.0, 2015-01-29, build libfdk-aac in ffmpeg. 2.0.108
* v2.0, 2015-01-25, for [#301][bug #301], hls support h.264+mp3, ok for vlc. 2.0.107
* v2.0, 2015-01-25, for [#301][bug #301], http ts stream support h.264+mp3. 2.0.106
* v2.0, 2015-01-25, hotfix [#268][bug #268], refine the pcr start at 0, dts/pts plus delay. 2.0.105
* v2.0, 2015-01-25, hotfix [#151][bug #151], refine pcr=dts-800ms and use dts/pts directly. 2.0.104
* v2.0, 2015-01-23, hotfix [#151][bug #151], use absolutely overflow to make jwplayer happy. 2.0.103
* v2.0, 2015-01-22, for [#293][bug #293], support http live ts stream. 2.0.101.
* v2.0, 2015-01-19, for [#293][bug #293], support http live flv/aac/mp3 stream with fast cache. 2.0.100.
* v2.0, 2015-01-18, for [#293][bug #293], support rtmp remux to http flv live stream. 2.0.99.
* v2.0, 2015-01-17, fix [#277][bug #277], refine http server refer to go http-framework. 2.0.98
* v2.0, 2015-01-17, for [#277][bug #277], refine http api refer to go http-framework. 2.0.97
* v2.0, 2015-01-17, hotfix [#290][bug #290], use iformat only for rtmp input. 2.0.95
* v2.0, 2015-01-08, hotfix [#281][bug #281], fix hls bug ignore type-9 send aud. 2.0.93
* v2.0, 2015-01-03, fix [#274][bug #274], http-callback support on_dvr when reap a dvr file. 2.0.89
* v2.0, 2015-01-03, hotfix to remove the pageUrl for http callback. 2.0.88
* v2.0, 2015-01-03, fix [#179][bug #179], dvr support custom filepath by variables. 2.0.87
* v2.0, 2015-01-02, fix [#211][bug #211], support security allow/deny publish/play all/ip. 2.0.86
* v2.0, 2015-01-02, hotfix [#207][bug #207], trim the last 0 of log. 2.0.85
* v2.0, 2014-01-02, fix [#158][bug #158], http-callback check http status code ok(200). 2.0.84
* v2.0, 2015-01-02, hotfix [#216][bug #216], http-callback post in application/json content-type. 2.0.83
* v2.0, 2014-01-02, fix [#263][bug #263], srs-librtmp flv read tag should init size. 2.0.82
* v2.0, 2015-01-01, hotfix [#270][bug #270], memory leak for http client post. 2.0.81
* v2.0, 2014-12-12, fix [#266][bug #266], aac profile is object id plus one. 2.0.80
* v2.0, 2014-12-29, hotfix [#267][bug #267], the forward dest ep should use server. 2.0.79
* v2.0, 2014-12-29, hotfix [#268][bug #268], the hls pcr is negative when startup. 2.0.78
* v2.0, 2014-12-22, hotfix [#264][bug #264], ignore NALU when sequence header to make HLS happy. 2.0.76
* v2.0, 2014-12-20, hotfix [#264][bug #264], support disconnect publish connect when hls error. 2.0.75
* v2.0, 2014-12-12, fix [#257][bug #257], support 0.1s+ latency. 2.0.70
* v2.0, 2014-12-08, update wiki for mr([EN][v2_EN_LowLatency#merged-read], [CN][v2_CN_LowLatency#merged-read]) and mw([EN][v2_EN_LowLatency#merged-write], [CN][v2_CN_LowLatency#merged-write]).
* v2.0, 2014-12-07, fix [#251][bug #251], 10k+ clients, use queue cond wait and fast vector. 2.0.67
* v2.0, 2014-12-05, fix [#251][bug #251], 9k+ clients, use fast cache for msgs queue. 2.0.57
* v2.0, 2014-12-04, fix [#241][bug #241], add mw(merged-write) config. 2.0.53
* v2.0, 2014-12-04, for [#241][bug #241], support mr(merged-read) config and reload. 2.0.52.
* v2.0, 2014-12-04, enable [#241][bug #241] and [#248][bug #248], +25% performance, 2.5k publisher. 2.0.50
* v2.0, 2014-12-04, fix [#248][bug #248], improve about 15% performance for fast buffer. 2.0.49
* v2.0, 2014-12-03, fix [#244][bug #244], conn thread use cond to wait for recv thread error. 2.0.47.
* v2.0, 2014-12-02, merge [#239][p23], traverse the token before response connect. 2.0.45.
* v2.0, 2014-12-02, srs-librtmp support hijack io apis for st-load. 2.0.42.
* v2.0, 2014-12-01, for [#237][bug #237], refine syscall for recv, supports 1.5k clients. 2.0.41.
* v2.0, 2014-11-30, add qtcreate project file trunk/src/qt/srs/srs-qt.pro. 2.0.39.
* v2.0, 2014-11-29, fix [#235][bug #235], refine handshake, replace union with template method. 2.0.38.
* v2.0, 2014-11-28, fix [#215][bug #215], add srs_rtmp_dump tool. 2.0.37.
* v2.0, 2014-11-25, update PRIMARY, AUTHORS, CONTRIBUTORS rule. 2.0.32.
* v2.0, 2014-11-24, fix [#212][bug #212], support publish aac adts raw stream. 2.0.31.
* v2.0, 2014-11-22, fix [#217][bug #217], remove timeout recv, support 7.5k+ 250kbps clients. 2.0.30.
* v2.0, 2014-11-21, srs-librtmp add rtmp prefix for rtmp/utils/human apis. 2.0.29.
* v2.0, 2014-11-21, refine examples of srs-librtmp, add srs_print_rtmp_packet. 2.0.28.
* v2.0, 2014-11-20, fix [#212][bug #212], support publish audio raw frames. 2.0.27
* v2.0, 2014-11-19, fix [#213][bug #213], support compile [srs-librtmp on windows][srs-librtmp], [bug #213][bug #213]. 2.0.26
* v2.0, 2014-11-18, all wiki translated to English. 2.0.23.
* v2.0, 2014-11-15, fix [#204][bug #204], srs-librtmp drop duplicated sps/pps(sequence header). 2.0.22.
* v2.0, 2014-11-15, fix [#203][bug #203], srs-librtmp drop any video before sps/pps(sequence header). 2.0.21.
* v2.0, 2014-11-15, fix [#202][bug #202], fix memory leak of h.264 raw packet send in srs-librtmp. 2.0.20.
* v2.0, 2014-11-13, fix [#200][bug #200], deadloop when read/write 0 and ETIME. 2.0.16.
* v2.0, 2014-11-13, fix [#194][bug #194], writev multiple msgs, support 6k+ 250kbps clients. 2.0.15.
* v2.0, 2014-11-12, fix [#194][bug #194], optmized st for timeout recv. pulse to 500ms. 2.0.14.
* v2.0, 2014-11-11, fix [#195][bug #195], remove the confuse code st_usleep(0). 2.0.13.
* v2.0, 2014-11-08, fix [#191][bug #191], configure --export-librtmp-project and --export-librtmp-single. 2.0.11.
* v2.0, 2014-11-08, fix [#66][bug #66], srs-librtmp support write h264 raw packet. 2.0.9.
* v2.0, 2014-10-25, fix [#185][bug #185], AMF0 support 0x0B the date type codec. 2.0.7.
* v2.0, 2014-10-24, fix [#186][bug #186], hotfix for bug #186, drop connect args when not object. 2.0.6.
* v2.0, 2014-10-24, rename wiki/xxx to wiki/v1_CN_xxx. 2.0.3.
* v2.0, 2014-10-19, fix [#184][bug #184], support AnnexB in RTMP body for HLS. 2.0.2
* v2.0, 2014-10-18, remove supports for OSX(darwin). 2.0.1.
* v2.0, 2014-10-16, revert github srs README to English. 2.0.0.
* <strong>v1.0, 2014-12-05, [1.0 release(1.0.10)][r1.0r0] released. 59391 lines.</strong>
* <strong>v1.0, 2014-10-09, [1.0 beta(1.0.0)][r1.0b0] released. 59316 lines.</strong>
* v1.0, 2014-10-08, fix [#151][bug #151], always reap ts whatever audio or video packet. 0.9.223.
* v1.0, 2014-10-08, fix [#162][bug #162], failed if no epoll. 0.9.222.
* v1.0, 2014-09-30, fix [#180][bug #180], crash for multiple edge publishing the same stream. 0.9.220.
* v1.0, 2014-09-26, fix hls bug, refine config and log, according to clion of jetbrains. 0.9.216. 
* v1.0, 2014-09-25, fix [#177][bug #177], dvr segment add config dvr_wait_keyframe. 0.9.213.
* v1.0, 2014-08-28, fix [#167][bug #167], add openssl includes to utest. 0.9.209.
* v1.0, 2014-08-27, max connections is 32756, for st use mmap default. 0.9.209
* v1.0, 2014-08-24, fix [#150][bug #150], forward should forward the sequence header when retry. 0.9.208.
* v1.0, 2014-08-22, for [#165][bug #165], refine dh wrapper, ensure public key is 128bytes. 0.9.206.
* v1.0, 2014-08-19, for [#160][bug #160], support forward/edge to flussonic, disable debug_srs_upnode to make flussonic happy. 0.9.201.
* v1.0, 2014-08-17, for [#155][bug #155], refine for osx, with ssl/http, disable statistics. 0.9.198.
* v1.0, 2014-08-06, fix [#148][bug #148], simplify the RTMP handshake key generation. 0.9.191.
* v1.0, 2014-08-06, fix [#147][bug #147], support identify the srs edge. 0.9.190.
* <strong>v1.0, 2014-08-03, [1.0 mainline7(0.9.189)][r1.0a7] released. 57432 lines.</strong>
* v1.0, 2014-08-03, fix [#79][bug #79], fix the reload remove edge assert bug. 0.9.189.
* v1.0, 2014-08-03, fix [#57][bug #57], use lock(acquire/release publish) to avoid duplicated publishing. 0.9.188.
* v1.0, 2014-08-03, fix [#85][bug #85], fix the segment-dvr sequence header missing. 0.9.187.
* v1.0, 2014-08-03, fix [#145][bug #145], refine ffmpeg log, check abitrate for libaacplus. 0.9.186.
* v1.0, 2014-08-03, fix [#143][bug #143], fix retrieve sys stat bug for all linux. 0.9.185.
* v1.0, 2014-08-02, fix [#138][bug #138], fix http hooks bug, regression bug. 0.9.184.
* v1.0, 2014-08-02, fix [#142][bug #142], fix tcp stat slow bug, use /proc/net/sockstat instead, refer to 'ss -s'. 0.9.183.
* v1.0, 2014-07-31, fix [#141][bug #141], support tun0(vpn network device) ip retrieve. 0.9.179.
* v1.0, 2014-07-27, support partially build on OSX(Darwin). 0.9.177
* v1.0, 2014-07-27, api connections add udp, add disk iops. 0.9.176
* v1.0, 2014-07-26, complete config utest. 0.9.173
* v1.0, 2014-07-26, fix [#124][bug #124], gop cache support disable video in publishing. 0.9.171.
* v1.0, 2014-07-23, fix [#121][bug #121], srs_info detail log compile failed. 0.9.168.
* v1.0, 2014-07-19, fix [#119][bug #119], use iformat and oformat for ffmpeg transcode. 0.9.163.
* <strong>v1.0, 2014-07-13, [1.0 mainline6(0.9.160)][r1.0a6] released. 50029 lines.</strong>
* v1.0, 2014-07-13, refine the bandwidth check/test, add as/js library, use srs-librtmp for linux tool. 0.9.159
* v1.0, 2014-07-12, complete rtmp stack utest. 0.9.156
* v1.0, 2014-07-06, fix [#81][bug #81], fix HLS codec info, IOS ok. 0.9.153.
* v1.0, 2014-07-06, fix [#103][bug #103], support all aac sample rate. 0.9.150.
* v1.0, 2014-07-05, complete kernel utest. 0.9.149
* v1.0, 2014-06-30, fix [#111][bug #111], always use 31bits timestamp. 0.9.143.
* v1.0, 2014-06-28, response the call message with null. 0.9.137
* v1.0, 2014-06-28, fix [#110][bug #110], thread start segment fault, thread cycle stop destroy thread. 0.9.136
* v1.0, 2014-06-27, fix [#109][bug #109], fix the system jump time, adjust system startup time. 0.9.135
* <strong>v1.0, 2014-06-27, [1.0 mainline5(0.9.134)][r1.0a5] released. 41573 lines.</strong>
* v1.0, 2014-06-27, SRS online 30days with RTMP/HLS.
* v1.0, 2014-06-25, fix [#108][bug #108], support config time jitter for encoder non-monotonical stream. 0.9.133
* v1.0, 2014-06-23, support report summaries in heartbeat. 0.9.132
* v1.0, 2014-06-22, performance refine, support [3k+][v1_CN_Performance#performancereport4k] connections(270kbps). 0.9.130
* v1.0, 2014-06-21, support edge [token traverse][v1_CN_DRM#tokentraverse], fix [#104][bug #104]. 0.9.129
* v1.0, 2014-06-19, add connections count to api summaries. 0.9.127
* v1.0, 2014-06-19, add srs bytes and kbps to api summaries. 0.9.126
* v1.0, 2014-06-18, add network bytes to api summaries. 0.9.125
* v1.0, 2014-06-14, fix [#98][bug #98], workaround for librtmp ping(fmt=1,cid=2 fresh stream). 0.9.124
* v1.0, 2014-05-29, support flv inject and flv http streaming with start=bytes. 0.9.122
* <strong>v1.0, 2014-05-28, [1.0 mainline4(0.9.120)][r1.0a4] released. 39200 lines.</strong>
* v1.0, 2014-05-27, fix [#87][bug #87], add source id for full trackable log. 0.9.120
* v1.0, 2014-05-27, fix [#84][bug #84], unpublish when edge disconnect. 0.9.119
* v1.0, 2014-05-27, fix [#89][bug #89], config to /dev/null to disable ffmpeg log. 0.9.117
* v1.0, 2014-05-25, fix [#76][bug #76], allow edge vhost to add or remove. 0.9.114
* v1.0, 2014-05-24, Johnny contribute [ossrs.net](http://ossrs.net). karthikeyan start to translate wiki to English.
* v1.0, 2014-05-22, fix [#78][bug #78], st joinable thread must be stop by other threads, 0.9.113
* v1.0, 2014-05-22, support amf0 StrictArray(0x0a). 0.9.111.
* v1.0, 2014-05-22, support flv parser, add amf0 to librtmp. 0.9.110
* v1.0, 2014-05-22, fix [#74][bug #74], add tcUrl for http callback on_connect, 0.9.109
* v1.0, 2014-05-19, support http heartbeat, 0.9.107
* <strong>v1.0, 2014-05-18, [1.0 mainline3(0.9.105)][r1.0a3] released. 37594 lines.</strong>
* v1.0, 2014-05-18, support http api json, to PUT/POST. 0.9.105
* v1.0, 2014-05-17, fix [#72][bug #72], also need stream_id for send_and_free_message. 0.9.101
* v1.0, 2014-05-17, rename struct to class. 0.9.100
* v1.0, 2014-05-14, fix [#67][bug #67] pithy print, stage must has a age. 0.9.98
* v1.0, 2014-05-13, fix mem leak for delete[] SharedPtrMessage array. 0.9.95
* v1.0, 2014-05-12, refine the kbps calc module. 0.9.93
* v1.0, 2014-05-12, fix bug [#64][bug #64]: install_dir=DESTDIR+PREFIX
* v1.0, 2014-05-08, fix [#36][bug #36]: never directly use \*(int32_t\*) for arm.
* v1.0, 2014-05-08, fix [#60][bug #60]: support aggregate message
* v1.0, 2014-05-08, fix [#59][bug #59], edge support FMS origin server. 0.9.92
* v1.0, 2014-05-06, fix [#50][bug #50], ubuntu14 build error.
* v1.0, 2014-05-04, support mips linux.
* v1.0, 2014-04-30, fix bug [#34][bug #34]: convert signal to io thread. 0.9.85
* v1.0, 2014-04-29, refine RTMP protocol completed, to 0.9.81
* <strong>v1.0, 2014-04-28, [1.0 mainline2(0.9.79)][r1.0a2] released. 35255 lines.</strong>
* v1.0, 2014-04-28, support full edge RTMP server. 0.9.79
* v1.0, 2014-04-27, support basic edge(play/publish) RTMP server. 0.9.78
* v1.0, 2014-04-25, add donation page. 0.9.76
* v1.0, 2014-04-21, support android app to start srs for internal edge. 0.9.72
* v1.0, 2014-04-19, support tool over srs-librtmp to ingest flv/rtmp. 0.9.71
* v1.0, 2014-04-17, support dvr(record live to flv file for vod). 0.9.69
* v1.0, 2014-04-11, add speex1.2 to transcode flash encoder stream. 0.9.58
* v1.0, 2014-04-10, support reload ingesters(add/remov/update). 0.9.57
* <strong>v1.0, 2014-04-07, [1.0 mainline(0.9.55)][r1.0a0] released. 30000 lines.</strong>
* v1.0, 2014-04-07, support [ingest][v1_CN_SampleIngest] file/stream/device.
* v1.0, 2014-04-05, support [http api][v1_CN_HTTPApi] and [http server][v1_CN_HTTPServer].
* v1.0, 2014-04-03, implements http framework and api/v1/version.
* v1.0, 2014-03-30, fix bug for st detecting epoll failed, force st to use epoll.
* v1.0, 2014-03-29, add wiki [Performance for RaspberryPi][v1_CN_RaspberryPi].
* v1.0, 2014-03-29, add release binary package for raspberry-pi. 
* v1.0, 2014-03-26, support RTMP ATC for HLS/HDS to support backup(failover).
* v1.0, 2014-03-23, support daemon, default start in daemon.
* v1.0, 2014-03-22, support make install/install-api and uninstall.
* v1.0, 2014-03-22, add ./etc/init.d/srs, refine to support make clean then make.
* v1.0, 2014-03-21, write pid to ./objs/srs.pid.
* v1.0, 2014-03-20, refine hls code, support pure audio HLS.
* v1.0, 2014-03-19, add vn/an for FFMPEG to drop video/audio for radio stream.
* v1.0, 2014-03-19, refine handshake, client support complex handshake, add utest.
* v1.0, 2014-03-16, fix bug on arm of st, the sp change from 20 to 8, for respberry-pi, @see [commit][p22]
* v1.0, 2014-03-16, support ARM([debian armhf, v7cpu][v1_CN_SrsLinuxArm]) with rtmp/ssl/hls/librtmp.
* v1.0, 2014-03-12, finish utest for amf0 codec.
* v1.0, 2014-03-06, add gperftools for mem leak detect, mem/cpu profile.
* v1.0, 2014-03-04, add gest framework for utest, build success.
* v1.0, 2014-03-02, add wiki [srs-librtmp][v1_CN_SrsLibrtmp], [SRS for arm][v1_CN_SrsLinuxArm], [product][v1_CN_Product]
* v1.0, 2014-03-02, srs-librtmp, client publish/play library like librtmp.
* v1.0, 2014-03-01, modularity, extract core/kernel/rtmp/app/main module.
* v1.0, 2014-02-28, support arm build(SRS/ST), add ssl to 3rdparty package.
* v1.0, 2014-02-28, add wiki [BuildArm][v1_CN_Build], [FFMPEG][v1_CN_FFMPEG], [Reload][v1_CN_Reload]
* v1.0, 2014-02-27, add wiki [LowLatency][v1_CN_LowLatency], [HTTPCallback][v1_CN_HTTPCallback], [ServerSideScript][v1_CN_ServerSideScript], [IDE][v1_CN_IDE]
* v1.0, 2014-01-19, add wiki [DeliveryHLS][v1_CN_DeliveryHLS]
* v1.0, 2014-01-12, add wiki [HowToAskQuestion][v1_CN_HowToAskQuestion], [RtmpUrlVhost][v1_CN_RtmpUrlVhost]
* v1.0, 2014-01-11, fix jw/flower player pause bug, which send closeStream actually.
* v1.0, 2014-01-05, add wiki [Build][v1_CN_Build], [Performance][v1_CN_Performance], [Forward][v1_CN_Forward]
* v1.0, 2014-01-01, change listen(512), chunk-size(60000), to improve performance.
* v1.0, 2013-12-27, merge from wenjie, the bandwidth test feature.
* <strong>v0.9, 2013-12-25, [v0.9][r0.9] released. 20926 lines.</strong>
* v0.9, 2013-12-25, fix the bitrate bug(in Bps), use enhanced microphone.
* v0.9, 2013-12-22, demo video meeting or chat(SRS+cherrypy+jquery+bootstrap).
* v0.9, 2013-12-22, merge from wenjie, support banwidth test.
* v0.9, 2013-12-22, merge from wenjie: support set chunk size at vhost level
* v0.9, 2013-12-21, add [players][player] for play and publish.
* v0.9, 2013-12-15, ensure the HLS(ts) is continous when republish stream.
* v0.9, 2013-12-15, fix the hls reload bug, feed it the sequence header.
* v0.9, 2013-12-15, refine protocol, use int64_t timestamp for ts and jitter.
* v0.9, 2013-12-15, support set the live queue length(in seconds), drop when full.
* v0.9, 2013-12-15, fix the forwarder reconnect bug, feed it the sequence header.
* v0.9, 2013-12-15, support reload the hls/forwarder/transcoder.
* v0.9, 2013-12-14, refine the thread model for the retry threads.
* v0.9, 2013-12-10, auto install depends tools/libs on centos/ubuntu.
* <strong>v0.8, 2013-12-08, [v0.8][r0.8] released. 19186 lines.</strong>
* v0.8, 2013-12-08, support [http hooks][v1_CN_HTTPCallback]: on_connect/close/publish/unpublish/play/stop.
* v0.8, 2013-12-08, support multiple http hooks for a event.
* v0.8, 2013-12-07, support http callback hooks, on_connect.
* v0.8, 2013-12-07, support network based cli and json result, add CherryPy 3.2.4.
* v0.8, 2013-12-07, update http/hls/rtmp load test tool [SB][srs-bench], use SRS rtmp sdk.
* v0.8, 2013-12-06, support max_connections, drop if exceed.
* v0.8, 2013-12-05, support log_dir, write ffmpeg log to file.
* v0.8, 2013-12-05, fix the forward/hls/encoder bug.
* <strong>v0.7, 2013-12-03, [v0.7][r0.7] released. 17605 lines.</strong>
* v0.7, 2013-12-01, support dead-loop detect for forwarder and transcoder.
* v0.7, 2013-12-01, support all ffmpeg filters and params.
* v0.7, 2013-11-30, support live stream transcoder by ffmpeg.
* v0.7, 2013-11-30, support --with/without -ffmpeg, build ffmpeg-2.1.
* v0.7, 2013-11-30, add ffmpeg-2.1, x264-core138, lame-3.99.5, libaacplus-2.0.2.
* <strong>v0.6, 2013-11-29, [v0.6][r0.6] released. 16094 lines.</strong>
* v0.6, 2013-11-29, add performance summary, 1800 clients, 900Mbps, CPU 90.2%, 41MB.
* v0.6, 2013-11-29, support forward stream to other edge server.
* v0.6, 2013-11-29, support forward stream to other origin server.
* v0.6, 2013-11-28, fix memory leak bug, aac decode bug.
* v0.6, 2013-11-27, support --with or --without -hls and -ssl options.
* v0.6, 2013-11-27, support AAC 44100HZ sample rate for iphone, adjust the timestamp.
* <strong>v0.5, 2013-11-26, [v0.5][r0.5] released. 14449 lines.</strong>
* v0.5, 2013-11-24, support HLS(m3u8), fragment and window.
* v0.5, 2013-11-24, support record to ts file for HLS.
* v0.5, 2013-11-21, add ts_info tool to demux ts file.
* v0.5, 2013-11-16, add rtmp players(OSMF/jwplayer5/jwplayer6).
* <strong>v0.4, 2013-11-10, [v0.4][r0.4] released. 12500 lines.</strong>
* v0.4, 2013-11-10, support config and reload the pithy print.
* v0.4, 2013-11-09, support reload config(vhost and its detail).
* v0.4, 2013-11-09, support reload config(listen and chunk_size) by SIGHUP(1).
* v0.4, 2013-11-09, support longtime(>4.6hours) publish/play.
* v0.4, 2013-11-09, support config the chunk_size.
* v0.4, 2013-11-09, support pause for live stream.
* <strong>v0.3, 2013-11-04, [v0.3][r0.3] released. 11773 lines.</strong>
* v0.3, 2013-11-04, support refer/play-refer/publish-refer.
* v0.3, 2013-11-04, support vhosts specified config.
* v0.3, 2013-11-02, support listen multiple ports.
* v0.3, 2013-11-02, support config file in nginx-conf style.
* v0.3, 2013-10-29, support pithy print log message specified by stage.
* v0.3, 2013-10-28, support librtmp without extended-timestamp in 0xCX chunk packet.
* v0.3, 2013-10-27, support cache last gop for client fast startup.
* <strong>v0.2, 2013-10-25, [v0.2][r0.2] released. 10125 lines.</strong>
* v0.2, 2013-10-25, support flash publish.
* v0.2, 2013-10-25, support h264/avc codec by rtmp complex handshake.
* v0.2, 2013-10-24, support time jitter detect and correct algorithm
* v0.2, 2013-10-24, support decode codec type to cache the h264/avc sequence header.
* <strong>v0.1, 2013-10-23, [v0.1][r0.1] released. 8287 lines.</strong>
* v0.1, 2013-10-23, support basic amf0 codec, simplify the api using c-style api.
* v0.1, 2013-10-23, support shared ptr msg for zero memory copy.
* v0.1, 2013-10-22, support vp6 codec with rtmp protocol specified simple handshake.
* v0.1, 2013-10-20, support multiple flash client play live streaming.
* v0.1, 2013-10-20, support FMLE/FFMPEG publish live streaming.
* v0.1, 2013-10-18, support rtmp message2chunk protocol(send\_message).
* v0.1, 2013-10-17, support rtmp chunk2message protocol(recv\_message).

## Performance

Performance benchmark history, on virtual box.

* See also: [Performance for x86/x64 Test Guide][v1_CN_Performance]
* See also: [Performance for RaspberryPi][v1_CN_RaspberryPi]
* About multiple-process performance, read [srs-dolphin][srs-dolphin].

### Play RTMP benchmark

The play RTMP benchmark by [SB][srs-bench]:


|   Update      |    SRS    |    Clients    |     Type      |    CPU    |  Memory   | Commit        |
| ------------- | --------- | ------------- | ------------- | --------- | --------  | ------------  |
|   2013-11-28  |   0.5.0   |   1.8k(1800)  |   players     |   90%     |   41M     |   -           |
|   2014-07-12  |   0.9.156 |   1.8k(1800)  |   players     |   68%     |   38MB    |   -           |
|   2014-07-12  |   0.9.156 |   2.7k(2700)  |   players     |   89%     |   61MB    |   [code][p6]  |
|   2014-11-11  |   1.0.5   |   2.7k(2700)  |   players     |   85%     |   66MB    |   -           |
|   2014-11-11  |   2.0.12  |   2.7k(2700)  |   players     |   85%     |   66MB    |   -           |
|   2014-11-12  |   2.0.14  |   2.7k(2700)  |   players     |   69%     |   59MB    |   -           |
|   2014-11-12  |   2.0.14  |   3.5k(3500)  |   players     |   95%     |   78MB    |   [code][p7]  |
|   2014-11-13  |   2.0.15  |   6.0k(6000)  |   players     |   82%     |   203MB   |   [code][p8]  |
|   2014-11-22  |   2.0.30  |   7.5k(7500)  |   players     |   87%     |   320MB   |   [code][p9]  |
|   2014-12-05  |   2.0.55  |   8.0k(8000)  |   players     |   89%     |   360MB   |   [code][p10] |
|   2014-12-05  |   2.0.57  |   9.0k(9000)  |   players     |   90%     |   468MB   |   [code][p11] |
|   2014-12-07  |   2.0.67  |   10k(10000)  |   players     |   95%     |   656MB   |   [code][p12] |

### Publish RTMP benchmark

The publish RTMP benchmark by [SB][srs-bench]:

|   Update      |    SRS    |    Clients    |     Type      |    CPU    |  Memory   | Commit        |
| ------------- | --------- | ------------- | ------------- | --------- | --------  | ------------  |
|   2014-12-03  |   1.0.10  |   1.2k(1200)  |   publishers  |   96%     |   43MB    |   -           |
|   2014-12-03  |   2.0.12  |   1.2k(1200)  |   publishers  |   96%     |   43MB    |   -           |
|   2014-12-03  |   2.0.47  |   1.2k(1200)  |   publishers  |   84%     |   76MB    |   [code][p1]  |
|   2014-12-03  |   2.0.47  |   1.4k(1400)  |   publishers  |   95%     |   140MB   |   -           |
|   2014-12-03  |   2.0.48  |   1.4k(1400)  |   publishers  |   95%     |   140MB   |   [code][p2]  |
|   2014-12-04  |   2.0.49  |   1.4k(1400)  |   publishers  |   68%     |   144MB   |   -           |
|   2014-12-04  |   2.0.49  |   2.5k(2500)  |   publishers  |   95%     |   404MB   |   [code][p3]  |
|   2014-12-04  |   2.0.51  |   2.5k(2500)  |   publishers  |   91%     |   259MB   |   [code][p4]  |
|   2014-12-04  |   2.0.52  |   4.0k(4000)  |   publishers  |   80%     |   331MB   |   [code][p5]  |

### Play HTTP FLV benchmark

The play HTTP FLV benchmark by [SB][srs-bench]:


|   Update      |    SRS    |    Clients    |     Type      |    CPU    |  Memory   | Commit        |
| ------------- | --------- | ------------- | ------------- | --------- | --------  | ------------  |
|   2014-05-24  |   2.0.167 |   1.0k(1000)  |   players     |   82%     |   86MB    |   -           |
|   2014-05-24  |   2.0.168 |   2.3k(2300)  |   players     |   92%     |   276MB   |   [code][p17] |
|   2014-05-24  |   2.0.169 |   3.0k(3000)  |   players     |   94%     |   188MB   |   [code][p18] |
|   2014-05-24  |   2.0.170 |   3.0k(3000)  |   players     |   89%     |   96MB    |   [code][p19] |
|   2014-05-25  |   2.0.171 |   6.0k(6000)  |   players     |   84%     |   297MB   |   [code][p20] |

### Latency benchmark

The latency between encoder and player with realtime config([CN][v2_CN_LowLatency], [EN][v2_EN_LowLatency]):
|   

|   Update      |    SRS    |    VP6    |  H.264    |  VP6+MP3  | H.264+MP3 |
| ------------- | --------- | --------- | --------- | --------- | --------  |
|   2014-12-03  |   1.0.10  |   0.4s    |   0.4s    |   0.9s    |   1.2s    |
|   2014-12-12  |   2.0.70  |[0.1s][p13]|[0.4s][p14]|   1.0s    |   0.9s    |
|   2014-12-16  |   2.0.72  |   0.1s    |   0.4s    |[0.8s][p15]|[0.6s][p16]|

We use FMLE as encoder for benchmark. The latency of server is 0.1s+, 
and the bottleneck is the encoder. For more information, read 
[bug #257][bug #257-c0].

### HLS overhead

About the HLS overhead of SRS, we compare the overhead to FLV by remux the HLS to FLV by ffmpeg.

| Bitrate   |   Duration    |   FLV(KB)     |   HLS(KB)     |   Overhead    |
| -------   |   --------    |   -------     |   --------    |   ---------   |
| 275kbps   |   600s        |   11144       |   12756       |   14.46%      |
| 260kbps   |   1860s       |   59344       |   68004       |   14.59%      |
| 697kbps   |   60s         |   5116        |   5476        |   7.03%       |
| 565kbps   |   453s        |   31316       |   33544       |   7.11%       |
| 565kbps   |   1813s       |   125224      |   134140      |   7.12%       |
| 861kbps   |   497s        |   52316       |   54924       |   4.98%       |
| 857kbps   |   1862s       |   195008      |   204768      |   5.00%       |
| 1301kbps  |   505s        |   80320       |   83676       |   4.17%       |
| 1312kbps  |   1915s       |   306920      |   319680      |   4.15%       |
| 2707kbps  |   600s        |   198356      |   204560      |   3.12%       |
| 2814kbps  |   1800s       |   618456      |   637660      |   3.10%       |
| 2828kbps  |   60s         |   20716       |   21356       |   3.08%       |
| 2599kbps  |   307s        |   97580       |   100672      |   3.16%       |
| 2640kbps  |   1283s       |   413880      |   426912      |   3.14%       |
| 5254kbps  |   71s         |   45832       |   47056       |   2.67%       |
| 5147kbps  |   370s        |   195040      |   200280      |   2.68%       |
| 5158kbps  |   1327s       |   835664      |   858092      |   2.68%       |

The HLS overhead is calc by: (HLS - FLV) / FLV * 100%

## Architecture

SRS always use the most simple architecture to support complex transaction.
* System arch: the system structure and arch.
* Modularity arch: the main modularity of SRS.
* Stream arch: the stream dispatch arch of SRS.

### System Architecture

<pre>
+------------------------------------------------------+
|                    Application                       |
|            Origin/Edge/HTTP-FLV/StreamCaster         |
+---------------+---------------+-----------+----------+
|   RAW API/    |     EXEC/     |    DVR/   | FLV/TS/  |
|   API/hook    |   Transcoder  |  HLS/HDS  | AMF0/JSON|
+---------------+---------------+-----------+ RTMP/RTSP|
|  http-parser  |  FFMPEG/x264  |  NGINX/ts | protocol |
+---------------+---------------+-----------+----------+
|              Network(state-threads)                  |
+------------------------------------------------------+
|    All Linux/Unix(RHEL,CentOS,Ubuntu,Fedora...)      |
+------------------------------------------------------+
</pre>

### Modularity Architecture

<pre>
+------------------------------------------------------+
|             Main(srs/ingest-hls/librtmp)             |
+------------------------------------------------------+
|          Modules(1)(User defined modularity)         |
+------------------------------------------------------+
|           App(Server/Client application)             |
+------------------------------------------------------+
|         RTMP/HTTP/RTSP/RawStream(Protocol stack)     |
+------------------------------------------------------+
|      Kernel(depends on Core, provides error/log)     |
+------------------------------------------------------+
|         Core(depends only on system apis)            |
+------------------------------------------------------+
</pre>

Remark:

1. Modules: SRS support embeded modularity, read [modules][modules].

### Stream Architecture

<pre>
                   +---------+              +----------+
                   | Publish |              |  Deliver |
                   +---|-----+              +----|-----+
+----------------------+-------------------------+----------------+
|     Input            | SRS(Simple RTMP Server) |     Output     |
+----------------------+-------------------------+----------------+
|    Encoder(1)        |   +-> RTMP/HDS  --------+-> Flash player |
|  (FMLE,FFMPEG, -rtmp-+->-+-> HLS/HTTP ---------+-> M3u8 player  |
|  Flash,XSPLIT,       |   +-> FLV/MP3/Aac/Ts ---+-> HTTP player  |
|  ......)             |   +-> Fowarder ---------+-> RTMP server  |
|                      |   +-> Transcoder -------+-> RTMP server  |
|                      |   +-> EXEC(5) ----------+-> External app |
|                      |   +-> DVR --------------+-> Flv file     |
|                      |   +-> BandwidthTest ----+-> flash        |
+----------------------+                         |                |
|  MediaSource(2)      |                         |                |
|  (RTSP,FILE,         |                         |                |
|   HTTP,HLS,   --pull-+->-- Ingester(3) -(rtmp)-+-> SRS          |
|   Device,            |                         |                |
|   ......)            |                         |                |
+----------------------+                         |                |
|  MediaSource(2)      |                         |                |
|  (RTSP,FILE,         |                         |                |
|   HTTP,HLS,   --push-+->-- Streamer(4) -(rtmp)-+-> SRS          |
|   Device,            |                         |                |
|   ......)            |                         |                |
+----------------------+-------------------------+----------------+

</pre>

Remark:

1. Encoder: Encoder must push RTMP stream to SRS server.
1. MediaSource: Any media source, which can be ingest by ffmpeg.
1. Ingester: SRS fork a ffmpeg(or application) to ingest something to rtmp to SRS. Read [Ingest][v1_CN_Ingest].
1. Streamer: SRS listen to remux some protocol to rtmp to SRS. Read [Streamer][v2_CN_Streamer].
1. EXEC: SRS exec external application when got event, read [ng-exec][v3_CN_NgExec].

Beijing, 2013.10<br/>
Winlin

[p1]: https://github.com/simple-rtmp-server/srs/commit/787ab674e38734ea8e0678101614fdcd84645dc8
[p2]: https://github.com/simple-rtmp-server/srs/commit/f35ec2155b1408d528a9f37da7904c9625186bcf
[p3]: https://github.com/simple-rtmp-server/srs/commit/29324fab469e0f7cef9ad04ffdbce832ac7dd9ff
[p4]: https://github.com/simple-rtmp-server/srs/commit/f57801eb46c16755b173984b915a4166922df6a6
[p5]: https://github.com/simple-rtmp-server/srs/commit/5589b13d2e216b91f97afb78ee0c011b2fccf7da
[p6]: https://github.com/simple-rtmp-server/srs/commit/1ae3e6c64cc5cee90e6050c26968ebc3c18281be
[p7]: https://github.com/simple-rtmp-server/srs/commit/8acd143a7a152885b815999162660fd4e7a3f247
[p8]: https://github.com/simple-rtmp-server/srs/commit/cc6aca9ad55342a06440ce7f3b38453776b2b2d1
[p9]: https://github.com/simple-rtmp-server/srs/commit/58136ec178e3d47db6c90a59875d7e40946936e5
[p10]: https://github.com/simple-rtmp-server/srs/commit/58136ec178e3d47db6c90a59875d7e40946936e5
[p11]: https://github.com/simple-rtmp-server/srs/commit/9ee138746f83adc26f0e236ec017f4d68a300004
[p12]: https://github.com/simple-rtmp-server/srs/commit/1311b6fe6576fd7b9c6d299b0f8f2e8d202f4bf8
[p13]: https://github.com/simple-rtmp-server/srs/commit/10297fab519811845b549a8af40a6bcbd23411e8
[p14]: https://github.com/simple-rtmp-server/srs/commit/10297fab519811845b549a8af40a6bcbd23411e8
[p15]: https://github.com/simple-rtmp-server/srs/commit/0d6b91039d408328caab31a1077d56a809b6bebc
[p16]: https://github.com/simple-rtmp-server/srs/commit/0d6b91039d408328caab31a1077d56a809b6bebc
[p17]: https://github.com/simple-rtmp-server/srs/commit/fc995473eb02c7cf64b5b212b456e11f34aa7984
[p18]: https://github.com/simple-rtmp-server/srs/commit/960341b9b2b9646270ccfd113b4dd784d9826c73
[p19]: https://github.com/simple-rtmp-server/srs/commit/4df19ba99a4e4d80cd89b304f9298d343497bec9
[p20]: https://github.com/simple-rtmp-server/srs/commit/d12fc7fcc5b2e9e3c8ee5c7da01d0e41c8f8ca4a
[p21]: https://github.com/simple-rtmp-server/srs/commit/87519aaae835199e5adb60c0ae2c1cd24939448c
[p22]: https://github.com/simple-rtmp-server/srs/commit/5a4373d4835758188b9a1f03005cea0b6ddc62aa
[p23]: https://github.com/simple-rtmp-server/srs/pull/239

[authors]: https://github.com/simple-rtmp-server/srs/blob/develop/AUTHORS.txt
[bigthanks]: https://github.com/simple-rtmp-server/srs/wiki/v1_CN_Product#bigthanks
[st]: https://github.com/winlinvip/state-threads
[st2]: http://sourceforge.net/projects/state-threads/
[state-threads]: http://sourceforge.net/projects/state-threads/
[nginx-rtmp]: https://github.com/arut/nginx-rtmp-module
[http-parser]: https://github.com/joyent/http-parser
[nginx]: http://nginx.org/
[FFMPEG]: http://ffmpeg.org/
[libx264]: http://www.videolan.org/
[srs]: https://github.com/simple-rtmp-server/srs
[csdn]: https://code.csdn.net/winlinvip/srs-csdn
[oschina]: http://git.oschina.net/winlinvip/srs.oschina
[srs-dolphin]: https://github.com/simple-rtmp-server/srs-dolphin
[srs-bench]: https://github.com/simple-rtmp-server/srs-bench
[srs-ngb]: https://github.com/simple-rtmp-server/srs-ngb
[srs-librtmp]: https://github.com/simple-rtmp-server/srs-librtmp
[gitlab]: https://gitlab.com/winlinvip/srs-gitlab
[console]: http://ossrs.net:1985/console
[player]: http://ossrs.net/players/srs_player.html
[modules]: https://github.com/simple-rtmp-server/srs/blob/develop/trunk/modules/readme.txt

[v1_CN_Git]: https://github.com/simple-rtmp-server/srs/wiki/v1_CN_Git
[v1_EN_Git]: https://github.com/simple-rtmp-server/srs/wiki/v1_EN_Git
[v1_CN_SampleRTMP]: https://github.com/simple-rtmp-server/srs/wiki/v1_CN_SampleRTMP
[v1_EN_SampleRTMP]: https://github.com/simple-rtmp-server/srs/wiki/v1_EN_SampleRTMP
[v1_CN_SampleRTMPCluster]: https://github.com/simple-rtmp-server/srs/wiki/v1_CN_SampleRTMPCluster
[v1_EN_SampleRTMPCluster]: https://github.com/simple-rtmp-server/srs/wiki/v1_EN_SampleRTMPCluster
[v2_CN_SampleHLS]: https://github.com/simple-rtmp-server/srs/wiki/v2_CN_SampleHLS
[v2_EN_SampleHLS]: https://github.com/simple-rtmp-server/srs/wiki/v2_EN_SampleHLS
[v2_CN_SampleTranscode2HLS]: https://github.com/simple-rtmp-server/srs/wiki/v2_CN_SampleTranscode2HLS
[v2_EN_SampleTranscode2HLS]: https://github.com/simple-rtmp-server/srs/wiki/v2_EN_SampleTranscode2HLS
[v2_CN_SampleFFMPEG]: https://github.com/simple-rtmp-server/srs/wiki/v2_CN_SampleFFMPEG
[v2_EN_SampleFFMPEG]: https://github.com/simple-rtmp-server/srs/wiki/v2_EN_SampleFFMPEG
[v1_CN_SampleForward]: https://github.com/simple-rtmp-server/srs/wiki/v1_CN_SampleForward
[v1_EN_SampleForward]: https://github.com/simple-rtmp-server/srs/wiki/v1_EN_SampleForward
[v2_CN_SampleRealtime]: https://github.com/simple-rtmp-server/srs/wiki/v2_CN_SampleRealtime
[v2_EN_SampleRealtime]: https://github.com/simple-rtmp-server/srs/wiki/v2_EN_SampleRealtime
[v1_CN_SampleARM]: https://github.com/simple-rtmp-server/srs/wiki/v1_CN_SampleARM
[v1_EN_SampleARM]: https://github.com/simple-rtmp-server/srs/wiki/v1_EN_SampleARM
[v1_CN_SampleIngest]: https://github.com/simple-rtmp-server/srs/wiki/v1_CN_SampleIngest
[v1_EN_SampleIngest]: https://github.com/simple-rtmp-server/srs/wiki/v1_EN_SampleIngest
[v1_CN_SampleHTTP]: https://github.com/simple-rtmp-server/srs/wiki/v1_CN_SampleHTTP
[v1_EN_SampleHTTP]: https://github.com/simple-rtmp-server/srs/wiki/v1_EN_SampleHTTP
[v1_CN_SampleDemo]: https://github.com/simple-rtmp-server/srs/wiki/v1_CN_SampleDemo
[v1_EN_SampleDemo]: https://github.com/simple-rtmp-server/srs/wiki/v1_EN_SampleDemo
[v2_CN_SrsLibrtmp2]: https://github.com/simple-rtmp-server/srs/wiki/v2_CN_SrsLibrtmp#publish-h264-raw-data
[v2_EN_SrsLibrtmp2]: https://github.com/simple-rtmp-server/srs/wiki/v2_EN_SrsLibrtmp#publish-h264-raw-data
[v1_CN_Sample]: https://github.com/simple-rtmp-server/srs/wiki/v1_CN_Sample
[v1_EN_Sample]: https://github.com/simple-rtmp-server/srs/wiki/v1_EN_Sample
[v1_CN_Product]: https://github.com/simple-rtmp-server/srs/wiki/v1_CN_Product
[v1_EN_Product]: https://github.com/simple-rtmp-server/srs/wiki/v1_EN_Product
[v1_CN_Home]: https://github.com/simple-rtmp-server/srs/wiki/v1_CN_Home
[v1_EN_Home]: https://github.com/simple-rtmp-server/srs/wiki/v1_EN_Home
[v2_CN_Home]: https://github.com/simple-rtmp-server/srs/wiki/v2_CN_Home
[v2_EN_Home]: https://github.com/simple-rtmp-server/srs/wiki/v2_EN_Home
[donation0]: http://winlinvip.github.io/srs.release/donation/index.html
[donation1]: http://www.ossrs.net/srs.release/donation/index.html
[donations]: https://github.com/simple-rtmp-server/srs/blob/develop/DONATIONS.txt

[v2_CN_Build]: https://github.com/simple-rtmp-server/srs/wiki/v2_CN_Build
[v2_EN_Build]: https://github.com/simple-rtmp-server/srs/wiki/v2_EN_Build
[v1_CN_Performance]: https://github.com/simple-rtmp-server/srs/wiki/v1_CN_Performance
[v1_EN_Performance]: https://github.com/simple-rtmp-server/srs/wiki/v1_EN_Performance
[v1_CN_DeliveryRTMP]: https://github.com/simple-rtmp-server/srs/wiki/v1_CN_DeliveryRTMP
[v1_EN_DeliveryRTMP]: https://github.com/simple-rtmp-server/srs/wiki/v1_EN_DeliveryRTMP
[v1_CN_Edge]: https://github.com/simple-rtmp-server/srs/wiki/v1_CN_Edge
[v1_EN_Edge]: https://github.com/simple-rtmp-server/srs/wiki/v1_EN_Edge
[v1_CN_RtmpUrlVhost]: https://github.com/simple-rtmp-server/srs/wiki/v1_CN_RtmpUrlVhost
[v1_EN_RtmpUrlVhost]: https://github.com/simple-rtmp-server/srs/wiki/v1_EN_RtmpUrlVhost
[v1_CN_DeliveryHLS]: https://github.com/simple-rtmp-server/srs/wiki/v1_CN_DeliveryHLS
[v1_EN_DeliveryHLS]: https://github.com/simple-rtmp-server/srs/wiki/v1_EN_DeliveryHLS
[v1_CN_DeliveryHLS2]: https://github.com/simple-rtmp-server/srs/wiki/v1_CN_DeliveryHLS#hlsaudioonly
[v1_EN_DeliveryHLS2]: https://github.com/simple-rtmp-server/srs/wiki/v1_EN_DeliveryHLS#hlsaudioonly
[v1_CN_Reload]: https://github.com/simple-rtmp-server/srs/wiki/v1_CN_Reload
[v1_EN_Reload]: https://github.com/simple-rtmp-server/srs/wiki/v1_EN_Reload
[v1_CN_LowLatency2]: https://github.com/simple-rtmp-server/srs/wiki/v1_CN_LowLatency#gop-cache
[v1_EN_LowLatency2]: https://github.com/simple-rtmp-server/srs/wiki/v1_EN_LowLatency#gop-cache
[v1_CN_Forward]: https://github.com/simple-rtmp-server/srs/wiki/v1_CN_Forward
[v1_EN_Forward]: https://github.com/simple-rtmp-server/srs/wiki/v1_EN_Forward
[v1_CN_FFMPEG]: https://github.com/simple-rtmp-server/srs/wiki/v1_CN_FFMPEG
[v1_EN_FFMPEG]: https://github.com/simple-rtmp-server/srs/wiki/v1_EN_FFMPEG
[v1_CN_HTTPCallback]: https://github.com/simple-rtmp-server/srs/wiki/v1_CN_HTTPCallback
[v1_EN_HTTPCallback]: https://github.com/simple-rtmp-server/srs/wiki/v1_EN_HTTPCallback
[v1_CN_BandwidthTestTool]: https://github.com/simple-rtmp-server/srs/wiki/v1_CN_BandwidthTestTool
[v1_EN_BandwidthTestTool]: https://github.com/simple-rtmp-server/srs/wiki/v1_EN_BandwidthTestTool
[v1_CN_SampleDemo]: https://github.com/simple-rtmp-server/srs/wiki/v1_CN_SampleDemo
[v1_EN_SampleDemo]: https://github.com/simple-rtmp-server/srs/wiki/v1_EN_SampleDemo
[v2_CN_SrsLibrtmp]: https://github.com/simple-rtmp-server/srs/wiki/v2_CN_SrsLibrtmp
[v2_EN_SrsLibrtmp]: https://github.com/simple-rtmp-server/srs/wiki/v2_EN_SrsLibrtmp
[v1_CN_SrsLinuxArm]: https://github.com/simple-rtmp-server/srs/wiki/v1_CN_SrsLinuxArm
[v1_EN_SrsLinuxArm]: https://github.com/simple-rtmp-server/srs/wiki/v1_EN_SrsLinuxArm
[v1_CN_LinuxService]: https://github.com/simple-rtmp-server/srs/wiki/v1_CN_LinuxService
[v1_EN_LinuxService]: https://github.com/simple-rtmp-server/srs/wiki/v1_EN_LinuxService
[v1_CN_RTMP-ATC]: https://github.com/simple-rtmp-server/srs/wiki/v1_CN_RTMP-ATC
[v1_EN_RTMP-ATC]: https://github.com/simple-rtmp-server/srs/wiki/v1_EN_RTMP-ATC
[v1_CN_HTTPApi]: https://github.com/simple-rtmp-server/srs/wiki/v1_CN_HTTPApi
[v1_EN_HTTPApi]: https://github.com/simple-rtmp-server/srs/wiki/v1_EN_HTTPApi
[v1_CN_Ingest]: https://github.com/simple-rtmp-server/srs/wiki/v1_CN_Ingest
[v1_EN_Ingest]: https://github.com/simple-rtmp-server/srs/wiki/v1_EN_Ingest
[v1_CN_DVR]: https://github.com/simple-rtmp-server/srs/wiki/v1_CN_DVR
[v1_EN_DVR]: https://github.com/simple-rtmp-server/srs/wiki/v1_EN_DVR
[v1_CN_SrsLog]: https://github.com/simple-rtmp-server/srs/wiki/v1_CN_SrsLog
[v1_EN_SrsLog]: https://github.com/simple-rtmp-server/srs/wiki/v1_EN_SrsLog
[v1_CN_DRM2]: https://github.com/simple-rtmp-server/srs/wiki/v1_CN_DRM#tokentraverse
[v1_EN_DRM2]: https://github.com/simple-rtmp-server/srs/wiki/v1_EN_DRM#tokentraverse
[v2_CN_SampleHTTP]: https://github.com/simple-rtmp-server/srs/wiki/v2_CN_SampleHTTP
[v2_EN_SampleHTTP]: https://github.com/simple-rtmp-server/srs/wiki/v2_EN_SampleHTTP
[v2_CN_FlvVodStream]: https://github.com/simple-rtmp-server/srs/wiki/v2_CN_FlvVodStream
[v2_EN_FlvVodStream]: https://github.com/simple-rtmp-server/srs/wiki/v2_EN_FlvVodStream
[v2_CN_SrsLibrtmp2]: https://github.com/simple-rtmp-server/srs/wiki/v2_CN_SrsLibrtmp#publish-h264-raw-data
[v2_EN_SrsLibrtmp2]: https://github.com/simple-rtmp-server/srs/wiki/v2_EN_SrsLibrtmp#publish-h264-raw-data
[v2_CN_SrsLibrtmp3]: https://github.com/simple-rtmp-server/srs/wiki/v2_CN_SrsLibrtmp#publish-audio-raw-stream
[v2_EN_SrsLibrtmp3]: https://github.com/simple-rtmp-server/srs/wiki/v2_EN_SrsLibrtmp#publish-audio-raw-stream
[v2_CN_Security]: https://github.com/simple-rtmp-server/srs/wiki/v2_CN_Security
[v2_EN_Security]: https://github.com/simple-rtmp-server/srs/wiki/v2_EN_Security
[v2_CN_DeliveryHttpStream]: https://github.com/simple-rtmp-server/srs/wiki/v2_CN_DeliveryHttpStream
[v2_EN_DeliveryHttpStream]: https://github.com/simple-rtmp-server/srs/wiki/v2_EN_DeliveryHttpStream
[v1_CN_DeliveryHDS]: https://github.com/simple-rtmp-server/srs/wiki/v1_CN_DeliveryHDS
[v1_EN_DeliveryHDS]: https://github.com/simple-rtmp-server/srs/wiki/v1_EN_DeliveryHDS
[v2_CN_Streamer]: https://github.com/simple-rtmp-server/srs/wiki/v2_CN_Streamer
[v2_EN_Streamer]: https://github.com/simple-rtmp-server/srs/wiki/v2_EN_Streamer
[v2_CN_Streamer2]: https://github.com/simple-rtmp-server/srs/wiki/v2_CN_Streamer#push-http-flv-to-srs
[v2_EN_Streamer2]: https://github.com/simple-rtmp-server/srs/wiki/v2_EN_Streamer#push-http-flv-to-srs
[v2_CN_SampleHttpFlv]: https://github.com/simple-rtmp-server/srs/wiki/v2_CN_SampleHttpFlv
[v2_EN_SampleHttpFlv]: https://github.com/simple-rtmp-server/srs/wiki/v2_EN_SampleHttpFlv
[v2_CN_SampleHttpFlvCluster]: https://github.com/simple-rtmp-server/srs/wiki/v2_CN_SampleHttpFlvCluster
[v2_EN_SampleHttpFlvCluster]: https://github.com/simple-rtmp-server/srs/wiki/v2_EN_SampleHttpFlvCluster
[v2_CN_LowLatency]: https://github.com/simple-rtmp-server/srs/wiki/v2_CN_LowLatency
[v2_EN_LowLatency]: https://github.com/simple-rtmp-server/srs/wiki/v2_EN_LowLatency
[v2_EN_LowLatency#merged-read]: https://github.com/simple-rtmp-server/srs/wiki/v2_EN_LowLatency#merged-read
[v1_CN_Performance#performancereport4k]: https://github.com/simple-rtmp-server/srs/wiki/v1_CN_Performance#performancereport4k
[v1_CN_DRM#tokentraverse]: https://github.com/simple-rtmp-server/srs/wiki/v1_CN_DRM#tokentraverse
[v1_CN_RaspberryPi]: https://github.com/simple-rtmp-server/srs/wiki/v1_CN_RaspberryPi
[v1_CN_SrsLibrtmp]: https://github.com/simple-rtmp-server/srs/wiki/v1_CN_SrsLibrtmp
[v1_CN_Build]: https://github.com/simple-rtmp-server/srs/wiki/v1_CN_Build
[v1_CN_LowLatency]: https://github.com/simple-rtmp-server/srs/wiki/v1_CN_LowLatency
[v1_CN_HowToAskQuestion]: https://github.com/simple-rtmp-server/srs/wiki/v1_CN_HowToAskQuestion
[v1_CN_Build]: https://github.com/simple-rtmp-server/srs/wiki/v1_CN_Build
[v1_CN_Performance]: https://github.com/simple-rtmp-server/srs/wiki/v1_CN_Performance
[v1_CN_RaspberryPi]: https://github.com/simple-rtmp-server/srs/wiki/v1_CN_RaspberryPi
[v2_CN_LowLatency#merged-read]: https://github.com/simple-rtmp-server/srs/wiki/v2_CN_LowLatency#merged-read
[v1_CN_Product]: https://github.com/simple-rtmp-server/srs/wiki/v1_CN_Product
[v1_CN_ServerSideScript]: https://github.com/simple-rtmp-server/srs/wiki/v1_CN_ServerSideScript
[v2_EN_LowLatency#merged-write]: https://github.com/simple-rtmp-server/srs/wiki/v2_EN_LowLatency#merged-write
[v1_CN_IDE]: https://github.com/simple-rtmp-server/srs/wiki/v1_CN_IDE
[v2_CN_LowLatency#merged-write]: https://github.com/simple-rtmp-server/srs/wiki/v2_CN_LowLatency#merged-write
[v3_CN_NgExec]:https://github.com/simple-rtmp-server/srs/wiki/v3_CN_NgExec
[v3_EN_NgExec]:https://github.com/simple-rtmp-server/srs/wiki/v3_EN_NgExec

[bug #213]: https://github.com/simple-rtmp-server/srs/issues/213
[bug #194]: https://github.com/simple-rtmp-server/srs/issues/194
[bug #182]: https://github.com/simple-rtmp-server/srs/issues/182
[bug #257]: https://github.com/simple-rtmp-server/srs/issues/257
[bug #179]: https://github.com/simple-rtmp-server/srs/issues/179
[bug #224]: https://github.com/simple-rtmp-server/srs/issues/224
[bug #251]: https://github.com/simple-rtmp-server/srs/issues/251
[bug #293]: https://github.com/simple-rtmp-server/srs/issues/293
[bug #250]: https://github.com/simple-rtmp-server/srs/issues/250
[bug #301]: https://github.com/simple-rtmp-server/srs/issues/301
[bug #304]: https://github.com/simple-rtmp-server/srs/issues/304
[bug #133]: https://github.com/simple-rtmp-server/srs/issues/133
[bug #92]: https://github.com/simple-rtmp-server/srs/issues/92
[bug #367]: https://github.com/simple-rtmp-server/srs/issues/367
[bug #471]: https://github.com/simple-rtmp-server/srs/issues/471
[bug #380]: https://github.com/simple-rtmp-server/srs/issues/380
[bug #474]: https://github.com/simple-rtmp-server/srs/issues/474
[bug #484]: https://github.com/simple-rtmp-server/srs/issues/484
[bug #475]: https://github.com/simple-rtmp-server/srs/issues/475
[bug #458]: https://github.com/simple-rtmp-server/srs/issues/458
[bug #454]: https://github.com/simple-rtmp-server/srs/issues/454
[bug #442]: https://github.com/simple-rtmp-server/srs/issues/442
[bug #169]: https://github.com/simple-rtmp-server/srs/issues/169
[bug #441]: https://github.com/simple-rtmp-server/srs/issues/441
[bug #433]: https://github.com/simple-rtmp-server/srs/issues/433
[bug #425]: https://github.com/simple-rtmp-server/srs/issues/425
[bug #424]: https://github.com/simple-rtmp-server/srs/issues/424
[bug #421]: https://github.com/simple-rtmp-server/srs/issues/421
[bug #435]: https://github.com/simple-rtmp-server/srs/issues/435
[bug #420]: https://github.com/simple-rtmp-server/srs/issues/420
[bug #209]: https://github.com/simple-rtmp-server/srs/issues/209
[bug #409]: https://github.com/simple-rtmp-server/srs/issues/409
[bug #404]: https://github.com/simple-rtmp-server/srs/issues/404
[bug #391]: https://github.com/simple-rtmp-server/srs/issues/391
[bug #397]: https://github.com/simple-rtmp-server/srs/issues/397
[bug #400]: https://github.com/simple-rtmp-server/srs/issues/400
[bug #383]: https://github.com/simple-rtmp-server/srs/issues/383
[bug #381]: https://github.com/simple-rtmp-server/srs/issues/381
[bug #375]: https://github.com/simple-rtmp-server/srs/issues/375
[bug #304]: https://github.com/simple-rtmp-server/srs/issues/304
[bug #372]: https://github.com/simple-rtmp-server/srs/issues/372
[bug #366]: https://github.com/simple-rtmp-server/srs/issues/366
[bug #351]: https://github.com/simple-rtmp-server/srs/issues/351
[bug #155]: https://github.com/simple-rtmp-server/srs/issues/155
[bug #324]: https://github.com/simple-rtmp-server/srs/issues/324
[bug #324]: https://github.com/simple-rtmp-server/srs/issues/324
[bug #328]: https://github.com/simple-rtmp-server/srs/issues/328
[bug #155]: https://github.com/simple-rtmp-server/srs/issues/155
[bug #316]: https://github.com/simple-rtmp-server/srs/issues/316
[bug #310]: https://github.com/simple-rtmp-server/srs/issues/310
[bug #322]: https://github.com/simple-rtmp-server/srs/issues/322
[bug #179]: https://github.com/simple-rtmp-server/srs/issues/179
[bug #304]: https://github.com/simple-rtmp-server/srs/issues/304
[bug #133]: https://github.com/simple-rtmp-server/srs/issues/133
[bug #304]: https://github.com/simple-rtmp-server/srs/issues/304
[bug #304]: https://github.com/simple-rtmp-server/srs/issues/304
[bug #304]: https://github.com/simple-rtmp-server/srs/issues/304
[bug #311]: https://github.com/simple-rtmp-server/srs/issues/311
[bug #310]: https://github.com/simple-rtmp-server/srs/issues/310
[bug #136]: https://github.com/simple-rtmp-server/srs/issues/136
[bug #250]: https://github.com/simple-rtmp-server/srs/issues/250
[bug #301]: https://github.com/simple-rtmp-server/srs/issues/301
[bug #301]: https://github.com/simple-rtmp-server/srs/issues/301
[bug #268]: https://github.com/simple-rtmp-server/srs/issues/268
[bug #151]: https://github.com/simple-rtmp-server/srs/issues/151
[bug #151]: https://github.com/simple-rtmp-server/srs/issues/151
[bug #293]: https://github.com/simple-rtmp-server/srs/issues/293
[bug #293]: https://github.com/simple-rtmp-server/srs/issues/293
[bug #293]: https://github.com/simple-rtmp-server/srs/issues/293
[bug #277]: https://github.com/simple-rtmp-server/srs/issues/277
[bug #277]: https://github.com/simple-rtmp-server/srs/issues/277
[bug #290]: https://github.com/simple-rtmp-server/srs/issues/290
[bug #281]: https://github.com/simple-rtmp-server/srs/issues/281
[bug #274]: https://github.com/simple-rtmp-server/srs/issues/274
[bug #179]: https://github.com/simple-rtmp-server/srs/issues/179
[bug #211]: https://github.com/simple-rtmp-server/srs/issues/211
[bug #207]: https://github.com/simple-rtmp-server/srs/issues/207
[bug #158]: https://github.com/simple-rtmp-server/srs/issues/158
[bug #216]: https://github.com/simple-rtmp-server/srs/issues/216
[bug #263]: https://github.com/simple-rtmp-server/srs/issues/263
[bug #270]: https://github.com/simple-rtmp-server/srs/issues/270
[bug #266]: https://github.com/simple-rtmp-server/srs/issues/266
[bug #267]: https://github.com/simple-rtmp-server/srs/issues/267
[bug #268]: https://github.com/simple-rtmp-server/srs/issues/268
[bug #264]: https://github.com/simple-rtmp-server/srs/issues/264
[bug #264]: https://github.com/simple-rtmp-server/srs/issues/264
[bug #257]: https://github.com/simple-rtmp-server/srs/issues/257
[bug #251]: https://github.com/simple-rtmp-server/srs/issues/251
[bug #251]: https://github.com/simple-rtmp-server/srs/issues/251
[bug #241]: https://github.com/simple-rtmp-server/srs/issues/241
[bug #241]: https://github.com/simple-rtmp-server/srs/issues/241
[bug #241]: https://github.com/simple-rtmp-server/srs/issues/241
[bug #248]: https://github.com/simple-rtmp-server/srs/issues/248
[bug #244]: https://github.com/simple-rtmp-server/srs/issues/244
[bug #237]: https://github.com/simple-rtmp-server/srs/issues/237
[bug #235]: https://github.com/simple-rtmp-server/srs/issues/235
[bug #215]: https://github.com/simple-rtmp-server/srs/issues/215
[bug #212]: https://github.com/simple-rtmp-server/srs/issues/212
[bug #217]: https://github.com/simple-rtmp-server/srs/issues/217
[bug #212]: https://github.com/simple-rtmp-server/srs/issues/212
[bug #213]: https://github.com/simple-rtmp-server/srs/issues/213
[bug #204]: https://github.com/simple-rtmp-server/srs/issues/204
[bug #203]: https://github.com/simple-rtmp-server/srs/issues/203
[bug #202]: https://github.com/simple-rtmp-server/srs/issues/202
[bug #200]: https://github.com/simple-rtmp-server/srs/issues/200
[bug #194]: https://github.com/simple-rtmp-server/srs/issues/194
[bug #194]: https://github.com/simple-rtmp-server/srs/issues/194
[bug #195]: https://github.com/simple-rtmp-server/srs/issues/195
[bug #191]: https://github.com/simple-rtmp-server/srs/issues/191
[bug #66]: https://github.com/simple-rtmp-server/srs/issues/66
[bug #185]: https://github.com/simple-rtmp-server/srs/issues/185
[bug #186]: https://github.com/simple-rtmp-server/srs/issues/186
[bug #184]: https://github.com/simple-rtmp-server/srs/issues/184
[bug #151]: https://github.com/simple-rtmp-server/srs/issues/151
[bug #162]: https://github.com/simple-rtmp-server/srs/issues/162
[bug #180]: https://github.com/simple-rtmp-server/srs/issues/180
[bug #177]: https://github.com/simple-rtmp-server/srs/issues/177
[bug #167]: https://github.com/simple-rtmp-server/srs/issues/167
[bug #150]: https://github.com/simple-rtmp-server/srs/issues/150
[bug #165]: https://github.com/simple-rtmp-server/srs/issues/165
[bug #160]: https://github.com/simple-rtmp-server/srs/issues/160
[bug #155]: https://github.com/simple-rtmp-server/srs/issues/155
[bug #148]: https://github.com/simple-rtmp-server/srs/issues/148
[bug #147]: https://github.com/simple-rtmp-server/srs/issues/147
[bug #79]: https://github.com/simple-rtmp-server/srs/issues/79
[bug #57]: https://github.com/simple-rtmp-server/srs/issues/57
[bug #85]: https://github.com/simple-rtmp-server/srs/issues/85
[bug #145]: https://github.com/simple-rtmp-server/srs/issues/145
[bug #143]: https://github.com/simple-rtmp-server/srs/issues/143
[bug #138]: https://github.com/simple-rtmp-server/srs/issues/138
[bug #142]: https://github.com/simple-rtmp-server/srs/issues/142
[bug #141]: https://github.com/simple-rtmp-server/srs/issues/141
[bug #124]: https://github.com/simple-rtmp-server/srs/issues/124
[bug #121]: https://github.com/simple-rtmp-server/srs/issues/121
[bug #119]: https://github.com/simple-rtmp-server/srs/issues/119
[bug #81]: https://github.com/simple-rtmp-server/srs/issues/81
[bug #103]: https://github.com/simple-rtmp-server/srs/issues/103
[bug #111]: https://github.com/simple-rtmp-server/srs/issues/111
[bug #110]: https://github.com/simple-rtmp-server/srs/issues/110
[bug #109]: https://github.com/simple-rtmp-server/srs/issues/109
[bug #108]: https://github.com/simple-rtmp-server/srs/issues/108
[bug #98]: https://github.com/simple-rtmp-server/srs/issues/98
[bug #87]: https://github.com/simple-rtmp-server/srs/issues/87
[bug #84]: https://github.com/simple-rtmp-server/srs/issues/84
[bug #89]: https://github.com/simple-rtmp-server/srs/issues/89
[bug #76]: https://github.com/simple-rtmp-server/srs/issues/76
[bug #78]: https://github.com/simple-rtmp-server/srs/issues/78
[bug #74]: https://github.com/simple-rtmp-server/srs/issues/74
[bug #72]: https://github.com/simple-rtmp-server/srs/issues/72
[bug #67]: https://github.com/simple-rtmp-server/srs/issues/67
[bug #64]: https://github.com/simple-rtmp-server/srs/issues/64
[bug #36]: https://github.com/simple-rtmp-server/srs/issues/36
[bug #60]: https://github.com/simple-rtmp-server/srs/issues/60
[bug #59]: https://github.com/simple-rtmp-server/srs/issues/59
[bug #50]: https://github.com/simple-rtmp-server/srs/issues/50
[bug #34]: https://github.com/simple-rtmp-server/srs/issues/34
[bug #257-c0]: https://github.com/simple-rtmp-server/srs/issues/257#issuecomment-66864413
[bug #110]: https://github.com/simple-rtmp-server/srs/issues/110
[bug #109]: https://github.com/simple-rtmp-server/srs/issues/109
[bug #108]: https://github.com/simple-rtmp-server/srs/issues/108
[bug #104]: https://github.com/simple-rtmp-server/srs/issues/104
[bug #98]: https://github.com/simple-rtmp-server/srs/issues/98
[bug #87]: https://github.com/simple-rtmp-server/srs/issues/87
[bug #84]: https://github.com/simple-rtmp-server/srs/issues/84
[bug #89]: https://github.com/simple-rtmp-server/srs/issues/89
[bug #76]: https://github.com/simple-rtmp-server/srs/issues/76
[bug #78]: https://github.com/simple-rtmp-server/srs/issues/78
[bug #74]: https://github.com/simple-rtmp-server/srs/issues/74
[bug #72]: https://github.com/simple-rtmp-server/srs/issues/72
[bug #67]: https://github.com/simple-rtmp-server/srs/issues/67
[bug #64]: https://github.com/simple-rtmp-server/srs/issues/64
[bug #36]: https://github.com/simple-rtmp-server/srs/issues/36
[bug #60]: https://github.com/simple-rtmp-server/srs/issues/60
[bug #59]: https://github.com/simple-rtmp-server/srs/issues/59
[bug #50]: https://github.com/simple-rtmp-server/srs/issues/50
[bug #34]: https://github.com/simple-rtmp-server/srs/issues/34
[bug #367]: https://github.com/simple-rtmp-server/srs/issues/367
[bug #319]: https://github.com/simple-rtmp-server/srs/issues/319

[r2.0a1]: https://github.com/simple-rtmp-server/srs/releases/tag/2.0a1
[r2.0a0]: https://github.com/simple-rtmp-server/srs/releases/tag/2.0a0
[r1.0r4]: https://github.com/simple-rtmp-server/srs/releases/tag/1.0r4
[r1.0r3]: https://github.com/simple-rtmp-server/srs/releases/tag/1.0r3
[r1.0r2]: https://github.com/simple-rtmp-server/srs/releases/tag/1.0r2
[r1.0r1]: https://github.com/simple-rtmp-server/srs/releases/tag/1.0r1
[r1.0r0]: https://github.com/simple-rtmp-server/srs/releases/tag/1.0r0
[r1.0b0]: https://github.com/simple-rtmp-server/srs/releases/tag/1.0.beta
[r1.0a7]: https://github.com/simple-rtmp-server/srs/releases/tag/1.0.mainline7
[r1.0a6]: https://github.com/simple-rtmp-server/srs/releases/tag/1.0.mainline6
[r1.0a5]: https://github.com/simple-rtmp-server/srs/releases/tag/1.0.mainline5
[r1.0a4]: https://github.com/simple-rtmp-server/srs/releases/tag/1.0.mainline4
[r1.0a3]: https://github.com/simple-rtmp-server/srs/releases/tag/1.0.mainline3
[r1.0a2]: https://github.com/simple-rtmp-server/srs/releases/tag/1.0.mainline2
[r1.0a0]: https://github.com/simple-rtmp-server/srs/releases/tag/1.0.mainline
[r0.9]: https://github.com/simple-rtmp-server/srs/releases/tag/0.9
[r0.8]: https://github.com/simple-rtmp-server/srs/releases/tag/0.8
[r0.7]: https://github.com/simple-rtmp-server/srs/releases/tag/0.7
[r0.6]: https://github.com/simple-rtmp-server/srs/releases/tag/0.6
[r0.5]: https://github.com/simple-rtmp-server/srs/releases/tag/0.5
[r0.4]: https://github.com/simple-rtmp-server/srs/releases/tag/0.4
[r0.3]: https://github.com/simple-rtmp-server/srs/releases/tag/0.3
[r0.2]: https://github.com/simple-rtmp-server/srs/releases/tag/0.2
[r0.1]: https://github.com/simple-rtmp-server/srs/releases/tag/0.1


[contact]: https://github.com/simple-rtmp-server/srs/wiki/v1_CN_Contact
[more0]: http://winlinvip.github.io/srs.release/releases/
[more1]: http://www.ossrs.net/srs.release/releases/

[branch1]: https://github.com/simple-rtmp-server/srs/tree/1.0release
[branch2]: https://github.com/simple-rtmp-server/srs/tree/2.0release
[release2]: https://github.com/simple-rtmp-server/srs/wiki/v1_CN_Product#release20
[release3]: https://github.com/simple-rtmp-server/srs/wiki/v1_CN_Product#release30
[centos0]: http://winlinvip.github.io/srs.release/releases/files/SRS-CentOS6-x86_64-2.0.189.zip
[centos1]: http://www.ossrs.net/srs.release/releases/files/SRS-CentOS6-x86_64-2.0.189.zip

[srs2_CN]: https://github.com/simple-rtmp-server/srs/wiki/v2_CN_Home
[srs2_EN]: https://github.com/simple-rtmp-server/srs/wiki/v2_EN_Home
<|MERGE_RESOLUTION|>--- conflicted
+++ resolved
@@ -217,19 +217,16 @@
 1. [experiment] Support push flv stream over HTTP POST to SRS, read [wiki]([CN][v2_CN_Streamer2], [EN][v2_EN_Streamer2]).
 1. [experiment] Support [srs-dolphin][srs-dolphin], the multiple-process SRS.
 1. [experiment] Support [remote console][console], read [srs-ngb][srs-ngb].
-<<<<<<< HEAD
 1. Support nginx-rtmp style exec, read [bug #367][bug #367].
-1. [no-plan] Support <500ms latency, FRSC(Fast RTMP-compatible Stream Channel tech).
-1. [no-plan] Support RTMP 302 redirect [bug #92][bug #92].
-1. [no-plan] Support multiple processes, for both origin and edge
-1. [no-plan] Support adobe RTMFP(flash p2p) protocol.
-1. [no-plan] Support adobe flash refer/token/swf verification.
-1. [no-plan] Support adobe amf3 codec.
-1. [no-plan] Support encryption: RTMPE/RTMPS, HLS DRM
-1. [no-plan] Support RTMPT, http to tranverse firewalls
-1. [no-plan] Support file source, transcoding file to live stream
-=======
->>>>>>> d6314955
+1. Support NGINX-RTMP style EXEC, read [#367][bug367].
+1. Support NGINX-RTMP style dvr control module, read [#459][bug459].
+1. Support HTTP Security Raw Api, read [#459][bug459], [#470][bug470], [#319][bug319].
+1. [plan]Support Origin Cluster for Load Balance and Fault Tolarence, read [#464][bug464], [RTMP 302][bug92].
+1. [plan]Support H.265, push RTMP with H.265, delivery in HLS, read [#465][bug465].
+1. [plan]Support MPEG-DASH, the future streaming protocol, read [#299][bug299].
+1. [plan]Support HLS edge server, read [#466][bug466].
+1. [plan]Support HLS realtime latency mode, read [#468][bug468].
+1. [plan]Support Integration with Kafka/Spark Big-Data system, read [#467][bug467].
 
 ## Compare
 
