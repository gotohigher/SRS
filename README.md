--- conflicted
+++ resolved
@@ -63,7 +63,6 @@
 cd srs/trunk
 ```
 
-<<<<<<< HEAD
 > Note: Repository too large? Please clone from these [mirrors](#mirrors) instead.
 
 <strong>Step 2:</strong> Build SRS.
@@ -73,9 +72,6 @@
 ```
 
 > Remark: Recommend Centos6 64bits, for other OS please read wiki([CN][v3_CN_Build],[EN][v3_EN_Build]).
-=======
-OSChina: [http://git.oschina.net/winlinvip/srs.oschina][oschina], the GIT usage([CN][v1_CN_Git], [EN][v1_EN_Git])
->>>>>>> b5389203
 
 > Note: For multiple cores such as 4CPUs, please use `./configure --jobs=4 && make --jobs=4` to speeed up.
 
@@ -955,12 +951,6 @@
 * Guido van Rossum for creating Python for api-server for SRS.
 
 ### Mirrors
-
-CSDN: [https://code.csdn.net/winlinvip/srs-csdn][csdn], the GIT usage([CN][v1_CN_Git], [EN][v1_EN_Git])
-
-```
-git clone https://code.csdn.net/winlinvip/srs-csdn.git
-```
 
 OSChina: [http://git.oschina.net/winlinvip/srs.oschina][oschina], the GIT usage([CN][v1_CN_Git], [EN][v1_EN_Git])
 
