--- conflicted
+++ resolved
@@ -26,7 +26,7 @@
 Or build SRS from source(or [mirrors](#mirrors)), by CentOS7(or Linux([CN][v4_CN_Build],[EN][v4_EN_Build])):
 
 ```
-git clone -b 4.0release https://gitee.com/ossrs/srs.git &&
+git clone -b develop https://gitee.com/ossrs/srs.git &&
 cd srs/trunk && ./configure && make && ./objs/srs -c conf/srs.conf
 ```
 
@@ -46,20 +46,6 @@
 * H5(HLS): [http://localhost:8080/live/livestream.m3u8](http://localhost:8080/players/srs_player.html?autostart=true&stream=livestream.m3u8&port=8080&schema=http)
 * H5(WebRTC): [webrtc://localhost/live/livestream](http://localhost:8080/players/rtc_player.html?autostart=true)
 
-<<<<<<< HEAD
-It's also very easy to build from source:
-
-```
-git clone -b develop https://gitee.com/ossrs/srs.git srs &&
-cd srs/trunk && ./configure && make && ./objs/srs -c conf/srs.conf
-```
-
-> Note: We use [mirrors(gitee)](#mirrors) here, but it's also ok to `git clone https://github.com/ossrs/srs.git`
-
-> Remark: Recommend to use Centos7 64bits, please read wiki([CN][v4_CN_Build],[EN][v4_EN_Build]), or use [docker][docker-dev].
-
-=======
->>>>>>> 2c046c9a
 <a name="srs-40-wiki"></a>
 <a name="wiki"></a>
 
