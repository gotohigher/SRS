name: "Release"

# @see https://docs.github.com/en/actions/reference/workflow-syntax-for-github-actions#onpushpull_requestbranchestags
on:
  push:
    tags:
      - v5*

jobs:
  k8s:
    name: release-k8s
    runs-on: ubuntu-20.04

    steps:
      ################################################################
      # Git checkout
      - name: Checkout repository
        uses: actions/checkout@v2
      # The github.ref is, for example, refs/tags/v4.0.145 or refs/tags/v4.0-r8
      # Generate variables like:
      #   SRS_TAG=v4.0.145
      #   SRS_TAG=v4.0-r8
      #   SRS_MAJOR=4
      # @see https://docs.github.com/en/actions/reference/workflow-commands-for-github-actions#setting-an-environment-variable
      - name: Generate varaiables
        run: |
          SRS_TAG=$(echo ${{ github.ref }}| awk -F '/' '{print $3}')
          echo "SRS_TAG=$SRS_TAG" >> $GITHUB_ENV
          SRS_MAJOR=$(echo $SRS_TAG| cut -c 2)
          echo "SRS_MAJOR=$SRS_MAJOR" >> $GITHUB_ENV
      # Create source tar for release. Note that it's for OpenWRT package srs-server, so the filename MUST be
      # srs-server-xxx.tar.gz, because the package is named srs-server.
      # Generate variables like:
      #   SRS_SOURCE_TAR=srs-server-4.0.145.tar.gz
      #   SRS_SOURCE_MD5=83e38700a80a26e30b2df054e69956e5
      - name: Create source tar.gz
        run: |
          DEST_DIR=srs-server-$(echo ${SRS_TAG}| sed 's/^v//g') && mkdir -p $DEST_DIR &&
          cp README.md $DEST_DIR && cp LICENSE $DEST_DIR && cp -R trunk $DEST_DIR/trunk &&
          (cd $DEST_DIR/trunk/3rdparty && rm -rf *.zip openssl-*.gz srs-bench) &&
          tar zcf ${DEST_DIR}.tar.gz ${DEST_DIR} && du -sh ${DEST_DIR}* && rm -rf ${DEST_DIR} &&
          echo "SRS_SOURCE_TAR=${DEST_DIR}.tar.gz" >> $GITHUB_ENV &&
<<<<<<< HEAD
          echo "SRS_SOURCE_MD5=$(md5sum ${DEST_DIR}.tar.gz| awk '{print $1}')" >> $GITHUB_ENV &&
          tar zcf ${DEST_DIR}.tar.gz ${DEST_DIR} && du -sh ${DEST_DIR}* && rm -rf ${DEST_DIR}
=======
          echo "SRS_SOURCE_MD5=$(md5sum ${DEST_DIR}.tar.gz| awk '{print $1}')" >> $GITHUB_ENV
>>>>>>> 1376f328

      ################################################################
      # Tests
      - name: Build test image
        run: docker build --tag srs:test -f trunk/Dockerfile.test .
      # For utest
      - name: Run SRS utest
        run: docker run --rm srs:test bash -c 'make && ./objs/srs_utest'
      # For regression-test
      - name: Run SRS regression-test
        run: docker run --rm srs:test bash -c 'make && ./objs/srs -c conf/regression-test.conf && cd 3rdparty/srs-bench && make && ./objs/srs_test -test.v'

      ################################################################
      # Build
      # Build SRS image
      - name: Build SRS docker image
        run: |
          echo "Release ossrs/srs:$SRS_TAG"
          docker build --tag ossrs/srs:$SRS_TAG -f trunk/Dockerfile .

      ################################################################
      # Docker
      - name: Login docker hub
        uses: docker/login-action@v1
        with:
          username: "${{ secrets.DOCKER_USERNAME }}"
          password: "${{ secrets.DOCKER_PASSWORD }}"
      - name: Push to docker hub
        run: |
          docker push ossrs/srs:$SRS_TAG
          docker tag ossrs/srs:$SRS_TAG ossrs/srs:$SRS_MAJOR
          docker push ossrs/srs:$SRS_MAJOR
      # Aliyun ACR
      - name: Login Aliyun docker hub
        uses: aliyun/acr-login@v1
        with:
          login-server: https://registry.cn-hangzhou.aliyuncs.com
          username: "${{ secrets.ACR_USERNAME }}"
          password: "${{ secrets.ACR_PASSWORD }}"
      - name: Push to Aliyun docker hub
        run: |
          docker tag ossrs/srs:$SRS_TAG registry.cn-hangzhou.aliyuncs.com/ossrs/srs:$SRS_TAG
          docker push registry.cn-hangzhou.aliyuncs.com/ossrs/srs:$SRS_TAG
          docker tag ossrs/srs:$SRS_TAG registry.cn-hangzhou.aliyuncs.com/ossrs/srs:$SRS_MAJOR
          docker push registry.cn-hangzhou.aliyuncs.com/ossrs/srs:$SRS_MAJOR

      ################################################################
      # K8S
      - name: Setup KUBCONFIG for Aliyun ACK
        run: |-
          KUBECONFIG=$RUNNER_TEMP/kubeconfig_$(date +%s)
          echo "${{ secrets.KUBCONFIG }}" > $KUBECONFIG
          echo "KUBECONFIG=$KUBECONFIG" >> $GITHUB_ENV
      # K8S for SRS 4.0
      - name: Release SRS 4.0 to Aliyun ACK
        if: ${{ startsWith(github.ref, 'refs/tags/v4') }}
        run: |-
          kubectl set image deploy/srs4-deploy srs4=registry.cn-hangzhou.aliyuncs.com/ossrs/srs:$SRS_TAG
          kubectl describe deploy/srs4-deploy

      ################################################################
      # Create release.
      - name: Create release
        id: create_release
        uses: actions/create-release@v1
        env:
          GITHUB_TOKEN: ${{ secrets.GITHUB_TOKEN }}
        with:
          tag_name: ${{ github.ref }}
          release_name: Release ${{ github.ref }}
          body: |
            ${{ github.event.head_commit.message }}
            ${{ env.SRS_SOURCE_MD5 }} ${{ env.SRS_SOURCE_TAR }}
          draft: false
          prerelease: true
      # Upload release files
      - name: Upload Release Assets
        id: upload-release-assets
        uses: dwenegar/upload-release-assets@v1
        env:
          GITHUB_TOKEN: ${{ secrets.GITHUB_TOKEN }}
        with:
          release_id: ${{ steps.create_release.outputs.id }}
          assets_path: ${{ env.SRS_SOURCE_TAR }}
<|MERGE_RESOLUTION|>--- conflicted
+++ resolved
@@ -40,12 +40,7 @@
           (cd $DEST_DIR/trunk/3rdparty && rm -rf *.zip openssl-*.gz srs-bench) &&
           tar zcf ${DEST_DIR}.tar.gz ${DEST_DIR} && du -sh ${DEST_DIR}* && rm -rf ${DEST_DIR} &&
           echo "SRS_SOURCE_TAR=${DEST_DIR}.tar.gz" >> $GITHUB_ENV &&
-<<<<<<< HEAD
-          echo "SRS_SOURCE_MD5=$(md5sum ${DEST_DIR}.tar.gz| awk '{print $1}')" >> $GITHUB_ENV &&
-          tar zcf ${DEST_DIR}.tar.gz ${DEST_DIR} && du -sh ${DEST_DIR}* && rm -rf ${DEST_DIR}
-=======
           echo "SRS_SOURCE_MD5=$(md5sum ${DEST_DIR}.tar.gz| awk '{print $1}')" >> $GITHUB_ENV
->>>>>>> 1376f328
 
       ################################################################
       # Tests
